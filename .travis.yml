sudo: required
dist: xenial
os: linux
language: minimal
env:
  global:
    - MAKEJOBS=-j3
    - RUN_TESTS=false
    - CHECK_DOC=0
    - BOOST_TEST_RANDOM=1$TRAVIS_BUILD_ID
    - CCACHE_SIZE=100M
    - CCACHE_TEMPDIR=/tmp/.ccache-temp
    - CCACHE_COMPRESS=1
    - BASE_OUTDIR=$TRAVIS_BUILD_DIR/out
    - SDK_URL=https://merit.me/depends-sources/sdks
    - PYTHON_DEBUG=1
    - WINEDEBUG=fixme-all
  matrix:
# ARM
<<<<<<< HEAD
#   - HOST=arm-linux-gnueabihf PACKAGES="g++-arm-linux-gnueabihf" DEP_OPTS="NO_QT=1" CHECK_DOC=1 GOAL="install" MERIT_CONFIG="--enable-glibc-back-compat --enable-reduce-exports"
# Win64
#    - HOST=x86_64-w64-mingw32 DPKG_ADD_ARCH="i386" DEP_OPTS="NO_QT=1" PACKAGES="python3 nsis g++-mingw-w64-x86-64 wine1.6 bc" RUN_TESTS=false
# x86_64 Linux (uses qt5 dev package instead of depends Qt to speed up build and avoid timeout)
#    - HOST=x86_64-unknown-linux-gnu PACKAGES="python3-zmq qtbase5-dev qttools5-dev-tools protobuf-compiler libdbus-1-dev libharfbuzz-dev" DEP_OPTS="NO_QT=1 NO_UPNP=1 DEBUG=1 ALLOW_HOST_PACKAGES=1" RUN_TESTS=false GOAL="install" MERIT_CONFIG="--enable-zmq --with-gui=qt5 --enable-glibc-back-compat --enable-reduce-exports CPPFLAGS=-DDEBUG_LOCKORDER"
# x86_64 Linux, No wallet
    - HOST=x86_64-pc-linux-gnu PACKAGES="python3" DEP_OPTS="NO_WALLET=1" RUN_TESTS=false GOAL="install"
# Cross-Mac
#    - HOST=x86_64-apple-darwin11 PACKAGES="cmake imagemagick libcap-dev librsvg2-bin libz-dev libbz2-dev libtiff-tools python-dev" MERIT_CONFIG="--enable-gui --enable-reduce-exports --enable-werror" OSX_SDK=10.11 GOAL="deploy"
=======
    - HOST=arm-linux-gnueabihf PACKAGES="g++-arm-linux-gnueabihf" DEP_OPTS="NO_QT=1" CHECK_DOC=1 GOAL="install" MERIT_CONFIG="--enable-glibc-back-compat --enable-reduce-exports"
# Win32
    - HOST=i686-w64-mingw32 DPKG_ADD_ARCH="i386" DEP_OPTS="NO_QT=1" PACKAGES="python3 nsis g++-mingw-w64-i686 wine1.6 bc" RUN_TESTS=true GOAL="install" MERIT_CONFIG="--enable-reduce-exports"
# 32-bit + dash
    - HOST=i686-pc-linux-gnu PACKAGES="g++-multilib bc python3-zmq" DEP_OPTS="NO_QT=1" RUN_TESTS=true GOAL="install" MERIT_CONFIG="--enable-zmq --enable-glibc-back-compat --enable-reduce-exports LDFLAGS=-static-libstdc++" USE_SHELL="/bin/dash"
# Win64
    - HOST=x86_64-w64-mingw32 DPKG_ADD_ARCH="i386" DEP_OPTS="NO_QT=1" PACKAGES="python3 nsis g++-mingw-w64-x86-64 wine1.6 bc" RUN_TESTS=true GOAL="install" MERIT_CONFIG="--enable-reduce-exports"
# x86_64 Linux (uses qt5 dev package instead of depends Qt to speed up build and avoid timeout)
    - HOST=x86_64-unknown-linux-gnu PACKAGES="python3-zmq qtbase5-dev qttools5-dev-tools protobuf-compiler libdbus-1-dev libharfbuzz-dev" DEP_OPTS="NO_QT=1 NO_UPNP=1 DEBUG=1 ALLOW_HOST_PACKAGES=1" RUN_TESTS=true GOAL="install" MERIT_CONFIG="--enable-zmq --with-gui=qt5 --enable-glibc-back-compat --enable-reduce-exports CPPFLAGS=-DDEBUG_LOCKORDER"
# x86_64 Linux, No wallet
    - HOST=x86_64-unknown-linux-gnu PACKAGES="python3" DEP_OPTS="NO_WALLET=1" RUN_TESTS=true GOAL="install" MERIT_CONFIG="--enable-glibc-back-compat --enable-reduce-exports"
# Cross-Mac
    - HOST=x86_64-apple-darwin11 PACKAGES="cmake imagemagick libcap-dev librsvg2-bin libz-dev libbz2-dev libtiff-tools python-dev" MERIT_CONFIG="--enable-gui --enable-reduce-exports --enable-werror" OSX_SDK=10.11 GOAL="deploy"
>>>>>>> fd86ec95

before_install:
    - export PATH=$(echo $PATH | tr ':' "\n" | sed '/\/opt\/python/d' | tr "\n" ":" | sed "s|::|:|g")
install:
    - if [ -n "$DPKG_ADD_ARCH" ]; then sudo dpkg --add-architecture "$DPKG_ADD_ARCH" ; fi
    - if [ -n "$PACKAGES" ]; then travis_retry sudo apt-get update; fi
    - if [ -n "$PACKAGES" ]; then travis_retry sudo apt-get install --no-install-recommends --no-upgrade -qq $PACKAGES; fi
before_script:
    # - if [ "$TRAVIS_EVENT_TYPE" = "pull_request" ]; then contrib/devtools/commit-script-check.sh $TRAVIS_COMMIT_RANGE; fi
    - unset CC; unset CXX
    # - if [ "$CHECK_DOC" = 1 ]; then contrib/devtools/check-doc.py; fi
    # - mkdir -p depends/SDKs depends/sdk-sources
    # - if [ -n "$OSX_SDK" -a ! -f depends/sdk-sources/MacOSX${OSX_SDK}.sdk.tar.gz ]; then curl --location --fail $SDK_URL/MacOSX${OSX_SDK}.sdk.tar.gz -o depends/sdk-sources/MacOSX${OSX_SDK}.sdk.tar.gz; fi
    # - if [ -n "$OSX_SDK" -a -f depends/sdk-sources/MacOSX${OSX_SDK}.sdk.tar.gz ]; then tar -C depends/SDKs -xf depends/sdk-sources/MacOSX${OSX_SDK}.sdk.tar.gz; fi
    # - cd depends && make $MAKEJOBS HOST=$HOST $DEP_OPTS && cd ..
script:
<<<<<<< HEAD
    # - ./autogen.sh
    # - make clean
    # - CFLAGS=-fPIC CXXFLAGS=-fPIC CONFIG_SITE=$PWD/depends/$HOST/share/config.site ./configure --prefix=/ --with-gui=qt5 --with-pic
    # - cd src && make obj/build.h && cd ..
    # - make $MAKEJOBS
    # - make install DESTDIR=$PWD/dist
    gcc -version
=======
    - if [ "$CHECK_DOC" = 1 -a "$TRAVIS_REPO_SLUG" = "meritlabs/merit" -a "$TRAVIS_PULL_REQUEST" = "false" ]; then while read LINE; do travis_retry gpg --keyserver hkp://subset.pool.sks-keyservers.net --recv-keys $LINE; done < contrib/verify-commits/trusted-keys; fi
    - if [ "$CHECK_DOC" = 1 -a "$TRAVIS_REPO_SLUG" = "meritlabs/merit" -a "$TRAVIS_PULL_REQUEST" = "false" ]; then git fetch --unshallow; fi
    - if [ "$CHECK_DOC" = 1 -a "$TRAVIS_REPO_SLUG" = "meritlabs/merit" -a "$TRAVIS_PULL_REQUEST" = "false" ]; then contrib/verify-commits/verify-commits.sh; fi
    - export TRAVIS_COMMIT_LOG=`git log --format=fuller -1`
    - if [ -n "$USE_SHELL" ]; then export CONFIG_SHELL="$USE_SHELL"; fi
    - OUTDIR=$BASE_OUTDIR/$TRAVIS_PULL_REQUEST/$TRAVIS_JOB_NUMBER-$HOST
    - MERIT_CONFIG_ALL="--disable-dependency-tracking --prefix=$TRAVIS_BUILD_DIR/depends/$HOST --bindir=$OUTDIR/bin --libdir=$OUTDIR/lib"
    - depends/$HOST/native/bin/ccache --max-size=$CCACHE_SIZE
    - test -n "$USE_SHELL" && eval '"$USE_SHELL" -c "./autogen.sh"' || ./autogen.sh
    - mkdir build && cd build
    - ../configure --cache-file=config.cache $MERIT_CONFIG_ALL $MERIT_CONFIG || ( cat config.log && false)
    - make distdir VERSION=$HOST
    - cd merit-$HOST
    - ./configure --cache-file=../config.cache $MERIT_CONFIG_ALL $MERIT_CONFIG || ( cat config.log && false)
    - cd src/
    - make obj/build.h
    - cd ..
    - make $MAKEJOBS $GOAL || ( echo "Build failure. Verbose build follows." && make $GOAL V=1 ; false )
    - export LD_LIBRARY_PATH=$TRAVIS_BUILD_DIR/depends/$HOST/lib
    - if [ "$RUN_TESTS" = "true" ]; then travis_wait 30 make $MAKEJOBS check VERBOSE=1; fi
    - if [ "$TRAVIS_EVENT_TYPE" = "cron" ]; then extended="--extended --exclude pruning,dbcrash"; fi
    - if [ "$RUN_TESTS" = "true" ]; then test/functional/test_runner.py --coverage --quiet ${extended}; fi
>>>>>>> fd86ec95
after_script:
    - echo $TRAVIS_COMMIT_RANGE
    - echo $TRAVIS_COMMIT_LOG<|MERGE_RESOLUTION|>--- conflicted
+++ resolved
@@ -17,17 +17,6 @@
     - WINEDEBUG=fixme-all
   matrix:
 # ARM
-<<<<<<< HEAD
-#   - HOST=arm-linux-gnueabihf PACKAGES="g++-arm-linux-gnueabihf" DEP_OPTS="NO_QT=1" CHECK_DOC=1 GOAL="install" MERIT_CONFIG="--enable-glibc-back-compat --enable-reduce-exports"
-# Win64
-#    - HOST=x86_64-w64-mingw32 DPKG_ADD_ARCH="i386" DEP_OPTS="NO_QT=1" PACKAGES="python3 nsis g++-mingw-w64-x86-64 wine1.6 bc" RUN_TESTS=false
-# x86_64 Linux (uses qt5 dev package instead of depends Qt to speed up build and avoid timeout)
-#    - HOST=x86_64-unknown-linux-gnu PACKAGES="python3-zmq qtbase5-dev qttools5-dev-tools protobuf-compiler libdbus-1-dev libharfbuzz-dev" DEP_OPTS="NO_QT=1 NO_UPNP=1 DEBUG=1 ALLOW_HOST_PACKAGES=1" RUN_TESTS=false GOAL="install" MERIT_CONFIG="--enable-zmq --with-gui=qt5 --enable-glibc-back-compat --enable-reduce-exports CPPFLAGS=-DDEBUG_LOCKORDER"
-# x86_64 Linux, No wallet
-    - HOST=x86_64-pc-linux-gnu PACKAGES="python3" DEP_OPTS="NO_WALLET=1" RUN_TESTS=false GOAL="install"
-# Cross-Mac
-#    - HOST=x86_64-apple-darwin11 PACKAGES="cmake imagemagick libcap-dev librsvg2-bin libz-dev libbz2-dev libtiff-tools python-dev" MERIT_CONFIG="--enable-gui --enable-reduce-exports --enable-werror" OSX_SDK=10.11 GOAL="deploy"
-=======
     - HOST=arm-linux-gnueabihf PACKAGES="g++-arm-linux-gnueabihf" DEP_OPTS="NO_QT=1" CHECK_DOC=1 GOAL="install" MERIT_CONFIG="--enable-glibc-back-compat --enable-reduce-exports"
 # Win32
     - HOST=i686-w64-mingw32 DPKG_ADD_ARCH="i386" DEP_OPTS="NO_QT=1" PACKAGES="python3 nsis g++-mingw-w64-i686 wine1.6 bc" RUN_TESTS=true GOAL="install" MERIT_CONFIG="--enable-reduce-exports"
@@ -41,7 +30,6 @@
     - HOST=x86_64-unknown-linux-gnu PACKAGES="python3" DEP_OPTS="NO_WALLET=1" RUN_TESTS=true GOAL="install" MERIT_CONFIG="--enable-glibc-back-compat --enable-reduce-exports"
 # Cross-Mac
     - HOST=x86_64-apple-darwin11 PACKAGES="cmake imagemagick libcap-dev librsvg2-bin libz-dev libbz2-dev libtiff-tools python-dev" MERIT_CONFIG="--enable-gui --enable-reduce-exports --enable-werror" OSX_SDK=10.11 GOAL="deploy"
->>>>>>> fd86ec95
 
 before_install:
     - export PATH=$(echo $PATH | tr ':' "\n" | sed '/\/opt\/python/d' | tr "\n" ":" | sed "s|::|:|g")
@@ -50,23 +38,14 @@
     - if [ -n "$PACKAGES" ]; then travis_retry sudo apt-get update; fi
     - if [ -n "$PACKAGES" ]; then travis_retry sudo apt-get install --no-install-recommends --no-upgrade -qq $PACKAGES; fi
 before_script:
-    # - if [ "$TRAVIS_EVENT_TYPE" = "pull_request" ]; then contrib/devtools/commit-script-check.sh $TRAVIS_COMMIT_RANGE; fi
+    - if [ "$TRAVIS_EVENT_TYPE" = "pull_request" ]; then contrib/devtools/commit-script-check.sh $TRAVIS_COMMIT_RANGE; fi
     - unset CC; unset CXX
-    # - if [ "$CHECK_DOC" = 1 ]; then contrib/devtools/check-doc.py; fi
-    # - mkdir -p depends/SDKs depends/sdk-sources
-    # - if [ -n "$OSX_SDK" -a ! -f depends/sdk-sources/MacOSX${OSX_SDK}.sdk.tar.gz ]; then curl --location --fail $SDK_URL/MacOSX${OSX_SDK}.sdk.tar.gz -o depends/sdk-sources/MacOSX${OSX_SDK}.sdk.tar.gz; fi
-    # - if [ -n "$OSX_SDK" -a -f depends/sdk-sources/MacOSX${OSX_SDK}.sdk.tar.gz ]; then tar -C depends/SDKs -xf depends/sdk-sources/MacOSX${OSX_SDK}.sdk.tar.gz; fi
-    # - cd depends && make $MAKEJOBS HOST=$HOST $DEP_OPTS && cd ..
+    - if [ "$CHECK_DOC" = 1 ]; then contrib/devtools/check-doc.py; fi
+    - mkdir -p depends/SDKs depends/sdk-sources
+    - if [ -n "$OSX_SDK" -a ! -f depends/sdk-sources/MacOSX${OSX_SDK}.sdk.tar.gz ]; then curl --location --fail $SDK_URL/MacOSX${OSX_SDK}.sdk.tar.gz -o depends/sdk-sources/MacOSX${OSX_SDK}.sdk.tar.gz; fi
+    - if [ -n "$OSX_SDK" -a -f depends/sdk-sources/MacOSX${OSX_SDK}.sdk.tar.gz ]; then tar -C depends/SDKs -xf depends/sdk-sources/MacOSX${OSX_SDK}.sdk.tar.gz; fi
+    - cd depends && make $MAKEJOBS HOST=$HOST $DEP_OPTS && cd ..
 script:
-<<<<<<< HEAD
-    # - ./autogen.sh
-    # - make clean
-    # - CFLAGS=-fPIC CXXFLAGS=-fPIC CONFIG_SITE=$PWD/depends/$HOST/share/config.site ./configure --prefix=/ --with-gui=qt5 --with-pic
-    # - cd src && make obj/build.h && cd ..
-    # - make $MAKEJOBS
-    # - make install DESTDIR=$PWD/dist
-    gcc -version
-=======
     - if [ "$CHECK_DOC" = 1 -a "$TRAVIS_REPO_SLUG" = "meritlabs/merit" -a "$TRAVIS_PULL_REQUEST" = "false" ]; then while read LINE; do travis_retry gpg --keyserver hkp://subset.pool.sks-keyservers.net --recv-keys $LINE; done < contrib/verify-commits/trusted-keys; fi
     - if [ "$CHECK_DOC" = 1 -a "$TRAVIS_REPO_SLUG" = "meritlabs/merit" -a "$TRAVIS_PULL_REQUEST" = "false" ]; then git fetch --unshallow; fi
     - if [ "$CHECK_DOC" = 1 -a "$TRAVIS_REPO_SLUG" = "meritlabs/merit" -a "$TRAVIS_PULL_REQUEST" = "false" ]; then contrib/verify-commits/verify-commits.sh; fi
@@ -89,7 +68,6 @@
     - if [ "$RUN_TESTS" = "true" ]; then travis_wait 30 make $MAKEJOBS check VERBOSE=1; fi
     - if [ "$TRAVIS_EVENT_TYPE" = "cron" ]; then extended="--extended --exclude pruning,dbcrash"; fi
     - if [ "$RUN_TESTS" = "true" ]; then test/functional/test_runner.py --coverage --quiet ${extended}; fi
->>>>>>> fd86ec95
 after_script:
     - echo $TRAVIS_COMMIT_RANGE
     - echo $TRAVIS_COMMIT_LOG