// Copyright (c) 2009-2010 Satoshi Nakamoto
// Copyright (c) 2009-2016 The Bitcoin Core developers
// Distributed under the MIT software license, see the accompanying
// file COPYING or http://www.opensource.org/licenses/mit-license.php.

#include "net_processing.h"

#include "addrman.h"
#include "arith_uint256.h"
#include "blockencodings.h"
#include "chainparams.h"
#include "consensus/validation.h"
#include "hash.h"
#include "init.h"
#include "validation.h"
#include "merkleblock.h"
#include "net.h"
#include "netmessagemaker.h"
#include "netbase.h"
#include "policy/fees.h"
#include "policy/policy.h"
#include "primitives/block.h"
#include "primitives/transaction.h"
#include "random.h"
#include "reverse_iterator.h"
#include "tinyformat.h"
#include "txmempool.h"
#include "ui_interface.h"
#include "util.h"
#include "utilmoneystr.h"
#include "utilstrencodings.h"
#include "validationinterface.h"

#if defined(NDEBUG)
# error "Bitcoin cannot be compiled without assertions."
#endif

std::atomic<int64_t> nTimeBestReceived(0); // Used only to inform the wallet of when we last received a block

struct IteratorComparator
{
    template<typename I>
    bool operator()(const I& a, const I& b)
    {
        return &(*a) < &(*b);
    }
};

struct COrphanTx {
    // When modifying, adapt the copy of this definition in tests/DoS_tests.
    CTransactionRef tx;
    NodeId fromPeer;
    int64_t nTimeExpire;
};
std::map<uint256, COrphanTx> mapOrphanTransactions GUARDED_BY(cs_main);
std::map<COutPoint, std::set<std::map<uint256, COrphanTx>::iterator, IteratorComparator>> mapOrphanTransactionsByPrev GUARDED_BY(cs_main);
void EraseOrphansFor(NodeId peer) EXCLUSIVE_LOCKS_REQUIRED(cs_main);

static size_t vExtraTxnForCompactIt = 0;
static std::vector<std::pair<uint256, CTransactionRef>> vExtraTxnForCompact GUARDED_BY(cs_main);

static const uint64_t RANDOMIZER_ID_ADDRESS_RELAY = 0x3cac0035b5866b90ULL; // SHA256("main address relay")[0:8]

// Internal stuff
namespace {
    /** Number of nodes with fSyncStarted. */
    int nSyncStarted = 0;

    /**
     * Sources of received blocks, saved to be able to send them reject
     * messages or ban them when processing happens afterwards. Protected by
     * cs_main.
     * Set mapBlockSource[hash].second to false if the node should not be
     * punished if the block is invalid.
     */
    std::map<uint256, std::pair<NodeId, bool>> mapBlockSource;

    /**
     * Filter for transactions that were recently rejected by
     * AcceptToMemoryPool. These are not rerequested until the chain tip
     * changes, at which point the entire filter is reset. Protected by
     * cs_main.
     *
     * Without this filter we'd be re-requesting txs from each of our peers,
     * increasing bandwidth consumption considerably. For instance, with 100
     * peers, half of which relay a tx we don't accept, that might be a 50x
     * bandwidth increase. A flooding attacker attempting to roll-over the
     * filter using minimum-sized, 60byte, transactions might manage to send
     * 1000/sec if we have fast peers, so we pick 120,000 to give our peers a
     * two minute window to send invs to us.
     *
     * Decreasing the false positive rate is fairly cheap, so we pick one in a
     * million to make it highly unlikely for users to have issues with this
     * filter.
     *
     * Memory used: 1.3 MB
     */
    std::unique_ptr<CRollingBloomFilter> recentRejects;
    uint256 hashRecentRejectsChainTip;

    /** Blocks that are in flight, and that are in the queue to be downloaded. Protected by cs_main. */
    struct QueuedBlock {
        uint256 hash;
        const CBlockIndex* pindex;                               //!< Optional.
        bool fValidatedHeaders;                                  //!< Whether this block has validated headers at the time of request.
        std::unique_ptr<PartiallyDownloadedBlock> partialBlock;  //!< Optional, used for CMPCTBLOCK downloads
    };
    std::map<uint256, std::pair<NodeId, std::list<QueuedBlock>::iterator> > mapBlocksInFlight;

    /** Stack of nodes which we have set to announce using compact blocks */
    std::list<NodeId> lNodesAnnouncingHeaderAndIDs;

    /** Number of preferable block download peers. */
    int nPreferredDownload = 0;

    /** Number of peers from which we're downloading blocks. */
    int nPeersWithValidatedDownloads = 0;

    /** Relay map, protected by cs_main. */
    typedef std::map<uint256, CTransactionRef> MapRelay;
    MapRelay mapRelay;
    /** Expiration-time ordered list of (expire time, relay map entry) pairs, protected by cs_main). */
    std::deque<std::pair<int64_t, MapRelay::iterator>> vRelayExpiration;
} // namespace

//////////////////////////////////////////////////////////////////////////////
//
// Registration of network node signals.
//

namespace {

struct CBlockReject {
    unsigned char chRejectCode;
    std::string strRejectReason;
    uint256 hashBlock;
};

/**
 * Maintain validation-specific state about nodes, protected by cs_main, instead
 * by CNode's own locks. This simplifies asynchronous operation, where
 * processing of incoming data is done after the ProcessMessage call returns,
 * and we're no longer holding the node's locks.
 */
struct CNodeState {
    //! The peer's address
    const CService address;
    //! Whether we have a fully established connection.
    bool fCurrentlyConnected;
    //! Accumulated misbehaviour score for this peer.
    int nMisbehavior;
    //! Whether this peer should be disconnected and banned (unless whitelisted).
    bool fShouldBan;
    //! String name of this peer (debugging/logging purposes).
    const std::string name;
    //! List of asynchronously-determined block rejections to notify this peer about.
    std::vector<CBlockReject> rejects;
    //! The best known block we know this peer has announced.
    const CBlockIndex *pindexBestKnownBlock;
    //! The hash of the last unknown block this peer has announced.
    uint256 hashLastUnknownBlock;
    //! The last full block we both have.
    const CBlockIndex *pindexLastCommonBlock;
    //! The best header we have sent our peer.
    const CBlockIndex *pindexBestHeaderSent;
    //! Length of current-streak of unconnecting headers announcements
    int nUnconnectingHeaders;
    //! Whether we've started headers synchronization with this peer.
    bool fSyncStarted;
    //! When to potentially disconnect peer for stalling headers download
    int64_t nHeadersSyncTimeout;
    //! Since when we're stalling block download progress (in microseconds), or 0.
    int64_t nStallingSince;
    std::list<QueuedBlock> vBlocksInFlight;
    //! When the first entry in vBlocksInFlight started downloading. Don't care when vBlocksInFlight is empty.
    int64_t nDownloadingSince;
    int nBlocksInFlight;
    int nBlocksInFlightValidHeaders;
    //! Whether we consider this a preferred download peer.
    bool fPreferredDownload;
    //! Whether this peer wants invs or headers (when possible) for block announcements.
    bool fPreferHeaders;
    //! Whether this peer wants invs or cmpctblocks (when possible) for block announcements.
    bool fPreferHeaderAndIDs;
    /**
      * Whether this peer will send us cmpctblocks if we request them.
      * This is not used to gate request logic, as we really only care about fSupportsDesiredCmpctVersion,
      * but is used as a flag to "lock in" the version of compact blocks (fWantsCmpctWitness) we send.
      */
    bool fProvidesHeaderAndIDs;
    //! Whether this peer can give us witnesses
    bool fHaveWitness;
    //! Whether this peer wants witnesses in cmpctblocks/blocktxns
    bool fWantsCmpctWitness;
    /**
     * If we've announced NODE_WITNESS to this peer: whether the peer sends witnesses in cmpctblocks/blocktxns,
     * otherwise: whether this peer sends non-witnesses in cmpctblocks/blocktxns.
     */
    bool fSupportsDesiredCmpctVersion;

    CNodeState(CAddress addrIn, std::string addrNameIn) : address(addrIn), name(addrNameIn) {
        fCurrentlyConnected = false;
        nMisbehavior = 0;
        fShouldBan = false;
        pindexBestKnownBlock = nullptr;
        hashLastUnknownBlock.SetNull();
        pindexLastCommonBlock = nullptr;
        pindexBestHeaderSent = nullptr;
        nUnconnectingHeaders = 0;
        fSyncStarted = false;
        nHeadersSyncTimeout = 0;
        nStallingSince = 0;
        nDownloadingSince = 0;
        nBlocksInFlight = 0;
        nBlocksInFlightValidHeaders = 0;
        fPreferredDownload = false;
        fPreferHeaders = false;
        fPreferHeaderAndIDs = false;
        fProvidesHeaderAndIDs = false;
        fHaveWitness = false;
        fWantsCmpctWitness = false;
        fSupportsDesiredCmpctVersion = false;
    }
};

/** Map maintaining per-node state. Requires cs_main. */
std::map<NodeId, CNodeState> mapNodeState;

// Requires cs_main.
CNodeState *State(NodeId pnode) {
    std::map<NodeId, CNodeState>::iterator it = mapNodeState.find(pnode);
    if (it == mapNodeState.end())
        return nullptr;
    return &it->second;
}

void UpdatePreferredDownload(CNode* node, CNodeState* state)
{
    nPreferredDownload -= state->fPreferredDownload;

    // Whether this node should be marked as a preferred download node.
    state->fPreferredDownload = (!node->fInbound || node->fWhitelisted) && !node->fOneShot && !node->fClient;

    nPreferredDownload += state->fPreferredDownload;
}

void PushNodeVersion(CNode *pnode, CConnman& connman, int64_t nTime)
{
    ServiceFlags nLocalNodeServices = pnode->GetLocalServices();
    uint64_t nonce = pnode->GetLocalNonce();
    int nNodeStartingHeight = pnode->GetMyStartingHeight();
    NodeId nodeid = pnode->GetId();
    CAddress addr = pnode->addr;

    CAddress addrYou = (addr.IsRoutable() && !IsProxy(addr) ? addr : CAddress(CService(), addr.nServices));
    CAddress addrMe = CAddress(CService(), nLocalNodeServices);

    connman.PushMessage(pnode, CNetMsgMaker(INIT_PROTO_VERSION).Make(NetMsgType::VERSION, PROTOCOL_VERSION, (uint64_t)nLocalNodeServices, nTime, addrYou, addrMe,
            nonce, strSubVersion, nNodeStartingHeight, ::fRelayTxes));

    if (fLogIPs) {
        LogPrint(BCLog::NET, "send version message: version %d, blocks=%d, us=%s, them=%s, peer=%d\n", PROTOCOL_VERSION, nNodeStartingHeight, addrMe.ToString(), addrYou.ToString(), nodeid);
    } else {
        LogPrint(BCLog::NET, "send version message: version %d, blocks=%d, us=%s, peer=%d\n", PROTOCOL_VERSION, nNodeStartingHeight, addrMe.ToString(), nodeid);
    }
}

void InitializeNode(CNode *pnode, CConnman& connman) {
    CAddress addr = pnode->addr;
    std::string addrName = pnode->GetAddrName();
    NodeId nodeid = pnode->GetId();
    {
        LOCK(cs_main);
        mapNodeState.emplace_hint(mapNodeState.end(), std::piecewise_construct, std::forward_as_tuple(nodeid), std::forward_as_tuple(addr, std::move(addrName)));
    }
    if(!pnode->fInbound)
        PushNodeVersion(pnode, connman, GetTime());
}

void FinalizeNode(NodeId nodeid, bool& fUpdateConnectionTime) {
    fUpdateConnectionTime = false;
    LOCK(cs_main);
    CNodeState *state = State(nodeid);

    if (state->fSyncStarted)
        nSyncStarted--;

    if (state->nMisbehavior == 0 && state->fCurrentlyConnected) {
        fUpdateConnectionTime = true;
    }

    for (const QueuedBlock& entry : state->vBlocksInFlight) {
        mapBlocksInFlight.erase(entry.hash);
    }
    EraseOrphansFor(nodeid);
    nPreferredDownload -= state->fPreferredDownload;
    nPeersWithValidatedDownloads -= (state->nBlocksInFlightValidHeaders != 0);
    assert(nPeersWithValidatedDownloads >= 0);

    mapNodeState.erase(nodeid);

    if (mapNodeState.empty()) {
        // Do a consistency check after the last peer is removed.
        assert(mapBlocksInFlight.empty());
        assert(nPreferredDownload == 0);
        assert(nPeersWithValidatedDownloads == 0);
    }
    LogPrint(BCLog::NET, "Cleared nodestate for peer=%d\n", nodeid);
}

// Requires cs_main.
// Returns a bool indicating whether we requested this block.
// Also used if a block was /not/ received and timed out or started with another peer
bool MarkBlockAsReceived(const uint256& hash) {
    std::map<uint256, std::pair<NodeId, std::list<QueuedBlock>::iterator> >::iterator itInFlight = mapBlocksInFlight.find(hash);
    if (itInFlight != mapBlocksInFlight.end()) {
        CNodeState *state = State(itInFlight->second.first);
        state->nBlocksInFlightValidHeaders -= itInFlight->second.second->fValidatedHeaders;
        if (state->nBlocksInFlightValidHeaders == 0 && itInFlight->second.second->fValidatedHeaders) {
            // Last validated block on the queue was received.
            nPeersWithValidatedDownloads--;
        }
        if (state->vBlocksInFlight.begin() == itInFlight->second.second) {
            // First block on the queue was received, update the start download time for the next one
            state->nDownloadingSince = std::max(state->nDownloadingSince, GetTimeMicros());
        }
        state->vBlocksInFlight.erase(itInFlight->second.second);
        state->nBlocksInFlight--;
        state->nStallingSince = 0;
        mapBlocksInFlight.erase(itInFlight);
        return true;
    }
    return false;
}

// Requires cs_main.
// returns false, still setting pit, if the block was already in flight from the same peer
// pit will only be valid as long as the same cs_main lock is being held
bool MarkBlockAsInFlight(NodeId nodeid, const uint256& hash, const CBlockIndex* pindex = nullptr, std::list<QueuedBlock>::iterator** pit = nullptr) {
    CNodeState *state = State(nodeid);
    assert(state != nullptr);

    // Short-circuit most stuff in case its from the same node
    std::map<uint256, std::pair<NodeId, std::list<QueuedBlock>::iterator> >::iterator itInFlight = mapBlocksInFlight.find(hash);
    if (itInFlight != mapBlocksInFlight.end() && itInFlight->second.first == nodeid) {
        if (pit) {
            *pit = &itInFlight->second.second;
        }
        return false;
    }

    // Make sure it's not listed somewhere already.
    MarkBlockAsReceived(hash);

    std::list<QueuedBlock>::iterator it = state->vBlocksInFlight.insert(state->vBlocksInFlight.end(),
            {hash, pindex, pindex != nullptr, std::unique_ptr<PartiallyDownloadedBlock>(pit ? new PartiallyDownloadedBlock(&mempool) : nullptr)});
    state->nBlocksInFlight++;
    state->nBlocksInFlightValidHeaders += it->fValidatedHeaders;
    if (state->nBlocksInFlight == 1) {
        // We're starting a block download (batch) from this peer.
        state->nDownloadingSince = GetTimeMicros();
    }
    if (state->nBlocksInFlightValidHeaders == 1 && pindex != nullptr) {
        nPeersWithValidatedDownloads++;
    }
    itInFlight = mapBlocksInFlight.insert(std::make_pair(hash, std::make_pair(nodeid, it))).first;
    if (pit)
        *pit = &itInFlight->second.second;
    return true;
}

/** Check whether the last unknown block a peer advertised is not yet known. */
void ProcessBlockAvailability(NodeId nodeid) {
    CNodeState *state = State(nodeid);
    assert(state != nullptr);

    if (!state->hashLastUnknownBlock.IsNull()) {
        BlockMap::iterator itOld = mapBlockIndex.find(state->hashLastUnknownBlock);
        if (itOld != mapBlockIndex.end() && itOld->second->nChainWork > 0) {
            if (state->pindexBestKnownBlock == nullptr || itOld->second->nChainWork >= state->pindexBestKnownBlock->nChainWork)
                state->pindexBestKnownBlock = itOld->second;
            state->hashLastUnknownBlock.SetNull();
        }
    }
}

/** Update tracking information about which blocks a peer is assumed to have. */
void UpdateBlockAvailability(NodeId nodeid, const uint256 &hash) {
    CNodeState *state = State(nodeid);
    assert(state != nullptr);

    ProcessBlockAvailability(nodeid);

    BlockMap::iterator it = mapBlockIndex.find(hash);
    if (it != mapBlockIndex.end() && it->second->nChainWork > 0) {
        // An actually better block was announced.
        if (state->pindexBestKnownBlock == nullptr || it->second->nChainWork >= state->pindexBestKnownBlock->nChainWork)
            state->pindexBestKnownBlock = it->second;
    } else {
        // An unknown block was announced; just assume that the latest one is the best one.
        state->hashLastUnknownBlock = hash;
    }
}

void MaybeSetPeerAsAnnouncingHeaderAndIDs(NodeId nodeid, CConnman& connman) {
    AssertLockHeld(cs_main);
    CNodeState* nodestate = State(nodeid);
    if (!nodestate || !nodestate->fSupportsDesiredCmpctVersion) {
        // Never ask from peers who can't provide witnesses.
        return;
    }
    if (nodestate->fProvidesHeaderAndIDs) {
        for (std::list<NodeId>::iterator it = lNodesAnnouncingHeaderAndIDs.begin(); it != lNodesAnnouncingHeaderAndIDs.end(); it++) {
            if (*it == nodeid) {
                lNodesAnnouncingHeaderAndIDs.erase(it);
                lNodesAnnouncingHeaderAndIDs.push_back(nodeid);
                return;
            }
        }
        connman.ForNode(nodeid, [&connman](CNode* pfrom){
            bool fAnnounceUsingCMPCTBLOCK = false;
            uint64_t nCMPCTBLOCKVersion = (pfrom->GetLocalServices() & NODE_WITNESS) ? 2 : 1;
            if (lNodesAnnouncingHeaderAndIDs.size() >= 3) {
                // As per BIP152, we only get 3 of our peers to announce
                // blocks using compact encodings.
                connman.ForNode(lNodesAnnouncingHeaderAndIDs.front(), [&connman, fAnnounceUsingCMPCTBLOCK, nCMPCTBLOCKVersion](CNode* pnodeStop){
                    connman.PushMessage(pnodeStop, CNetMsgMaker(pnodeStop->GetSendVersion()).Make(NetMsgType::SENDCMPCT, fAnnounceUsingCMPCTBLOCK, nCMPCTBLOCKVersion));
                    return true;
                });
                lNodesAnnouncingHeaderAndIDs.pop_front();
            }
            fAnnounceUsingCMPCTBLOCK = true;
            connman.PushMessage(pfrom, CNetMsgMaker(pfrom->GetSendVersion()).Make(NetMsgType::SENDCMPCT, fAnnounceUsingCMPCTBLOCK, nCMPCTBLOCKVersion));
            lNodesAnnouncingHeaderAndIDs.push_back(pfrom->GetId());
            return true;
        });
    }
}

// Requires cs_main
bool CanDirectFetch(const Consensus::Params &consensusParams)
{
    return chainActive.Tip()->GetBlockTime() > GetAdjustedTime() - consensusParams.nPowTargetSpacing * 20;
}

// Requires cs_main
bool PeerHasHeader(CNodeState *state, const CBlockIndex *pindex)
{
    if (state->pindexBestKnownBlock && pindex == state->pindexBestKnownBlock->GetAncestor(pindex->nHeight))
        return true;
    if (state->pindexBestHeaderSent && pindex == state->pindexBestHeaderSent->GetAncestor(pindex->nHeight))
        return true;
    return false;
}

/** Update pindexLastCommonBlock and add not-in-flight missing successors to vBlocks, until it has
 *  at most count entries. */
void FindNextBlocksToDownload(NodeId nodeid, unsigned int count, std::vector<const CBlockIndex*>& vBlocks, NodeId& nodeStaller, const Consensus::Params& consensusParams) {
    if (count == 0)
        return;

    vBlocks.reserve(vBlocks.size() + count);
    CNodeState *state = State(nodeid);
    assert(state != nullptr);

    // Make sure pindexBestKnownBlock is up to date, we'll need it.
    ProcessBlockAvailability(nodeid);

    if (state->pindexBestKnownBlock == nullptr || state->pindexBestKnownBlock->nChainWork < chainActive.Tip()->nChainWork || state->pindexBestKnownBlock->nChainWork < UintToArith256(consensusParams.nMinimumChainWork)) {
        // This peer has nothing interesting.
        return;
    }

    if (state->pindexLastCommonBlock == nullptr) {
        // Bootstrap quickly by guessing a parent of our best tip is the forking point.
        // Guessing wrong in either direction is not a problem.
        state->pindexLastCommonBlock = chainActive[std::min(state->pindexBestKnownBlock->nHeight, chainActive.Height())];
    }

    // If the peer reorganized, our previous pindexLastCommonBlock may not be an ancestor
    // of its current tip anymore. Go back enough to fix that.
    state->pindexLastCommonBlock = LastCommonAncestor(state->pindexLastCommonBlock, state->pindexBestKnownBlock);
    if (state->pindexLastCommonBlock == state->pindexBestKnownBlock)
        return;

    std::vector<const CBlockIndex*> vToFetch;
    const CBlockIndex *pindexWalk = state->pindexLastCommonBlock;
    // Never fetch further than the best block we know the peer has, or more than BLOCK_DOWNLOAD_WINDOW + 1 beyond the last
    // linked block we have in common with this peer. The +1 is so we can detect stalling, namely if we would be able to
    // download that next block if the window were 1 larger.
    int nWindowEnd = state->pindexLastCommonBlock->nHeight + BLOCK_DOWNLOAD_WINDOW;
    int nMaxHeight = std::min<int>(state->pindexBestKnownBlock->nHeight, nWindowEnd + 1);
    NodeId waitingfor = -1;
    while (pindexWalk->nHeight < nMaxHeight) {
        // Read up to 128 (or more, if more blocks than that are needed) successors of pindexWalk (towards
        // pindexBestKnownBlock) into vToFetch. We fetch 128, because CBlockIndex::GetAncestor may be as expensive
        // as iterating over ~100 CBlockIndex* entries anyway.
        int nToFetch = std::min(nMaxHeight - pindexWalk->nHeight, std::max<int>(count - vBlocks.size(), 128));
        vToFetch.resize(nToFetch);
        pindexWalk = state->pindexBestKnownBlock->GetAncestor(pindexWalk->nHeight + nToFetch);
        vToFetch[nToFetch - 1] = pindexWalk;
        for (unsigned int i = nToFetch - 1; i > 0; i--) {
            vToFetch[i - 1] = vToFetch[i]->pprev;
        }

        // Iterate over those blocks in vToFetch (in forward direction), adding the ones that
        // are not yet downloaded and not in flight to vBlocks. In the mean time, update
        // pindexLastCommonBlock as long as all ancestors are already downloaded, or if it's
        // already part of our chain (and therefore don't need it even if pruned).
        for (const CBlockIndex* pindex : vToFetch) {
            if (!pindex->IsValid(BLOCK_VALID_TREE)) {
                // We consider the chain that this peer is on invalid.
                return;
            }
            if (!State(nodeid)->fHaveWitness && IsWitnessEnabled(pindex->pprev, consensusParams)) {
                // We wouldn't download this block or its descendants from this peer.
                return;
            }
            if (pindex->nStatus & BLOCK_HAVE_DATA || chainActive.Contains(pindex)) {
                if (pindex->nChainTx)
                    state->pindexLastCommonBlock = pindex;
            } else if (mapBlocksInFlight.count(pindex->GetBlockHash()) == 0) {
                // The block is not already downloaded, and not yet in flight.
                if (pindex->nHeight > nWindowEnd) {
                    // We reached the end of the window.
                    if (vBlocks.size() == 0 && waitingfor != nodeid) {
                        // We aren't able to fetch anything, but we would be if the download window was one larger.
                        nodeStaller = waitingfor;
                    }
                    return;
                }
                vBlocks.push_back(pindex);
                if (vBlocks.size() == count) {
                    return;
                }
            } else if (waitingfor == -1) {
                // This is the first already-in-flight block.
                waitingfor = mapBlocksInFlight[pindex->GetBlockHash()].first;
            }
        }
    }
}

} // namespace

bool GetNodeStateStats(NodeId nodeid, CNodeStateStats &stats) {
    LOCK(cs_main);
    CNodeState *state = State(nodeid);
    if (state == nullptr)
        return false;
    stats.nMisbehavior = state->nMisbehavior;
    stats.nSyncHeight = state->pindexBestKnownBlock ? state->pindexBestKnownBlock->nHeight : -1;
    stats.nCommonHeight = state->pindexLastCommonBlock ? state->pindexLastCommonBlock->nHeight : -1;
    for (const QueuedBlock& queue : state->vBlocksInFlight) {
        if (queue.pindex)
            stats.vHeightInFlight.push_back(queue.pindex->nHeight);
    }
    return true;
}

void RegisterNodeSignals(CNodeSignals& nodeSignals)
{
    nodeSignals.ProcessMessages.connect(&ProcessMessages);
    nodeSignals.SendMessages.connect(&SendMessages);
    nodeSignals.InitializeNode.connect(&InitializeNode);
    nodeSignals.FinalizeNode.connect(&FinalizeNode);
}

void UnregisterNodeSignals(CNodeSignals& nodeSignals)
{
    nodeSignals.ProcessMessages.disconnect(&ProcessMessages);
    nodeSignals.SendMessages.disconnect(&SendMessages);
    nodeSignals.InitializeNode.disconnect(&InitializeNode);
    nodeSignals.FinalizeNode.disconnect(&FinalizeNode);
}

//////////////////////////////////////////////////////////////////////////////
//
// mapOrphanTransactions
//

void AddToCompactExtraTransactions(const CTransactionRef& tx)
{
    size_t max_extra_txn = gArgs.GetArg("-blockreconstructionextratxn", DEFAULT_BLOCK_RECONSTRUCTION_EXTRA_TXN);
    if (max_extra_txn <= 0)
        return;
    if (!vExtraTxnForCompact.size())
        vExtraTxnForCompact.resize(max_extra_txn);
    vExtraTxnForCompact[vExtraTxnForCompactIt] = std::make_pair(tx->GetWitnessHash(), tx);
    vExtraTxnForCompactIt = (vExtraTxnForCompactIt + 1) % max_extra_txn;
}

bool AddOrphanTx(const CTransactionRef& tx, NodeId peer) EXCLUSIVE_LOCKS_REQUIRED(cs_main)
{
    const uint256& hash = tx->GetHash();
    if (mapOrphanTransactions.count(hash))
        return false;

    // Ignore big transactions, to avoid a
    // send-big-orphans memory exhaustion attack. If a peer has a legitimate
    // large transaction with a missing parent then we assume
    // it will rebroadcast it later, after the parent transaction(s)
    // have been mined or received.
    // 100 orphans, each of which is at most 99,999 bytes big is
    // at most 10 megabytes of orphans and somewhat more byprev index (in the worst case):
    unsigned int sz = GetTransactionWeight(*tx);
    if (sz >= MAX_STANDARD_TX_WEIGHT)
    {
        LogPrint(BCLog::MEMPOOL, "ignoring large orphan tx (size: %u, hash: %s)\n", sz, hash.ToString());
        return false;
    }

    auto ret = mapOrphanTransactions.emplace(hash, COrphanTx{tx, peer, GetTime() + ORPHAN_TX_EXPIRE_TIME});
    assert(ret.second);
    for (const CTxIn& txin : tx->vin) {
        mapOrphanTransactionsByPrev[txin.prevout].insert(ret.first);
    }

    AddToCompactExtraTransactions(tx);

    LogPrint(BCLog::MEMPOOL, "stored orphan tx %s (mapsz %u outsz %u)\n", hash.ToString(),
             mapOrphanTransactions.size(), mapOrphanTransactionsByPrev.size());
    return true;
}

int static EraseOrphanTx(uint256 hash) EXCLUSIVE_LOCKS_REQUIRED(cs_main)
{
    std::map<uint256, COrphanTx>::iterator it = mapOrphanTransactions.find(hash);
    if (it == mapOrphanTransactions.end())
        return 0;
    for (const CTxIn& txin : it->second.tx->vin)
    {
        auto itPrev = mapOrphanTransactionsByPrev.find(txin.prevout);
        if (itPrev == mapOrphanTransactionsByPrev.end())
            continue;
        itPrev->second.erase(it);
        if (itPrev->second.empty())
            mapOrphanTransactionsByPrev.erase(itPrev);
    }
    mapOrphanTransactions.erase(it);
    return 1;
}

void EraseOrphansFor(NodeId peer)
{
    int nErased = 0;
    std::map<uint256, COrphanTx>::iterator iter = mapOrphanTransactions.begin();
    while (iter != mapOrphanTransactions.end())
    {
        std::map<uint256, COrphanTx>::iterator maybeErase = iter++; // increment to avoid iterator becoming invalid
        if (maybeErase->second.fromPeer == peer)
        {
            nErased += EraseOrphanTx(maybeErase->second.tx->GetHash());
        }
    }
    if (nErased > 0) LogPrint(BCLog::MEMPOOL, "Erased %d orphan tx from peer=%d\n", nErased, peer);
}


unsigned int LimitOrphanTxSize(unsigned int nMaxOrphans) EXCLUSIVE_LOCKS_REQUIRED(cs_main)
{
    unsigned int nEvicted = 0;
    static int64_t nNextSweep;
    int64_t nNow = GetTime();
    if (nNextSweep <= nNow) {
        // Sweep out expired orphan pool entries:
        int nErased = 0;
        int64_t nMinExpTime = nNow + ORPHAN_TX_EXPIRE_TIME - ORPHAN_TX_EXPIRE_INTERVAL;
        std::map<uint256, COrphanTx>::iterator iter = mapOrphanTransactions.begin();
        while (iter != mapOrphanTransactions.end())
        {
            std::map<uint256, COrphanTx>::iterator maybeErase = iter++;
            if (maybeErase->second.nTimeExpire <= nNow) {
                nErased += EraseOrphanTx(maybeErase->second.tx->GetHash());
            } else {
                nMinExpTime = std::min(maybeErase->second.nTimeExpire, nMinExpTime);
            }
        }
        // Sweep again 5 minutes after the next entry that expires in order to batch the linear scan.
        nNextSweep = nMinExpTime + ORPHAN_TX_EXPIRE_INTERVAL;
        if (nErased > 0) LogPrint(BCLog::MEMPOOL, "Erased %d orphan tx due to expiration\n", nErased);
    }
    while (mapOrphanTransactions.size() > nMaxOrphans)
    {
        // Evict a random orphan:
        uint256 randomhash = GetRandHash();
        std::map<uint256, COrphanTx>::iterator it = mapOrphanTransactions.lower_bound(randomhash);
        if (it == mapOrphanTransactions.end())
            it = mapOrphanTransactions.begin();
        EraseOrphanTx(it->first);
        ++nEvicted;
    }
    return nEvicted;
}

// Requires cs_main.
void Misbehaving(NodeId pnode, int howmuch)
{
    if (howmuch == 0)
        return;

    CNodeState *state = State(pnode);
    if (state == nullptr)
        return;

    state->nMisbehavior += howmuch;
    int banscore = gArgs.GetArg("-banscore", DEFAULT_BANSCORE_THRESHOLD);
    if (state->nMisbehavior >= banscore && state->nMisbehavior - howmuch < banscore)
    {
        LogPrintf("%s: %s peer=%d (%d -> %d) BAN THRESHOLD EXCEEDED\n", __func__, state->name, pnode, state->nMisbehavior-howmuch, state->nMisbehavior);
        state->fShouldBan = true;
    } else
        LogPrintf("%s: %s peer=%d (%d -> %d)\n", __func__, state->name, pnode, state->nMisbehavior-howmuch, state->nMisbehavior);
}








//////////////////////////////////////////////////////////////////////////////
//
// blockchain -> download logic notification
//

PeerLogicValidation::PeerLogicValidation(CConnman* connmanIn) : connman(connmanIn) {
    // Initialize global variables that cannot be constructed at startup.
    recentRejects.reset(new CRollingBloomFilter(120000, 0.000001));
}

void PeerLogicValidation::BlockConnected(const std::shared_ptr<const CBlock>& pblock, const CBlockIndex* pindex, const std::vector<CTransactionRef>& vtxConflicted) {
    LOCK(cs_main);

    std::vector<uint256> vOrphanErase;

    for (const CTransactionRef& ptx : pblock->vtx) {
        const CTransaction& tx = *ptx;

        // Which orphan pool entries must we evict?
        for (const auto& txin : tx.vin) {
            auto itByPrev = mapOrphanTransactionsByPrev.find(txin.prevout);
            if (itByPrev == mapOrphanTransactionsByPrev.end()) continue;
            for (auto mi = itByPrev->second.begin(); mi != itByPrev->second.end(); ++mi) {
                const CTransaction& orphanTx = *(*mi)->second.tx;
                const uint256& orphanHash = orphanTx.GetHash();
                vOrphanErase.push_back(orphanHash);
            }
        }
    }

    // Erase orphan transactions include or precluded by this block
    if (vOrphanErase.size()) {
        int nErased = 0;
        for (uint256 &orphanHash : vOrphanErase) {
            nErased += EraseOrphanTx(orphanHash);
        }
        LogPrint(BCLog::MEMPOOL, "Erased %d orphan tx included or conflicted by block\n", nErased);
    }
}

// All of the following cache a recent block, and are protected by cs_most_recent_block
static CCriticalSection cs_most_recent_block;
static std::shared_ptr<const CBlock> most_recent_block;
static std::shared_ptr<const CBlockHeaderAndShortTxIDs> most_recent_compact_block;
static uint256 most_recent_block_hash;
static bool fWitnessesPresentInMostRecentCompactBlock;

void PeerLogicValidation::NewPoWValidBlock(const CBlockIndex *pindex, const std::shared_ptr<const CBlock>& pblock) {
    std::shared_ptr<const CBlockHeaderAndShortTxIDs> pcmpctblock = std::make_shared<const CBlockHeaderAndShortTxIDs> (*pblock, true);
    const CNetMsgMaker msgMaker(PROTOCOL_VERSION);

    LOCK(cs_main);

    static int nHighestFastAnnounce = 0;
    if (pindex->nHeight <= nHighestFastAnnounce)
        return;
    nHighestFastAnnounce = pindex->nHeight;

    bool fWitnessEnabled = IsWitnessEnabled(pindex->pprev, Params().GetConsensus());
    uint256 hashBlock(pblock->GetHash());

    {
        LOCK(cs_most_recent_block);
        most_recent_block_hash = hashBlock;
        most_recent_block = pblock;
        most_recent_compact_block = pcmpctblock;
        fWitnessesPresentInMostRecentCompactBlock = fWitnessEnabled;
    }

    connman->ForEachNode([this, &pcmpctblock, pindex, &msgMaker, fWitnessEnabled, &hashBlock](CNode* pnode) {
        // TODO: Avoid the repeated-serialization here
        if (pnode->nVersion < INVALID_CB_NO_BAN_VERSION || pnode->fDisconnect)
            return;
        ProcessBlockAvailability(pnode->GetId());
        CNodeState &state = *State(pnode->GetId());
        // If the peer has, or we announced to them the previous block already,
        // but we don't think they have this one, go ahead and announce it
        if (state.fPreferHeaderAndIDs && (!fWitnessEnabled || state.fWantsCmpctWitness) &&
                !PeerHasHeader(&state, pindex) && PeerHasHeader(&state, pindex->pprev)) {

            LogPrint(BCLog::NET, "%s sending header-and-ids %s to peer=%d\n", "PeerLogicValidation::NewPoWValidBlock",
                    hashBlock.ToString(), pnode->GetId());
            connman->PushMessage(pnode, msgMaker.Make(NetMsgType::CMPCTBLOCK, *pcmpctblock));
            state.pindexBestHeaderSent = pindex;
        }
    });
}

void PeerLogicValidation::UpdatedBlockTip(const CBlockIndex *pindexNew, const CBlockIndex *pindexFork, bool fInitialDownload) {
    const int nNewHeight = pindexNew->nHeight;
    connman->SetBestHeight(nNewHeight);

    if (!fInitialDownload) {
        // Find the hashes of all blocks that weren't previously in the best chain.
        std::vector<uint256> vHashes;
        const CBlockIndex *pindexToAnnounce = pindexNew;
        while (pindexToAnnounce != pindexFork) {
            vHashes.push_back(pindexToAnnounce->GetBlockHash());
            pindexToAnnounce = pindexToAnnounce->pprev;
            if (vHashes.size() == MAX_BLOCKS_TO_ANNOUNCE) {
                // Limit announcements in case of a huge reorganization.
                // Rely on the peer's synchronization mechanism in that case.
                break;
            }
        }
        // Relay inventory, but don't relay old inventory during initial block download.
        connman->ForEachNode([nNewHeight, &vHashes](CNode* pnode) {
            if (nNewHeight > (pnode->nStartingHeight != -1 ? pnode->nStartingHeight - 2000 : 0)) {
                for (const uint256& hash : reverse_iterate(vHashes)) {
                    pnode->PushBlockHash(hash);
                }
            }
        });
        connman->WakeMessageHandler();
    }

    nTimeBestReceived = GetTime();
}

void PeerLogicValidation::BlockChecked(const CBlock& block, const CValidationState& state) {
    LOCK(cs_main);

    const uint256 hash(block.GetHash());
    std::map<uint256, std::pair<NodeId, bool>>::iterator it = mapBlockSource.find(hash);

    int nDoS = 0;
    if (state.IsInvalid(nDoS)) {
        // Don't send reject message with code 0 or an internal reject code.
        if (it != mapBlockSource.end() && State(it->second.first) && state.GetRejectCode() > 0 && state.GetRejectCode() < REJECT_INTERNAL) {
            CBlockReject reject = {(unsigned char)state.GetRejectCode(), state.GetRejectReason().substr(0, MAX_REJECT_MESSAGE_LENGTH), hash};
            State(it->second.first)->rejects.push_back(reject);
            if (nDoS > 0 && it->second.second)
                Misbehaving(it->second.first, nDoS);
        }
    }
    // Check that:
    // 1. The block is valid
    // 2. We're not in initial block download
    // 3. This is currently the best block we're aware of. We haven't updated
    //    the tip yet so we have no way to check this directly here. Instead we
    //    just check that there are currently no other blocks in flight.
    else if (state.IsValid() &&
             !IsInitialBlockDownload() &&
             mapBlocksInFlight.count(hash) == mapBlocksInFlight.size()) {
        if (it != mapBlockSource.end()) {
            MaybeSetPeerAsAnnouncingHeaderAndIDs(it->second.first, *connman);
        }
    }
    if (it != mapBlockSource.end())
        mapBlockSource.erase(it);
}

//////////////////////////////////////////////////////////////////////////////
//
// Messages
//


bool static AlreadyHave(const CInv& inv) EXCLUSIVE_LOCKS_REQUIRED(cs_main)
{
    switch (inv.type)
    {
    case MSG_TX:
    case MSG_WITNESS_TX:
        {
            assert(recentRejects);
            if (chainActive.Tip()->GetBlockHash() != hashRecentRejectsChainTip)
            {
                // If the chain tip has changed previously rejected transactions
                // might be now valid, e.g. due to a nLockTime'd tx becoming valid,
                // or a double-spend. Reset the rejects filter and give those
                // txs a second chance.
                hashRecentRejectsChainTip = chainActive.Tip()->GetBlockHash();
                recentRejects->reset();
            }

            return recentRejects->contains(inv.hash) ||
                   mempool.exists(inv.hash) ||
                   mapOrphanTransactions.count(inv.hash) ||
                   pcoinsTip->HaveCoinInCache(COutPoint(inv.hash, 0)) || // Best effort: only try output 0 and 1
                   pcoinsTip->HaveCoinInCache(COutPoint(inv.hash, 1));
        }
    case MSG_BLOCK:
    case MSG_WITNESS_BLOCK:
        return mapBlockIndex.count(inv.hash);
    case MSG_REFERRAL:
        return false;
    }
    // Don't know what it is, just say we already got one
    return true;
}

static void RelayInventory(const CInv& inv, CConnman& connman)
{
    connman.ForEachNode([&inv](CNode* pnode)
    {
        pnode->PushInventory(inv);
    });
}

static void RelayTransaction(const CTransaction& tx, CConnman& connman)
{
    CInv inv(MSG_TX, tx.GetHash());
    RelayInventory(inv, connman);
}

static void RelayReferral(const Referral& rtx, CConnman& connman)
{
    CInv inv(MSG_REFERRAL, rtx.GetHash());
    RelayInventory(inv, connman);
}

static void RelayAddress(const CAddress& addr, bool fReachable, CConnman& connman)
{
    unsigned int nRelayNodes = fReachable ? 2 : 1; // limited relaying of addresses outside our network(s)

    // Relay to a limited number of other nodes
    // Use deterministic randomness to send to the same nodes for 24 hours
    // at a time so the addrKnowns of the chosen nodes prevent repeats
    uint64_t hashAddr = addr.GetHash();
    const CSipHasher hasher = connman.GetDeterministicRandomizer(RANDOMIZER_ID_ADDRESS_RELAY).Write(hashAddr << 32).Write((GetTime() + hashAddr) / (24*60*60));
    FastRandomContext insecure_rand;

    std::array<std::pair<uint64_t, CNode*>,2> best{{{0, nullptr}, {0, nullptr}}};
    assert(nRelayNodes <= best.size());

    auto sortfunc = [&best, &hasher, nRelayNodes](CNode* pnode) {
        if (pnode->nVersion >= CADDR_TIME_VERSION) {
            uint64_t hashKey = CSipHasher(hasher).Write(pnode->GetId()).Finalize();
            for (unsigned int i = 0; i < nRelayNodes; i++) {
                 if (hashKey > best[i].first) {
                     std::copy(best.begin() + i, best.begin() + nRelayNodes - 1, best.begin() + i + 1);
                     best[i] = std::make_pair(hashKey, pnode);
                     break;
                 }
            }
        }
    };

    auto pushfunc = [&addr, &best, nRelayNodes, &insecure_rand] {
        for (unsigned int i = 0; i < nRelayNodes && best[i].first != 0; i++) {
            best[i].second->PushAddress(addr, insecure_rand);
        }
    };

    connman.ForEachNodeThen(std::move(sortfunc), std::move(pushfunc));
}

void static ProcessGetData(CNode* pfrom, const Consensus::Params& consensusParams, CConnman& connman, const std::atomic<bool>& interruptMsgProc)
{
    std::deque<CInv>::iterator it = pfrom->vRecvGetData.begin();
    std::vector<CInv> vNotFound;
    const CNetMsgMaker msgMaker(pfrom->GetSendVersion());
    LOCK(cs_main);

    while (it != pfrom->vRecvGetData.end()) {
        // Don't bother if send buffer is too full to respond anyway
        if (pfrom->fPauseSend)
            break;

        const CInv &inv = *it;
        {
            if (interruptMsgProc)
                return;

            it++;

            if (inv.type == MSG_BLOCK || inv.type == MSG_FILTERED_BLOCK || inv.type == MSG_CMPCT_BLOCK || inv.type == MSG_WITNESS_BLOCK)
            {
                bool send = false;
                BlockMap::iterator mi = mapBlockIndex.find(inv.hash);
                std::shared_ptr<const CBlock> a_recent_block;
                std::shared_ptr<const CBlockHeaderAndShortTxIDs> a_recent_compact_block;
                bool fWitnessesPresentInARecentCompactBlock;
                {
                    LOCK(cs_most_recent_block);
                    a_recent_block = most_recent_block;
                    a_recent_compact_block = most_recent_compact_block;
                    fWitnessesPresentInARecentCompactBlock = fWitnessesPresentInMostRecentCompactBlock;
                }
                if (mi != mapBlockIndex.end())
                {
                    if (mi->second->nChainTx && !mi->second->IsValid(BLOCK_VALID_SCRIPTS) &&
                            mi->second->IsValid(BLOCK_VALID_TREE)) {
                        // If we have the block and all of its parents, but have not yet validated it,
                        // we might be in the middle of connecting it (ie in the unlock of cs_main
                        // before ActivateBestChain but after AcceptBlock).
                        // In this case, we need to run ActivateBestChain prior to checking the relay
                        // conditions below.
                        CValidationState dummy;
                        ActivateBestChain(dummy, Params(), a_recent_block);
                    }
                    if (chainActive.Contains(mi->second)) {
                        send = true;
                    } else {
                        static const int nOneMonth = 30 * 24 * 60 * 60;
                        // To prevent fingerprinting attacks, only send blocks outside of the active
                        // chain if they are valid, and no more than a month older (both in time, and in
                        // best equivalent proof of work) than the best header chain we know about.
                        send = mi->second->IsValid(BLOCK_VALID_SCRIPTS) && (pindexBestHeader != nullptr) &&
                            (pindexBestHeader->GetBlockTime() - mi->second->GetBlockTime() < nOneMonth) &&
                            (GetBlockProofEquivalentTime(*pindexBestHeader, *mi->second, *pindexBestHeader, consensusParams) < nOneMonth);
                        if (!send) {
                            LogPrintf("%s: ignoring request from peer=%i for old block that isn't in the main chain\n", __func__, pfrom->GetId());
                        }
                    }
                }
                // disconnect node in case we have reached the outbound limit for serving historical blocks
                // never disconnect whitelisted nodes
                static const int nOneWeek = 7 * 24 * 60 * 60; // assume > 1 week = historical
                if (send && connman.OutboundTargetReached(true) && ( ((pindexBestHeader != nullptr) && (pindexBestHeader->GetBlockTime() - mi->second->GetBlockTime() > nOneWeek)) || inv.type == MSG_FILTERED_BLOCK) && !pfrom->fWhitelisted)
                {
                    LogPrint(BCLog::NET, "historical block serving limit reached, disconnect peer=%d\n", pfrom->GetId());

                    //disconnect node
                    pfrom->fDisconnect = true;
                    send = false;
                }
                // Pruned nodes may have deleted the block, so check whether
                // it's available before trying to send.
                if (send && (mi->second->nStatus & BLOCK_HAVE_DATA))
                {
                    std::shared_ptr<const CBlock> pblock;
                    if (a_recent_block && a_recent_block->GetHash() == (*mi).second->GetBlockHash()) {
                        pblock = a_recent_block;
                    } else {
                        // Send block from disk
                        std::shared_ptr<CBlock> pblockRead = std::make_shared<CBlock>();
                        if (!ReadBlockFromDisk(*pblockRead, (*mi).second, consensusParams))
                            assert(!"cannot load block from disk");
                        pblock = pblockRead;
                    }
                    if (inv.type == MSG_BLOCK)
                        connman.PushMessage(pfrom, msgMaker.Make(SERIALIZE_TRANSACTION_NO_WITNESS, NetMsgType::BLOCK, *pblock));
                    else if (inv.type == MSG_WITNESS_BLOCK)
                        connman.PushMessage(pfrom, msgMaker.Make(NetMsgType::BLOCK, *pblock));
                    else if (inv.type == MSG_FILTERED_BLOCK)
                    {
                        bool sendMerkleBlock = false;
                        CMerkleBlock merkleBlock;
                        {
                            LOCK(pfrom->cs_filter);
                            if (pfrom->pfilter) {
                                sendMerkleBlock = true;
                                merkleBlock = CMerkleBlock(*pblock, *pfrom->pfilter);
                            }
                        }
                        if (sendMerkleBlock) {
                            connman.PushMessage(pfrom, msgMaker.Make(NetMsgType::MERKLEBLOCK, merkleBlock));
                            // CMerkleBlock just contains hashes, so also push any transactions in the block the client did not see
                            // This avoids hurting performance by pointlessly requiring a round-trip
                            // Note that there is currently no way for a node to request any single transactions we didn't send here -
                            // they must either disconnect and retry or request the full block.
                            // Thus, the protocol spec specified allows for us to provide duplicate txn here,
                            // however we MUST always provide at least what the remote peer needs
                            typedef std::pair<unsigned int, uint256> PairType;
                            for (PairType& pair : merkleBlock.vMatchedTxn)
                                connman.PushMessage(pfrom, msgMaker.Make(SERIALIZE_TRANSACTION_NO_WITNESS, NetMsgType::TX, *pblock->vtx[pair.first]));
                        }
                        // else
                            // no response
                    }
                    else if (inv.type == MSG_CMPCT_BLOCK)
                    {
                        // If a peer is asking for old blocks, we're almost guaranteed
                        // they won't have a useful mempool to match against a compact block,
                        // and we don't feel like constructing the object for them, so
                        // instead we respond with the full, non-compact block.
                        bool fPeerWantsWitness = State(pfrom->GetId())->fWantsCmpctWitness;
                        int nSendFlags = fPeerWantsWitness ? 0 : SERIALIZE_TRANSACTION_NO_WITNESS;
                        if (CanDirectFetch(consensusParams) && mi->second->nHeight >= chainActive.Height() - MAX_CMPCTBLOCK_DEPTH) {
                            if ((fPeerWantsWitness || !fWitnessesPresentInARecentCompactBlock) && a_recent_compact_block && a_recent_compact_block->header.GetHash() == mi->second->GetBlockHash()) {
                                connman.PushMessage(pfrom, msgMaker.Make(nSendFlags, NetMsgType::CMPCTBLOCK, *a_recent_compact_block));
                            } else {
                                CBlockHeaderAndShortTxIDs cmpctblock(*pblock, fPeerWantsWitness);
                                connman.PushMessage(pfrom, msgMaker.Make(nSendFlags, NetMsgType::CMPCTBLOCK, cmpctblock));
                            }
                        } else {
                            connman.PushMessage(pfrom, msgMaker.Make(nSendFlags, NetMsgType::BLOCK, *pblock));
                        }
                    }

                    // Trigger the peer node to send a getblocks request for the next batch of inventory
                    if (inv.hash == pfrom->hashContinue)
                    {
                        // Bypass PushInventory, this must send even if redundant,
                        // and we want it right after the last block so they don't
                        // wait for other stuff first.
                        std::vector<CInv> vInv;
                        vInv.push_back(CInv(MSG_BLOCK, chainActive.Tip()->GetBlockHash()));
                        connman.PushMessage(pfrom, msgMaker.Make(NetMsgType::INV, vInv));
                        pfrom->hashContinue.SetNull();
                    }
                }
            }
            else if (inv.type == MSG_TX || inv.type == MSG_WITNESS_TX)
            {
                // Send stream from relay memory
                bool push = false;
                auto mi = mapRelay.find(inv.hash);
                int nSendFlags = (inv.type == MSG_TX ? SERIALIZE_TRANSACTION_NO_WITNESS : 0);
                if (mi != mapRelay.end()) {
                    connman.PushMessage(pfrom, msgMaker.Make(nSendFlags, NetMsgType::TX, *mi->second));
                    push = true;
                } else if (pfrom->timeLastMempoolReq) {
                    auto txinfo = mempool.info(inv.hash);
                    // To protect privacy, do not answer getdata using the mempool when
                    // that TX couldn't have been INVed in reply to a MEMPOOL request.
                    if (txinfo.tx && txinfo.nTime <= pfrom->timeLastMempoolReq) {
                        connman.PushMessage(pfrom, msgMaker.Make(nSendFlags, NetMsgType::TX, *txinfo.tx));
                        push = true;
                    }
                }
                if (!push) {
                    vNotFound.push_back(inv);
                }
            } else if (inv.type == MSG_REFERRAL) {
                auto it = mempoolReferral.mapRTx.find(inv.hash);
                int nSendFlags = 0;

                if (it != mempoolReferral.mapRTx.end()) {
                    connman.PushMessage(pfrom, msgMaker.Make(nSendFlags, NetMsgType::REF, *it->second));
                }
            }

            // Track requests for our stuff.
            GetMainSignals().Inventory(inv.hash);

            if (inv.type == MSG_BLOCK || inv.type == MSG_FILTERED_BLOCK || inv.type == MSG_CMPCT_BLOCK || inv.type == MSG_WITNESS_BLOCK)
                break;
        }
    }

    pfrom->vRecvGetData.erase(pfrom->vRecvGetData.begin(), it);

    if (!vNotFound.empty()) {
        // Let the peer know that we didn't find what it asked for, so it doesn't
        // have to wait around forever. Currently only SPV clients actually care
        // about this message: it's needed when they are recursively walking the
        // dependencies of relevant unconfirmed transactions. SPV clients want to
        // do that because they want to know about (and store and rebroadcast and
        // risk analyze) the dependencies of transactions relevant to them, without
        // having to download the entire memory pool.
        connman.PushMessage(pfrom, msgMaker.Make(NetMsgType::NOTFOUND, vNotFound));
    }
}

uint32_t GetFetchFlags(CNode* pfrom) {
    uint32_t nFetchFlags = 0;
    if ((pfrom->GetLocalServices() & NODE_WITNESS) && State(pfrom->GetId())->fHaveWitness) {
        nFetchFlags |= MSG_WITNESS_FLAG;
    }
    return nFetchFlags;
}

inline void static SendBlockTransactions(const CBlock& block, const BlockTransactionsRequest& req, CNode* pfrom, CConnman& connman) {
    BlockTransactions resp(req);
    for (size_t i = 0; i < req.m_transaction_indices.size(); i++) {
        if (req.m_transaction_indices[i] >= block.vtx.size()) {
            LOCK(cs_main);
            Misbehaving(pfrom->GetId(), 100);
            LogPrintf("Peer %d sent us a getblocktxn with out-of-bounds tx indices", pfrom->GetId());
            return;
        }
        resp.txn[i] = block.vtx[req.m_transaction_indices[i]];
    }

    for (size_t i = 0; i < req.m_referral_indices.size(); i++) {
        if (req.m_referral_indices[i] >= block.m_vRef.size()) {
            LOCK(cs_main);
            Misbehaving(pfrom->GetId(), 100);
            LogPrintf("Peer %d sent us a getblocktxn with out-of-bounds referral indices", pfrom->GetId());
            return;
        }
        resp.ref[i] = block.m_vRef[req.m_referral_indices[i]];
    }

    LOCK(cs_main);
    const CNetMsgMaker msgMaker(pfrom->GetSendVersion());
    int nSendFlags = State(pfrom->GetId())->fWantsCmpctWitness ? 0 : SERIALIZE_TRANSACTION_NO_WITNESS;
    connman.PushMessage(pfrom, msgMaker.Make(nSendFlags, NetMsgType::BLOCKTXN, resp));
}

void MarkGotInventoryFrom(CNode* pfrom, const CInv& inv)
{
    assert(pfrom);

    pfrom->AddInventoryKnown(inv);
    pfrom->setAskFor.erase(inv.hash);
    mapAlreadyAskedFor.erase(inv.hash);
}

bool static ProcessMessage(CNode* pfrom, const std::string& strCommand, CDataStream& vRecv, int64_t nTimeReceived, const CChainParams& chainparams, CConnman& connman, const std::atomic<bool>& interruptMsgProc)
{
    LogPrint(BCLog::NET, "received: %s (%u bytes) peer=%d\n", SanitizeString(strCommand), vRecv.size(), pfrom->GetId());
    if (gArgs.IsArgSet("-dropmessagestest") && GetRand(gArgs.GetArg("-dropmessagestest", 0)) == 0)
    {
        LogPrintf("dropmessagestest DROPPING RECV MESSAGE\n");
        return true;
    }


    if (!(pfrom->GetLocalServices() & NODE_BLOOM) &&
              (strCommand == NetMsgType::FILTERLOAD ||
               strCommand == NetMsgType::FILTERADD))
    {
        if (pfrom->nVersion >= NO_BLOOM_VERSION) {
            LOCK(cs_main);
            Misbehaving(pfrom->GetId(), 100);
            return false;
        } else {
            pfrom->fDisconnect = true;
            return false;
        }
    }

    if (strCommand == NetMsgType::REJECT)
    {
        if (LogAcceptCategory(BCLog::NET)) {
            try {
                std::string strMsg; unsigned char ccode; std::string strReason;
                vRecv >> LIMITED_STRING(strMsg, CMessageHeader::COMMAND_SIZE) >> ccode >> LIMITED_STRING(strReason, MAX_REJECT_MESSAGE_LENGTH);

                std::ostringstream ss;
                ss << strMsg << " code " << itostr(ccode) << ": " << strReason;

                if (strMsg == NetMsgType::BLOCK || strMsg == NetMsgType::TX)
                {
                    uint256 hash;
                    vRecv >> hash;
                    ss << ": hash " << hash.ToString();
                }
                LogPrint(BCLog::NET, "Reject %s\n", SanitizeString(ss.str()));
            } catch (const std::ios_base::failure&) {
                // Avoid feedback loops by preventing reject messages from triggering a new reject message.
                LogPrint(BCLog::NET, "Unparseable reject message received\n");
            }
        }
    }

    else if (strCommand == NetMsgType::VERSION)
    {
        // Each connection can only send one version message
        if (pfrom->nVersion != 0)
        {
            connman.PushMessage(pfrom, CNetMsgMaker(INIT_PROTO_VERSION).Make(NetMsgType::REJECT, strCommand, REJECT_DUPLICATE, std::string("Duplicate version message")));
            LOCK(cs_main);
            Misbehaving(pfrom->GetId(), 1);
            return false;
        }

        int64_t nTime;
        CAddress addrMe;
        CAddress addrFrom;
        uint64_t nNonce = 1;
        uint64_t nServiceInt;
        ServiceFlags nServices;
        int nVersion;
        int nSendVersion;
        std::string strSubVer;
        std::string cleanSubVer;
        int nStartingHeight = -1;
        bool fRelay = true;

        vRecv >> nVersion >> nServiceInt >> nTime >> addrMe;
        nSendVersion = std::min(nVersion, PROTOCOL_VERSION);
        nServices = ServiceFlags(nServiceInt);
        if (!pfrom->fInbound)
        {
            connman.SetServices(pfrom->addr, nServices);
        }
        if (pfrom->nServicesExpected & ~nServices)
        {
            LogPrint(BCLog::NET, "peer=%d does not offer the expected services (%08x offered, %08x expected); disconnecting\n", pfrom->GetId(), nServices, pfrom->nServicesExpected);
            connman.PushMessage(pfrom, CNetMsgMaker(INIT_PROTO_VERSION).Make(NetMsgType::REJECT, strCommand, REJECT_NONSTANDARD,
                               strprintf("Expected to offer services %08x", pfrom->nServicesExpected)));
            pfrom->fDisconnect = true;
            return false;
        }

        if (nServices & ((1 << 7) | (1 << 5))) {
            if (GetTime() < 1533096000) {
                // Immediately disconnect peers that use service bits 6 or 8 until August 1st, 2018
                // These bits have been used as a flag to indicate that a node is running incompatible
                // consensus rules instead of changing the network magic, so we're stuck disconnecting
                // based on these service bits, at least for a while.
                pfrom->fDisconnect = true;
                return false;
            }
        }

        if (nVersion < MIN_PEER_PROTO_VERSION)
        {
            // disconnect from peers older than this proto version
            LogPrintf("peer=%d using obsolete version %i; disconnecting\n", pfrom->GetId(), nVersion);
            connman.PushMessage(pfrom, CNetMsgMaker(INIT_PROTO_VERSION).Make(NetMsgType::REJECT, strCommand, REJECT_OBSOLETE,
                               strprintf("Version must be %d or greater", MIN_PEER_PROTO_VERSION)));
            pfrom->fDisconnect = true;
            return false;
        }

        if (nVersion == 10300)
            nVersion = 300;
        if (!vRecv.empty())
            vRecv >> addrFrom >> nNonce;
        if (!vRecv.empty()) {
            vRecv >> LIMITED_STRING(strSubVer, MAX_SUBVERSION_LENGTH);
            cleanSubVer = SanitizeString(strSubVer);
        }
        if (!vRecv.empty()) {
            vRecv >> nStartingHeight;
        }
        if (!vRecv.empty())
            vRecv >> fRelay;
        // Disconnect if we connected to ourself
        if (pfrom->fInbound && !connman.CheckIncomingNonce(nNonce))
        {
            LogPrintf("connected to self at %s, disconnecting\n", pfrom->addr.ToString());
            pfrom->fDisconnect = true;
            return true;
        }

        if (pfrom->fInbound && addrMe.IsRoutable())
        {
            SeenLocal(addrMe);
        }

        // Be shy and don't send version until we hear
        if (pfrom->fInbound)
            PushNodeVersion(pfrom, connman, GetAdjustedTime());

        connman.PushMessage(pfrom, CNetMsgMaker(INIT_PROTO_VERSION).Make(NetMsgType::VERACK));

        pfrom->nServices = nServices;
        pfrom->SetAddrLocal(addrMe);
        {
            LOCK(pfrom->cs_SubVer);
            pfrom->strSubVer = strSubVer;
            pfrom->cleanSubVer = cleanSubVer;
        }
        pfrom->nStartingHeight = nStartingHeight;
        pfrom->fClient = !(nServices & NODE_NETWORK);
        {
            LOCK(pfrom->cs_filter);
            pfrom->fRelayTxes = fRelay; // set to true after we get the first filter* message
        }

        // Change version
        pfrom->SetSendVersion(nSendVersion);
        pfrom->nVersion = nVersion;

        if((nServices & NODE_WITNESS))
        {
            LOCK(cs_main);
            State(pfrom->GetId())->fHaveWitness = true;
        }

        // Potentially mark this peer as a preferred download peer.
        {
        LOCK(cs_main);
        UpdatePreferredDownload(pfrom, State(pfrom->GetId()));
        }

        if (!pfrom->fInbound)
        {
            // Advertise our address
            if (fListen && !IsInitialBlockDownload())
            {
                CAddress addr = GetLocalAddress(&pfrom->addr, pfrom->GetLocalServices());
                FastRandomContext insecure_rand;
                if (addr.IsRoutable())
                {
                    LogPrint(BCLog::NET, "ProcessMessages: advertising address %s\n", addr.ToString());
                    pfrom->PushAddress(addr, insecure_rand);
                } else if (IsPeerAddrLocalGood(pfrom)) {
                    addr.SetIP(addrMe);
                    LogPrint(BCLog::NET, "ProcessMessages: advertising address %s\n", addr.ToString());
                    pfrom->PushAddress(addr, insecure_rand);
                }
            }

            // Get recent addresses
            if (pfrom->fOneShot || pfrom->nVersion >= CADDR_TIME_VERSION || connman.GetAddressCount() < 1000)
            {
                connman.PushMessage(pfrom, CNetMsgMaker(nSendVersion).Make(NetMsgType::GETADDR));
                pfrom->fGetAddr = true;
            }
            connman.MarkAddressGood(pfrom->addr);
        }

        std::string remoteAddr;
        if (fLogIPs)
            remoteAddr = ", peeraddr=" + pfrom->addr.ToString();

        LogPrintf("receive version message: %s: version %d, blocks=%d, us=%s, peer=%d%s\n",
                  cleanSubVer, pfrom->nVersion,
                  pfrom->nStartingHeight, addrMe.ToString(), pfrom->GetId(),
                  remoteAddr);

        int64_t nTimeOffset = nTime - GetTime();
        pfrom->nTimeOffset = nTimeOffset;
        AddTimeData(pfrom->addr, nTimeOffset);

        // If the peer is old enough to have the old alert system, send it the final alert.
        if (pfrom->nVersion <= 70012) {
            CDataStream finalAlert(ParseHex("60010000000000000000000000ffffff7f00000000ffffff7ffeffff7f01ffffff7f00000000ffffff7f00ffffff7f002f555247454e543a20416c657274206b657920636f6d70726f6d697365642c2075706772616465207265717569726564004630440220653febd6410f470f6bae11cad19c48413becb1ac2c17f908fd0fd53bdc3abd5202206d0e9c96fe88d4a0f01ed9dedae2b6f9e00da94cad0fecaae66ecf689bf71b50"), SER_NETWORK, PROTOCOL_VERSION);
            connman.PushMessage(pfrom, CNetMsgMaker(nSendVersion).Make("alert", finalAlert));
        }

        // Feeler connections exist only to verify if address is online.
        if (pfrom->fFeeler) {
            assert(pfrom->fInbound == false);
            pfrom->fDisconnect = true;
        }
        return true;
    }


    else if (pfrom->nVersion == 0)
    {
        // Must have a version message before anything else
        LOCK(cs_main);
        Misbehaving(pfrom->GetId(), 1);
        return false;
    }

    // At this point, the outgoing message serialization version can't change.
    const CNetMsgMaker msgMaker(pfrom->GetSendVersion());

    if (strCommand == NetMsgType::VERACK)
    {
        pfrom->SetRecvVersion(std::min(pfrom->nVersion.load(), PROTOCOL_VERSION));

        if (!pfrom->fInbound) {
            // Mark this node as currently connected, so we update its timestamp later.
            LOCK(cs_main);
            State(pfrom->GetId())->fCurrentlyConnected = true;
        }

        if (pfrom->nVersion >= SENDHEADERS_VERSION) {
            // Tell our peer we prefer to receive headers rather than inv's
            // We send this to non-NODE NETWORK peers as well, because even
            // non-NODE NETWORK peers can announce blocks (such as pruning
            // nodes)
            connman.PushMessage(pfrom, msgMaker.Make(NetMsgType::SENDHEADERS));
        }
        if (pfrom->nVersion >= SHORT_IDS_BLOCKS_VERSION) {
            // Tell our peer we are willing to provide version 1 or 2 cmpctblocks
            // However, we do not request new block announcements using
            // cmpctblock messages.
            // We send this to non-NODE NETWORK peers as well, because
            // they may wish to request compact blocks from us
            bool fAnnounceUsingCMPCTBLOCK = false;
            uint64_t nCMPCTBLOCKVersion = 2;
            if (pfrom->GetLocalServices() & NODE_WITNESS)
                connman.PushMessage(pfrom, msgMaker.Make(NetMsgType::SENDCMPCT, fAnnounceUsingCMPCTBLOCK, nCMPCTBLOCKVersion));
            nCMPCTBLOCKVersion = 1;
            connman.PushMessage(pfrom, msgMaker.Make(NetMsgType::SENDCMPCT, fAnnounceUsingCMPCTBLOCK, nCMPCTBLOCKVersion));
        }
        pfrom->fSuccessfullyConnected = true;
    }

    else if (!pfrom->fSuccessfullyConnected)
    {
        // Must have a verack message before anything else
        LOCK(cs_main);
        Misbehaving(pfrom->GetId(), 1);
        return false;
    }

    else if (strCommand == NetMsgType::ADDR)
    {
        std::vector<CAddress> vAddr;
        vRecv >> vAddr;

        // Don't want addr from older versions unless seeding
        if (pfrom->nVersion < CADDR_TIME_VERSION && connman.GetAddressCount() > 1000)
            return true;
        if (vAddr.size() > 1000)
        {
            LOCK(cs_main);
            Misbehaving(pfrom->GetId(), 20);
            return error("message addr size() = %u", vAddr.size());
        }

        // Store the new addresses
        std::vector<CAddress> vAddrOk;
        int64_t nNow = GetAdjustedTime();
        int64_t nSince = nNow - 10 * 60;
        for (CAddress& addr : vAddr)
        {
            if (interruptMsgProc)
                return true;

            if ((addr.nServices & REQUIRED_SERVICES) != REQUIRED_SERVICES)
                continue;

            if (addr.nTime <= 100000000 || addr.nTime > nNow + 10 * 60)
                addr.nTime = nNow - 5 * 24 * 60 * 60;
            pfrom->AddAddressKnown(addr);
            bool fReachable = IsReachable(addr);
            if (addr.nTime > nSince && !pfrom->fGetAddr && vAddr.size() <= 10 && addr.IsRoutable())
            {
                // Relay to a limited number of other nodes
                RelayAddress(addr, fReachable, connman);
            }
            // Do not store addresses outside our network
            if (fReachable)
                vAddrOk.push_back(addr);
        }
        connman.AddNewAddresses(vAddrOk, pfrom->addr, 2 * 60 * 60);
        if (vAddr.size() < 1000)
            pfrom->fGetAddr = false;
        if (pfrom->fOneShot)
            pfrom->fDisconnect = true;
    }

    else if (strCommand == NetMsgType::SENDHEADERS)
    {
        LOCK(cs_main);
        State(pfrom->GetId())->fPreferHeaders = true;
    }

    else if (strCommand == NetMsgType::SENDCMPCT)
    {
        bool fAnnounceUsingCMPCTBLOCK = false;
        uint64_t nCMPCTBLOCKVersion = 0;
        vRecv >> fAnnounceUsingCMPCTBLOCK >> nCMPCTBLOCKVersion;
        if (nCMPCTBLOCKVersion == 1 || ((pfrom->GetLocalServices() & NODE_WITNESS) && nCMPCTBLOCKVersion == 2)) {
            LOCK(cs_main);
            // fProvidesHeaderAndIDs is used to "lock in" version of compact blocks we send (fWantsCmpctWitness)
            if (!State(pfrom->GetId())->fProvidesHeaderAndIDs) {
                State(pfrom->GetId())->fProvidesHeaderAndIDs = true;
                State(pfrom->GetId())->fWantsCmpctWitness = nCMPCTBLOCKVersion == 2;
            }
            if (State(pfrom->GetId())->fWantsCmpctWitness == (nCMPCTBLOCKVersion == 2)) // ignore later version announces
                State(pfrom->GetId())->fPreferHeaderAndIDs = fAnnounceUsingCMPCTBLOCK;
            if (!State(pfrom->GetId())->fSupportsDesiredCmpctVersion) {
                if (pfrom->GetLocalServices() & NODE_WITNESS)
                    State(pfrom->GetId())->fSupportsDesiredCmpctVersion = (nCMPCTBLOCKVersion == 2);
                else
                    State(pfrom->GetId())->fSupportsDesiredCmpctVersion = (nCMPCTBLOCKVersion == 1);
            }
        }
    }

    else if (strCommand == NetMsgType::INV)
    {
        std::vector<CInv> vInv;
        vRecv >> vInv;
        if (vInv.size() > MAX_INV_SZ)
        {
            LOCK(cs_main);
            Misbehaving(pfrom->GetId(), 20);
            return error("message inv size() = %u", vInv.size());
        }

        bool fBlocksOnly = !fRelayTxes;

        // Allow whitelisted peers to send data other than blocks in blocks only mode if whitelistrelay is true
        if (pfrom->fWhitelisted && gArgs.GetBoolArg("-whitelistrelay", DEFAULT_WHITELISTRELAY))
            fBlocksOnly = false;

        LOCK(cs_main);

        uint32_t nFetchFlags = GetFetchFlags(pfrom);

        for (CInv &inv : vInv)
        {
            if (interruptMsgProc)
                return true;

            bool fAlreadyHave = AlreadyHave(inv);
            LogPrint(BCLog::NET, "got inv: %s  %s peer=%d\n", inv.ToString(), fAlreadyHave ? "have" : "new", pfrom->GetId());

            if (inv.type == MSG_TX) {
                inv.type |= nFetchFlags;
            }

            if (inv.type == MSG_BLOCK) {
                UpdateBlockAvailability(pfrom->GetId(), inv.hash);
                if (!fAlreadyHave && !fImporting && !fReindex && !mapBlocksInFlight.count(inv.hash)) {
                    // We used to request the full block here, but since headers-announcements are now the
                    // primary method of announcement on the network, and since, in the case that a node
                    // fell back to inv we probably have a reorg which we should get the headers for first,
                    // we now only provide a getheaders response here. When we receive the headers, we will
                    // then ask for the blocks we need.
                    connman.PushMessage(pfrom, msgMaker.Make(NetMsgType::GETHEADERS, chainActive.GetLocator(pindexBestHeader), inv.hash));
                    LogPrint(BCLog::NET, "getheaders (%d) %s to peer=%d\n", pindexBestHeader->nHeight, inv.hash.ToString(), pfrom->GetId());
                }
            }
            else
            {
                pfrom->AddInventoryKnown(inv);
                if (fBlocksOnly) {
                    LogPrint(BCLog::NET, "transaction (%s) inv sent in violation of protocol peer=%d\n", inv.hash.ToString(), pfrom->GetId());
                } else if (!fAlreadyHave && !fImporting && !fReindex && !IsInitialBlockDownload()) {
                    pfrom->AskFor(inv);
                }
            }

            // Track requests for our stuff
            GetMainSignals().Inventory(inv.hash);
        }
    }


    else if (strCommand == NetMsgType::GETDATA)
    {
        std::vector<CInv> vInv;
        vRecv >> vInv;
        if (vInv.size() > MAX_INV_SZ)
        {
            LOCK(cs_main);
            Misbehaving(pfrom->GetId(), 20);
            return error("message getdata size() = %u", vInv.size());
        }

        LogPrint(BCLog::NET, "received getdata (%u invsz) peer=%d\n", vInv.size(), pfrom->GetId());

        if (vInv.size() > 0) {
            LogPrint(BCLog::NET, "received getdata for: %s peer=%d\n", vInv[0].ToString(), pfrom->GetId());
        }

        pfrom->vRecvGetData.insert(pfrom->vRecvGetData.end(), vInv.begin(), vInv.end());
        ProcessGetData(pfrom, chainparams.GetConsensus(), connman, interruptMsgProc);
    }


    else if (strCommand == NetMsgType::GETBLOCKS)
    {
        CBlockLocator locator;
        uint256 hashStop;
        vRecv >> locator >> hashStop;

        // We might have announced the currently-being-connected tip using a
        // compact block, which resulted in the peer sending a getblocks
        // request, which we would otherwise respond to without the new block.
        // To avoid this situation we simply verify that we are on our best
        // known chain now. This is super overkill, but we handle it better
        // for getheaders requests, and there are no known nodes which support
        // compact blocks but still use getblocks to request blocks.
        {
            std::shared_ptr<const CBlock> a_recent_block;
            {
                LOCK(cs_most_recent_block);
                a_recent_block = most_recent_block;
            }
            CValidationState dummy;
            ActivateBestChain(dummy, Params(), a_recent_block);
        }

        LOCK(cs_main);

        // Find the last block the caller has in the main chain
        const CBlockIndex* pindex = FindForkInGlobalIndex(chainActive, locator);

        // Send the rest of the chain
        if (pindex)
            pindex = chainActive.Next(pindex);
        int nLimit = 500;
        LogPrint(BCLog::NET, "getblocks %d to %s limit %d from peer=%d\n", (pindex ? pindex->nHeight : -1), hashStop.IsNull() ? "end" : hashStop.ToString(), nLimit, pfrom->GetId());
        for (; pindex; pindex = chainActive.Next(pindex))
        {
            if (pindex->GetBlockHash() == hashStop)
            {
                LogPrint(BCLog::NET, "  getblocks stopping at %d %s\n", pindex->nHeight, pindex->GetBlockHash().ToString());
                break;
            }
            // If pruning, don't inv blocks unless we have on disk and are likely to still have
            // for some reasonable time window (1 hour) that block relay might require.
            const int nPrunedBlocksLikelyToHave = MIN_BLOCKS_TO_KEEP - 3600 / chainparams.GetConsensus().nPowTargetSpacing;
            if (fPruneMode && (!(pindex->nStatus & BLOCK_HAVE_DATA) || pindex->nHeight <= chainActive.Tip()->nHeight - nPrunedBlocksLikelyToHave))
            {
                LogPrint(BCLog::NET, " getblocks stopping, pruned or too old block at %d %s\n", pindex->nHeight, pindex->GetBlockHash().ToString());
                break;
            }
            pfrom->PushInventory(CInv(MSG_BLOCK, pindex->GetBlockHash()));
            if (--nLimit <= 0)
            {
                // When this block is requested, we'll send an inv that'll
                // trigger the peer to getblocks the next batch of inventory.
                LogPrint(BCLog::NET, "  getblocks stopping at limit %d %s\n", pindex->nHeight, pindex->GetBlockHash().ToString());
                pfrom->hashContinue = pindex->GetBlockHash();
                break;
            }
        }
    }


    else if (strCommand == NetMsgType::GETBLOCKTXN)
    {
        BlockTransactionsRequest req;
        vRecv >> req;

        std::shared_ptr<const CBlock> recent_block;
        {
            LOCK(cs_most_recent_block);
            if (most_recent_block_hash == req.blockhash)
                recent_block = most_recent_block;
            // Unlock cs_most_recent_block to avoid cs_main lock inversion
        }
        if (recent_block) {
            SendBlockTransactions(*recent_block, req, pfrom, connman);
            return true;
        }

        LOCK(cs_main);

        BlockMap::iterator it = mapBlockIndex.find(req.blockhash);
        if (it == mapBlockIndex.end() || !(it->second->nStatus & BLOCK_HAVE_DATA)) {
            LogPrintf("Peer %d sent us a getblocktxn for a block we don't have", pfrom->GetId());
            return true;
        }

        if (it->second->nHeight < chainActive.Height() - MAX_BLOCKTXN_DEPTH) {
            // If an older block is requested (should never happen in practice,
            // but can happen in tests) send a block response instead of a
            // blocktxn response. Sending a full block response instead of a
            // small blocktxn response is preferable in the case where a peer
            // might maliciously send lots of getblocktxn requests to trigger
            // expensive disk reads, because it will require the peer to
            // actually receive all the data read from disk over the network.
            LogPrint(BCLog::NET, "Peer %d sent us a getblocktxn for a block > %i deep", pfrom->GetId(), MAX_BLOCKTXN_DEPTH);
            CInv inv;
            inv.type = State(pfrom->GetId())->fWantsCmpctWitness ? MSG_WITNESS_BLOCK : MSG_BLOCK;
            inv.hash = req.blockhash;
            pfrom->vRecvGetData.push_back(inv);
            ProcessGetData(pfrom, chainparams.GetConsensus(), connman, interruptMsgProc);
            return true;
        }

        CBlock block;
        bool ret = ReadBlockFromDisk(block, it->second, chainparams.GetConsensus());
        assert(ret);

        SendBlockTransactions(block, req, pfrom, connman);
    }


    else if (strCommand == NetMsgType::GETHEADERS)
    {
        CBlockLocator locator;
        uint256 hashStop;
        vRecv >> locator >> hashStop;

        LOCK(cs_main);
        if (IsInitialBlockDownload() && !pfrom->fWhitelisted) {
            LogPrint(BCLog::NET, "Ignoring getheaders from peer=%d because node is in initial block download\n", pfrom->GetId());
            return true;
        }

        CNodeState *nodestate = State(pfrom->GetId());
        const CBlockIndex* pindex = nullptr;
        if (locator.IsNull())
        {
            // If locator is null, return the hashStop block
            BlockMap::iterator mi = mapBlockIndex.find(hashStop);
            if (mi == mapBlockIndex.end())
                return true;
            pindex = (*mi).second;
        }
        else
        {
            // Find the last block the caller has in the main chain
            pindex = FindForkInGlobalIndex(chainActive, locator);
            if (pindex)
                pindex = chainActive.Next(pindex);
        }

        // we must use CBlocks, as CBlockHeaders won't include the 0x00 nTx count at the end
        std::vector<CBlock> vHeaders;
        int nLimit = MAX_HEADERS_RESULTS;
        LogPrint(BCLog::NET, "getheaders %d to %s from peer=%d\n", (pindex ? pindex->nHeight : -1), hashStop.IsNull() ? "end" : hashStop.ToString(), pfrom->GetId());
        for (; pindex; pindex = chainActive.Next(pindex))
        {
            vHeaders.push_back(pindex->GetBlockHeader());
            if (--nLimit <= 0 || pindex->GetBlockHash() == hashStop)
                break;
        }
        // pindex can be nullptr either if we sent chainActive.Tip() OR
        // if our peer has chainActive.Tip() (and thus we are sending an empty
        // headers message). In both cases it's safe to update
        // pindexBestHeaderSent to be our tip.
        //
        // It is important that we simply reset the BestHeaderSent value here,
        // and not max(BestHeaderSent, newHeaderSent). We might have announced
        // the currently-being-connected tip using a compact block, which
        // resulted in the peer sending a headers request, which we respond to
        // without the new block. By resetting the BestHeaderSent, we ensure we
        // will re-announce the new block via headers (or compact blocks again)
        // in the SendMessages logic.
        nodestate->pindexBestHeaderSent = pindex ? pindex : chainActive.Tip();
        connman.PushMessage(pfrom, msgMaker.Make(NetMsgType::HEADERS, vHeaders));
    }

    else if (strCommand == NetMsgType::TX)
    {
        // Stop processing the transaction early if
        // We are in blocks only mode and peer is either not whitelisted or whitelistrelay is off
        if (!fRelayTxes && (!pfrom->fWhitelisted || !gArgs.GetBoolArg("-whitelistrelay", DEFAULT_WHITELISTRELAY)))
        {
            LogPrint(BCLog::NET, "transaction sent in violation of protocol peer=%d\n", pfrom->GetId());
            return true;
        }

        std::deque<COutPoint> vWorkQueue;
        std::vector<uint256> vEraseQueue;
        CTransactionRef ptx;
        vRecv >> ptx;
        const CTransaction& tx = *ptx;

        CInv inv(MSG_TX, tx.GetHash());

        LOCK(cs_main);

        bool fMissingInputs = false;
        CValidationState state;

        MarkGotInventoryFrom(pfrom, inv);

        std::list<CTransactionRef> lRemovedTxn;

        if (!AlreadyHave(inv) && AcceptToMemoryPool(mempool, state, ptx, true, &fMissingInputs, &lRemovedTxn)) {
            mempool.check(pcoinsTip);
            RelayTransaction(tx, connman);
            for (unsigned int i = 0; i < tx.vout.size(); i++) {
                vWorkQueue.emplace_back(inv.hash, i);
            }

            pfrom->nLastTXTime = GetTime();

            LogPrint(BCLog::MEMPOOL, "AcceptToMemoryPool: peer=%d: accepted %s (poolsz %u txn, %u kB)\n",
                pfrom->GetId(),
                tx.GetHash().ToString(),
                mempool.size(), mempool.DynamicMemoryUsage() / 1000);

            // Recursively process any orphan transactions that depended on this one
            std::set<NodeId> setMisbehaving;
            while (!vWorkQueue.empty()) {
                auto itByPrev = mapOrphanTransactionsByPrev.find(vWorkQueue.front());
                vWorkQueue.pop_front();
                if (itByPrev == mapOrphanTransactionsByPrev.end())
                    continue;
                for (auto mi = itByPrev->second.begin();
                     mi != itByPrev->second.end();
                     ++mi)
                {
                    const CTransactionRef& porphanTx = (*mi)->second.tx;
                    const CTransaction& orphanTx = *porphanTx;
                    const uint256& orphanHash = orphanTx.GetHash();
                    NodeId fromPeer = (*mi)->second.fromPeer;
                    bool fMissingInputs2 = false;
                    // Use a dummy CValidationState so someone can't setup nodes to counter-DoS based on orphan
                    // resolution (that is, feeding people an invalid transaction based on LegitTxX in order to get
                    // anyone relaying LegitTxX banned)
                    CValidationState stateDummy;


                    if (setMisbehaving.count(fromPeer))
                        continue;
                    if (AcceptToMemoryPool(mempool, stateDummy, porphanTx, true, &fMissingInputs2, &lRemovedTxn)) {
                        LogPrint(BCLog::MEMPOOL, "   accepted orphan tx %s\n", orphanHash.ToString());
                        RelayTransaction(orphanTx, connman);
                        for (unsigned int i = 0; i < orphanTx.vout.size(); i++) {
                            vWorkQueue.emplace_back(orphanHash, i);
                        }
                        vEraseQueue.push_back(orphanHash);
                    }
                    else if (!fMissingInputs2)
                    {
                        int nDos = 0;
                        if (stateDummy.IsInvalid(nDos) && nDos > 0)
                        {
                            // Punish peer that gave us an invalid orphan tx
                            Misbehaving(fromPeer, nDos);
                            setMisbehaving.insert(fromPeer);
                            LogPrint(BCLog::MEMPOOL, "   invalid orphan tx %s\n", orphanHash.ToString());
                        }
                        // Has inputs but not accepted to mempool
                        // Probably non-standard or insufficient fee
                        LogPrint(BCLog::MEMPOOL, "   removed orphan tx %s\n", orphanHash.ToString());
                        vEraseQueue.push_back(orphanHash);
                        if (!orphanTx.HasWitness() && !stateDummy.CorruptionPossible()) {
                            // Do not use rejection cache for witness transactions or
                            // witness-stripped transactions, as they can have been malleated.
                            // See https://github.com/bitcoin/bitcoin/issues/8279 for details.
                            assert(recentRejects);
                            recentRejects->insert(orphanHash);
                        }
                    }
                    mempool.check(pcoinsTip);
                }
            }

            for (uint256 hash : vEraseQueue)
                EraseOrphanTx(hash);
        }
        else if (fMissingInputs)
        {
            bool fRejectedParents = false; // It may be the case that the orphans parents have all been rejected
            for (const CTxIn& txin : tx.vin) {
                if (recentRejects->contains(txin.prevout.hash)) {
                    fRejectedParents = true;
                    break;
                }
            }
            if (!fRejectedParents) {
                uint32_t nFetchFlags = GetFetchFlags(pfrom);
                for (const CTxIn& txin : tx.vin) {
                    CInv _inv(MSG_TX | nFetchFlags, txin.prevout.hash);
                    pfrom->AddInventoryKnown(_inv);
                    if (!AlreadyHave(_inv)) pfrom->AskFor(_inv);
                }
                AddOrphanTx(ptx, pfrom->GetId());

                // DoS prevention: do not allow mapOrphanTransactions to grow unbounded
                unsigned int nMaxOrphanTx = (unsigned int)std::max((int64_t)0, gArgs.GetArg("-maxorphantx", DEFAULT_MAX_ORPHAN_TRANSACTIONS));
                unsigned int nEvicted = LimitOrphanTxSize(nMaxOrphanTx);
                if (nEvicted > 0) {
                    LogPrint(BCLog::MEMPOOL, "mapOrphan overflow, removed %u tx\n", nEvicted);
                }
            } else {
                LogPrint(BCLog::MEMPOOL, "not keeping orphan with rejected parents %s\n",tx.GetHash().ToString());
                // We will continue to reject this tx since it has rejected
                // parents so avoid re-requesting it from other peers.
                recentRejects->insert(tx.GetHash());
            }
        } else {
            if (!tx.HasWitness() && !state.CorruptionPossible()) {
                // Do not use rejection cache for witness transactions or
                // witness-stripped transactions, as they can have been malleated.
                // See https://github.com/bitcoin/bitcoin/issues/8279 for details.
                assert(recentRejects);
                recentRejects->insert(tx.GetHash());
                if (RecursiveDynamicUsage(*ptx) < 100000) {
                    AddToCompactExtraTransactions(ptx);
                }
            } else if (tx.HasWitness() && RecursiveDynamicUsage(*ptx) < 100000) {
                AddToCompactExtraTransactions(ptx);
            }

            if (pfrom->fWhitelisted && gArgs.GetBoolArg("-whitelistforcerelay", DEFAULT_WHITELISTFORCERELAY)) {
                // Always relay transactions received from whitelisted peers, even
                // if they were already in the mempool or rejected from it due
                // to policy, allowing the node to function as a gateway for
                // nodes hidden behind it.
                //
                // Never relay transactions that we would assign a non-zero DoS
                // score for, as we expect peers to do the same with us in that
                // case.
                int nDoS = 0;
                if (!state.IsInvalid(nDoS) || nDoS == 0) {
                    LogPrintf("Force relaying tx %s from whitelisted peer=%d\n", tx.GetHash().ToString(), pfrom->GetId());
                    RelayTransaction(tx, connman);
                } else {
                    LogPrintf("Not relaying invalid transaction %s from whitelisted peer=%d (%s)\n", tx.GetHash().ToString(), pfrom->GetId(), FormatStateMessage(state));
                }
            }
        }

        for (const CTransactionRef& removedTx : lRemovedTxn)
            AddToCompactExtraTransactions(removedTx);

        int nDoS = 0;
        if (state.IsInvalid(nDoS))
        {
            LogPrint(BCLog::MEMPOOLREJ, "%s from peer=%d was not accepted: %s\n", tx.GetHash().ToString(),
                pfrom->GetId(),
                FormatStateMessage(state));
            if (state.GetRejectCode() > 0 && state.GetRejectCode() < REJECT_INTERNAL) // Never send AcceptToMemoryPool's internal codes over P2P
                connman.PushMessage(pfrom, msgMaker.Make(NetMsgType::REJECT, strCommand, (unsigned char)state.GetRejectCode(),
                                   state.GetRejectReason().substr(0, MAX_REJECT_MESSAGE_LENGTH), inv.hash));
            if (nDoS > 0) {
                Misbehaving(pfrom->GetId(), nDoS);
            }
        }
    }

    else if (strCommand == NetMsgType::REF) {
        // Similar to transactions, don't recieve transactions if in block only mode, or peer isn't whitelisted and
        // whitelist parameter is used.
        if (!fRelayTxes && (!pfrom->fWhitelisted || !gArgs.GetBoolArg("-whitelistrelay", DEFAULT_WHITELISTRELAY)))
        {
            LogPrint(BCLog::NET, "referral sent in violation of protocol peer=%d\n", pfrom->GetId());
            return true;
        }

        ReferralRef prtx;
        vRecv >> prtx;

        if(prtx == nullptr)
        {
            LogPrint(BCLog::NET, "unable to decode referral =%d\n", pfrom->GetId());
            return true;
        }

        const Referral& rtx = *prtx;

        LogPrintf("Referral message received\n");

        LOCK(cs_main);

<<<<<<< HEAD
        // mark that we got the referral from pfrom
=======
        // mark that we got the referral from pfrom 
>>>>>>> e9f7a932
        // and make sure not to ask again.
        CInv inv(MSG_REFERRAL, rtx.GetHash());
        MarkGotInventoryFrom(pfrom, inv);

        if (!AlreadyHave(inv) && AcceptToReferralMemoryPool(mempoolReferral, prtx)) {
            RelayReferral(rtx, connman);
        }
    }

    else if (strCommand == NetMsgType::CMPCTBLOCK && !fImporting && !fReindex) // Ignore blocks received while importing
    {
        CBlockHeaderAndShortTxIDs cmpctblock;
        vRecv >> cmpctblock;

        {
        LOCK(cs_main);

        if (mapBlockIndex.find(cmpctblock.header.hashPrevBlock) == mapBlockIndex.end()) {
            // Doesn't connect (or is genesis), instead of DoSing in AcceptBlockHeader, request deeper headers
            if (!IsInitialBlockDownload())
                connman.PushMessage(pfrom, msgMaker.Make(NetMsgType::GETHEADERS, chainActive.GetLocator(pindexBestHeader), uint256()));
            return true;
        }
        }

        const CBlockIndex *pindex = nullptr;
        CValidationState state;
        if (!ProcessNewBlockHeaders({cmpctblock.header}, state, chainparams, &pindex)) {
            int nDoS;
            if (state.IsInvalid(nDoS)) {
                if (nDoS > 0) {
                    LOCK(cs_main);
                    Misbehaving(pfrom->GetId(), nDoS);
                }
                LogPrintf("Peer %d sent us invalid header via cmpctblock\n", pfrom->GetId());
                return true;
            }
        }

        // When we succeed in decoding a block's txids from a cmpctblock
        // message we typically jump to the BLOCKTXN handling code, with a
        // dummy (empty) BLOCKTXN message, to re-use the logic there in
        // completing processing of the putative block (without cs_main).
        bool fProcessBLOCKTXN = false;
        CDataStream blockTxnMsg(SER_NETWORK, PROTOCOL_VERSION);

        // If we end up treating this as a plain headers message, call that as well
        // without cs_main.
        bool fRevertToHeaderProcessing = false;
        CDataStream vHeadersMsg(SER_NETWORK, PROTOCOL_VERSION);

        // Keep a CBlock for "optimistic" compactblock reconstructions (see
        // below)
        std::shared_ptr<CBlock> pblock = std::make_shared<CBlock>();
        bool fBlockReconstructed = false;

        {
        LOCK(cs_main);
        // If AcceptBlockHeader returned true, it set pindex
        assert(pindex);
        UpdateBlockAvailability(pfrom->GetId(), pindex->GetBlockHash());

        std::map<uint256, std::pair<NodeId, std::list<QueuedBlock>::iterator> >::iterator blockInFlightIt = mapBlocksInFlight.find(pindex->GetBlockHash());
        bool fAlreadyInFlight = blockInFlightIt != mapBlocksInFlight.end();

        if (pindex->nStatus & BLOCK_HAVE_DATA) // Nothing to do here
            return true;

        if (pindex->nChainWork <= chainActive.Tip()->nChainWork || // We know something better
                pindex->nTx != 0) { // We had this block at some point, but pruned it
            if (fAlreadyInFlight) {
                // We requested this block for some reason, but our mempool will probably be useless
                // so we just grab the block via normal getdata
                std::vector<CInv> vInv(1);
                vInv[0] = CInv(MSG_BLOCK | GetFetchFlags(pfrom), cmpctblock.header.GetHash());
                connman.PushMessage(pfrom, msgMaker.Make(NetMsgType::GETDATA, vInv));
            }
            return true;
        }

        // If we're not close to tip yet, give up and let parallel block fetch work its magic
        if (!fAlreadyInFlight && !CanDirectFetch(chainparams.GetConsensus()))
            return true;

        CNodeState *nodestate = State(pfrom->GetId());

        if (IsWitnessEnabled(pindex->pprev, chainparams.GetConsensus()) && !nodestate->fSupportsDesiredCmpctVersion) {
            // Don't bother trying to process compact blocks from v1 peers
            // after segwit activates.
            return true;
        }

        // We want to be a bit conservative just to be extra careful about DoS
        // possibilities in compact block processing...
        if (pindex->nHeight <= chainActive.Height() + 2) {
            if ((!fAlreadyInFlight && nodestate->nBlocksInFlight < MAX_BLOCKS_IN_TRANSIT_PER_PEER) ||
                 (fAlreadyInFlight && blockInFlightIt->second.first == pfrom->GetId())) {
                std::list<QueuedBlock>::iterator* queuedBlockIt = nullptr;
                if (!MarkBlockAsInFlight(pfrom->GetId(), pindex->GetBlockHash(), pindex, &queuedBlockIt)) {
                    if (!(*queuedBlockIt)->partialBlock)
                        (*queuedBlockIt)->partialBlock.reset(new PartiallyDownloadedBlock(&mempool));
                    else {
                        // The block was already in flight using compact blocks from the same peer
                        LogPrint(BCLog::NET, "Peer sent us compact block we were already syncing!\n");
                        return true;
                    }
                }

                PartiallyDownloadedBlock& partialBlock = *(*queuedBlockIt)->partialBlock;
                ReadStatus status = partialBlock.InitData(cmpctblock, vExtraTxnForCompact);
                if (status == READ_STATUS_INVALID) {
                    MarkBlockAsReceived(pindex->GetBlockHash()); // Reset in-flight state in case of whitelist
                    Misbehaving(pfrom->GetId(), 100);
                    LogPrintf("Peer %d sent us invalid compact block\n", pfrom->GetId());
                    return true;
                } else if (status == READ_STATUS_FAILED) {
                    // Duplicate txindexes, the block is now in-flight, so just request it
                    std::vector<CInv> vInv(1);
                    vInv[0] = CInv(MSG_BLOCK | GetFetchFlags(pfrom), cmpctblock.header.GetHash());
                    connman.PushMessage(pfrom, msgMaker.Make(NetMsgType::GETDATA, vInv));
                    return true;
                }

                BlockTransactionsRequest req;
                for (size_t i = 0; i < cmpctblock.BlockTxCount(); i++) {
                    if (!partialBlock.IsTxAvailable(i))
                        req.m_transaction_indices.push_back(i);
                }
                if (req.m_transaction_indices.empty()) {
                    // Dirty hack to jump to BLOCKTXN code (TODO: move message handling into their own functions)
                    BlockTransactions txn;
                    txn.blockhash = cmpctblock.header.GetHash();
                    blockTxnMsg << txn;
                    fProcessBLOCKTXN = true;
                } else {
                    req.blockhash = pindex->GetBlockHash();
                    connman.PushMessage(pfrom, msgMaker.Make(NetMsgType::GETBLOCKTXN, req));
                }
            } else {
                // This block is either already in flight from a different
                // peer, or this peer has too many blocks outstanding to
                // download from.
                // Optimistically try to reconstruct anyway since we might be
                // able to without any round trips.
                PartiallyDownloadedBlock tempBlock(&mempool);
                ReadStatus status = tempBlock.InitData(cmpctblock, vExtraTxnForCompact);
                if (status != READ_STATUS_OK) {
                    // TODO: don't ignore failures
                    return true;
                }
                std::vector<CTransactionRef> dummy;
                status = tempBlock.FillBlock(*pblock, dummy);
                if (status == READ_STATUS_OK) {
                    fBlockReconstructed = true;
                }
            }
        } else {
            if (fAlreadyInFlight) {
                // We requested this block, but its far into the future, so our
                // mempool will probably be useless - request the block normally
                std::vector<CInv> vInv(1);
                vInv[0] = CInv(MSG_BLOCK | GetFetchFlags(pfrom), cmpctblock.header.GetHash());
                connman.PushMessage(pfrom, msgMaker.Make(NetMsgType::GETDATA, vInv));
                return true;
            } else {
                // If this was an announce-cmpctblock, we want the same treatment as a header message
                // Dirty hack to process as if it were just a headers message (TODO: move message handling into their own functions)
                std::vector<CBlock> headers;
                headers.push_back(cmpctblock.header);
                vHeadersMsg << headers;
                fRevertToHeaderProcessing = true;
            }
        }
        } // cs_main

        if (fProcessBLOCKTXN)
            return ProcessMessage(pfrom, NetMsgType::BLOCKTXN, blockTxnMsg, nTimeReceived, chainparams, connman, interruptMsgProc);

        if (fRevertToHeaderProcessing)
            return ProcessMessage(pfrom, NetMsgType::HEADERS, vHeadersMsg, nTimeReceived, chainparams, connman, interruptMsgProc);

        if (fBlockReconstructed) {
            // If we got here, we were able to optimistically reconstruct a
            // block that is in flight from some other peer.
            {
                LOCK(cs_main);
                mapBlockSource.emplace(pblock->GetHash(), std::make_pair(pfrom->GetId(), false));
            }
            bool fNewBlock = false;
            ProcessNewBlock(chainparams, pblock, true, &fNewBlock);
            if (fNewBlock) {
                pfrom->nLastBlockTime = GetTime();
            } else {
                LOCK(cs_main);
                mapBlockSource.erase(pblock->GetHash());
            }
            LOCK(cs_main); // hold cs_main for CBlockIndex::IsValid()
            if (pindex->IsValid(BLOCK_VALID_TRANSACTIONS)) {
                // Clear download state for this block, which is in
                // process from some other peer.  We do this after calling
                // ProcessNewBlock so that a malleated cmpctblock announcement
                // can't be used to interfere with block relay.
                MarkBlockAsReceived(pblock->GetHash());
            }
        }

    }

    else if (strCommand == NetMsgType::BLOCKTXN && !fImporting && !fReindex) // Ignore blocks received while importing
    {
        BlockTransactions resp;
        vRecv >> resp;

        std::shared_ptr<CBlock> pblock = std::make_shared<CBlock>();
        bool fBlockRead = false;
        {
            LOCK(cs_main);

            std::map<uint256, std::pair<NodeId, std::list<QueuedBlock>::iterator> >::iterator it = mapBlocksInFlight.find(resp.blockhash);
            if (it == mapBlocksInFlight.end() || !it->second.second->partialBlock ||
                    it->second.first != pfrom->GetId()) {
                LogPrint(BCLog::NET, "Peer %d sent us block transactions for block we weren't expecting\n", pfrom->GetId());
                return true;
            }

            PartiallyDownloadedBlock& partialBlock = *it->second.second->partialBlock;
            ReadStatus status = partialBlock.FillBlock(*pblock, resp.txn);
            if (status == READ_STATUS_INVALID) {
                MarkBlockAsReceived(resp.blockhash); // Reset in-flight state in case of whitelist
                Misbehaving(pfrom->GetId(), 100);
                LogPrintf("Peer %d sent us invalid compact block/non-matching block transactions\n", pfrom->GetId());
                return true;
            } else if (status == READ_STATUS_FAILED) {
                // Might have collided, fall back to getdata now :(
                std::vector<CInv> invs;
                invs.push_back(CInv(MSG_BLOCK | GetFetchFlags(pfrom), resp.blockhash));
                connman.PushMessage(pfrom, msgMaker.Make(NetMsgType::GETDATA, invs));
            } else {
                // Block is either okay, or possibly we received
                // READ_STATUS_CHECKBLOCK_FAILED.
                // Note that CheckBlock can only fail for one of a few reasons:
                // 1. bad-proof-of-work (impossible here, because we've already
                //    accepted the header)
                // 2. merkleroot doesn't match the transactions given (already
                //    caught in FillBlock with READ_STATUS_FAILED, so
                //    impossible here)
                // 3. the block is otherwise invalid (eg invalid coinbase,
                //    block is too big, too many legacy sigops, etc).
                // So if CheckBlock failed, #3 is the only possibility.
                // Under BIP 152, we don't DoS-ban unless proof of work is
                // invalid (we don't require all the stateless checks to have
                // been run).  This is handled below, so just treat this as
                // though the block was successfully read, and rely on the
                // handling in ProcessNewBlock to ensure the block index is
                // updated, reject messages go out, etc.
                MarkBlockAsReceived(resp.blockhash); // it is now an empty pointer
                fBlockRead = true;
                // mapBlockSource is only used for sending reject messages and DoS scores,
                // so the race between here and cs_main in ProcessNewBlock is fine.
                // BIP 152 permits peers to relay compact blocks after validating
                // the header only; we should not punish peers if the block turns
                // out to be invalid.
                mapBlockSource.emplace(resp.blockhash, std::make_pair(pfrom->GetId(), false));
            }
        } // Don't hold cs_main when we call into ProcessNewBlock
        if (fBlockRead) {
            bool fNewBlock = false;
            // Since we requested this block (it was in mapBlocksInFlight), force it to be processed,
            // even if it would not be a candidate for new tip (missing previous block, chain not long enough, etc)
            ProcessNewBlock(chainparams, pblock, true, &fNewBlock);
            if (fNewBlock) {
                pfrom->nLastBlockTime = GetTime();
            } else {
                LOCK(cs_main);
                mapBlockSource.erase(pblock->GetHash());
            }
        }
    }


    else if (strCommand == NetMsgType::HEADERS && !fImporting && !fReindex) // Ignore headers received while importing
    {
        std::vector<CBlockHeader> headers;

        // Bypass the normal CBlock deserialization, as we don't want to risk deserializing 2000 full blocks.
        unsigned int nCount = ReadCompactSize(vRecv);
        if (nCount > MAX_HEADERS_RESULTS) {
            LOCK(cs_main);
            Misbehaving(pfrom->GetId(), 20);
            return error("headers message size = %u", nCount);
        }
        headers.resize(nCount);
        for (unsigned int n = 0; n < nCount; n++) {
            vRecv >> headers[n];
            ReadCompactSize(vRecv); // ignore tx count; assume it is 0.
            ReadCompactSize(vRecv); // ignore ref count; assume it is 0.            
        }

        if (nCount == 0) {
            // Nothing interesting. Stop asking this peers for more headers.
            return true;
        }

        const CBlockIndex *pindexLast = nullptr;
        {
        LOCK(cs_main);
        CNodeState *nodestate = State(pfrom->GetId());

        // If this looks like it could be a block announcement (nCount <
        // MAX_BLOCKS_TO_ANNOUNCE), use special logic for handling headers that
        // don't connect:
        // - Send a getheaders message in response to try to connect the chain.
        // - The peer can send up to MAX_UNCONNECTING_HEADERS in a row that
        //   don't connect before giving DoS points
        // - Once a headers message is received that is valid and does connect,
        //   nUnconnectingHeaders gets reset back to 0.
        if (mapBlockIndex.find(headers[0].hashPrevBlock) == mapBlockIndex.end() && nCount < MAX_BLOCKS_TO_ANNOUNCE) {
            nodestate->nUnconnectingHeaders++;
            connman.PushMessage(pfrom, msgMaker.Make(NetMsgType::GETHEADERS, chainActive.GetLocator(pindexBestHeader), uint256()));
            LogPrint(BCLog::NET, "received header %s: missing prev block %s, sending getheaders (%d) to end (peer=%d, nUnconnectingHeaders=%d)\n",
                    headers[0].GetHash().ToString(),
                    headers[0].hashPrevBlock.ToString(),
                    pindexBestHeader->nHeight,
                    pfrom->GetId(), nodestate->nUnconnectingHeaders);
            // Set hashLastUnknownBlock for this peer, so that if we
            // eventually get the headers - even from a different peer -
            // we can use this peer to download.
            UpdateBlockAvailability(pfrom->GetId(), headers.back().GetHash());

            if (nodestate->nUnconnectingHeaders % MAX_UNCONNECTING_HEADERS == 0) {
                Misbehaving(pfrom->GetId(), 20);
            }
            return true;
        }

        uint256 hashLastBlock;
        for (const CBlockHeader& header : headers) {
            if (!hashLastBlock.IsNull() && header.hashPrevBlock != hashLastBlock) {
                Misbehaving(pfrom->GetId(), 20);
                return error("non-continuous headers sequence");
            }
            hashLastBlock = header.GetHash();
        }
        }

        CValidationState state;
        if (!ProcessNewBlockHeaders(headers, state, chainparams, &pindexLast)) {
            int nDoS;
            if (state.IsInvalid(nDoS)) {
                if (nDoS > 0) {
                    LOCK(cs_main);
                    Misbehaving(pfrom->GetId(), nDoS);
                }
                return error("invalid header received");
            }
        }

        {
        LOCK(cs_main);
        CNodeState *nodestate = State(pfrom->GetId());
        if (nodestate->nUnconnectingHeaders > 0) {
            LogPrint(BCLog::NET, "peer=%d: resetting nUnconnectingHeaders (%d -> 0)\n", pfrom->GetId(), nodestate->nUnconnectingHeaders);
        }
        nodestate->nUnconnectingHeaders = 0;

        assert(pindexLast);
        UpdateBlockAvailability(pfrom->GetId(), pindexLast->GetBlockHash());

        if (nCount == MAX_HEADERS_RESULTS) {
            // Headers message had its maximum size; the peer may have more headers.
            // TODO: optimize: if pindexLast is an ancestor of chainActive.Tip or pindexBestHeader, continue
            // from there instead.
            LogPrint(BCLog::NET, "more getheaders (%d) to end to peer=%d (startheight:%d)\n", pindexLast->nHeight, pfrom->GetId(), pfrom->nStartingHeight);
            connman.PushMessage(pfrom, msgMaker.Make(NetMsgType::GETHEADERS, chainActive.GetLocator(pindexLast), uint256()));
        }

        bool fCanDirectFetch = CanDirectFetch(chainparams.GetConsensus());
        // If this set of headers is valid and ends in a block with at least as
        // much work as our tip, download as much as possible.
        if (fCanDirectFetch && pindexLast->IsValid(BLOCK_VALID_TREE) && chainActive.Tip()->nChainWork <= pindexLast->nChainWork) {
            std::vector<const CBlockIndex*> vToFetch;
            const CBlockIndex *pindexWalk = pindexLast;
            // Calculate all the blocks we'd need to switch to pindexLast, up to a limit.
            while (pindexWalk && !chainActive.Contains(pindexWalk) && vToFetch.size() <= MAX_BLOCKS_IN_TRANSIT_PER_PEER) {
                if (!(pindexWalk->nStatus & BLOCK_HAVE_DATA) &&
                        !mapBlocksInFlight.count(pindexWalk->GetBlockHash()) &&
                        (!IsWitnessEnabled(pindexWalk->pprev, chainparams.GetConsensus()) || State(pfrom->GetId())->fHaveWitness)) {
                    // We don't have this block, and it's not yet in flight.
                    vToFetch.push_back(pindexWalk);
                }
                pindexWalk = pindexWalk->pprev;
            }
            // If pindexWalk still isn't on our main chain, we're looking at a
            // very large reorg at a time we think we're close to caught up to
            // the main chain -- this shouldn't really happen.  Bail out on the
            // direct fetch and rely on parallel download instead.
            if (!chainActive.Contains(pindexWalk)) {
                LogPrint(BCLog::NET, "Large reorg, won't direct fetch to %s (%d)\n",
                        pindexLast->GetBlockHash().ToString(),
                        pindexLast->nHeight);
            } else {
                std::vector<CInv> vGetData;
                // Download as much as possible, from earliest to latest.
                for (const CBlockIndex *pindex : reverse_iterate(vToFetch)) {
                    if (nodestate->nBlocksInFlight >= MAX_BLOCKS_IN_TRANSIT_PER_PEER) {
                        // Can't download any more from this peer
                        break;
                    }
                    uint32_t nFetchFlags = GetFetchFlags(pfrom);
                    vGetData.push_back(CInv(MSG_BLOCK | nFetchFlags, pindex->GetBlockHash()));
                    MarkBlockAsInFlight(pfrom->GetId(), pindex->GetBlockHash(), pindex);
                    LogPrint(BCLog::NET, "Requesting block %s from  peer=%d\n",
                            pindex->GetBlockHash().ToString(), pfrom->GetId());
                }
                if (vGetData.size() > 1) {
                    LogPrint(BCLog::NET, "Downloading blocks toward %s (%d) via headers direct fetch\n",
                            pindexLast->GetBlockHash().ToString(), pindexLast->nHeight);
                }
                if (vGetData.size() > 0) {
                    if (nodestate->fSupportsDesiredCmpctVersion && vGetData.size() == 1 && mapBlocksInFlight.size() == 1 && pindexLast->pprev->IsValid(BLOCK_VALID_CHAIN)) {
                        // In any case, we want to download using a compact block, not a regular one
                        vGetData[0] = CInv(MSG_CMPCT_BLOCK, vGetData[0].hash);
                    }
                    connman.PushMessage(pfrom, msgMaker.Make(NetMsgType::GETDATA, vGetData));
                }
            }
        }
        }
    }

    else if (strCommand == NetMsgType::BLOCK && !fImporting && !fReindex) // Ignore blocks received while importing
    {
        std::shared_ptr<CBlock> pblock = std::make_shared<CBlock>();
        vRecv >> *pblock;

        LogPrint(BCLog::NET, "received block %s peer=%d\n", pblock->GetHash().ToString(), pfrom->GetId());

        // Process all blocks from whitelisted peers, even if not requested,
        // unless we're still syncing with the network.
        // Such an unrequested block may still be processed, subject to the
        // conditions in AcceptBlock().
        bool forceProcessing = pfrom->fWhitelisted && !IsInitialBlockDownload();
        const uint256 hash(pblock->GetHash());
        {
            LOCK(cs_main);
            // Also always process if we requested the block explicitly, as we may
            // need it even though it is not a candidate for a new best tip.
            forceProcessing |= MarkBlockAsReceived(hash);
            // mapBlockSource is only used for sending reject messages and DoS scores,
            // so the race between here and cs_main in ProcessNewBlock is fine.
            mapBlockSource.emplace(hash, std::make_pair(pfrom->GetId(), true));
        }
        bool fNewBlock = false;
        ProcessNewBlock(chainparams, pblock, forceProcessing, &fNewBlock);
        if (fNewBlock) {
            pfrom->nLastBlockTime = GetTime();
        } else {
            LOCK(cs_main);
            mapBlockSource.erase(pblock->GetHash());
        }
    }


    else if (strCommand == NetMsgType::GETADDR)
    {
        // This asymmetric behavior for inbound and outbound connections was introduced
        // to prevent a fingerprinting attack: an attacker can send specific fake addresses
        // to users' AddrMan and later request them by sending getaddr messages.
        // Making nodes which are behind NAT and can only make outgoing connections ignore
        // the getaddr message mitigates the attack.
        if (!pfrom->fInbound) {
            LogPrint(BCLog::NET, "Ignoring \"getaddr\" from outbound connection. peer=%d\n", pfrom->GetId());
            return true;
        }

        // Only send one GetAddr response per connection to reduce resource waste
        //  and discourage addr stamping of INV announcements.
        if (pfrom->fSentAddr) {
            LogPrint(BCLog::NET, "Ignoring repeated \"getaddr\". peer=%d\n", pfrom->GetId());
            return true;
        }
        pfrom->fSentAddr = true;

        pfrom->vAddrToSend.clear();
        std::vector<CAddress> vAddr = connman.GetAddresses();
        FastRandomContext insecure_rand;
        for (const CAddress &addr : vAddr)
            pfrom->PushAddress(addr, insecure_rand);
    }


    else if (strCommand == NetMsgType::MEMPOOL)
    {
        if (!(pfrom->GetLocalServices() & NODE_BLOOM) && !pfrom->fWhitelisted)
        {
            LogPrint(BCLog::NET, "mempool request with bloom filters disabled, disconnect peer=%d\n", pfrom->GetId());
            pfrom->fDisconnect = true;
            return true;
        }

        if (connman.OutboundTargetReached(false) && !pfrom->fWhitelisted)
        {
            LogPrint(BCLog::NET, "mempool request with bandwidth limit reached, disconnect peer=%d\n", pfrom->GetId());
            pfrom->fDisconnect = true;
            return true;
        }

        LOCK(pfrom->cs_inventory);
        pfrom->fSendMempool = true;
    }


    else if (strCommand == NetMsgType::PING)
    {
        if (pfrom->nVersion > BIP0031_VERSION)
        {
            uint64_t nonce = 0;
            vRecv >> nonce;
            // Echo the message back with the nonce. This allows for two useful features:
            //
            // 1) A remote node can quickly check if the connection is operational
            // 2) Remote nodes can measure the latency of the network thread. If this node
            //    is overloaded it won't respond to pings quickly and the remote node can
            //    avoid sending us more work, like chain download requests.
            //
            // The nonce stops the remote getting confused between different pings: without
            // it, if the remote node sends a ping once per second and this node takes 5
            // seconds to respond to each, the 5th ping the remote sends would appear to
            // return very quickly.
            connman.PushMessage(pfrom, msgMaker.Make(NetMsgType::PONG, nonce));
        }
    }


    else if (strCommand == NetMsgType::PONG)
    {
        int64_t pingUsecEnd = nTimeReceived;
        uint64_t nonce = 0;
        size_t nAvail = vRecv.in_avail();
        bool bPingFinished = false;
        std::string sProblem;

        if (nAvail >= sizeof(nonce)) {
            vRecv >> nonce;

            // Only process pong message if there is an outstanding ping (old ping without nonce should never pong)
            if (pfrom->nPingNonceSent != 0) {
                if (nonce == pfrom->nPingNonceSent) {
                    // Matching pong received, this ping is no longer outstanding
                    bPingFinished = true;
                    int64_t pingUsecTime = pingUsecEnd - pfrom->nPingUsecStart;
                    if (pingUsecTime > 0) {
                        // Successful ping time measurement, replace previous
                        pfrom->nPingUsecTime = pingUsecTime;
                        pfrom->nMinPingUsecTime = std::min(pfrom->nMinPingUsecTime.load(), pingUsecTime);
                    } else {
                        // This should never happen
                        sProblem = "Timing mishap";
                    }
                } else {
                    // Nonce mismatches are normal when pings are overlapping
                    sProblem = "Nonce mismatch";
                    if (nonce == 0) {
                        // This is most likely a bug in another implementation somewhere; cancel this ping
                        bPingFinished = true;
                        sProblem = "Nonce zero";
                    }
                }
            } else {
                sProblem = "Unsolicited pong without ping";
            }
        } else {
            // This is most likely a bug in another implementation somewhere; cancel this ping
            bPingFinished = true;
            sProblem = "Short payload";
        }

        if (!(sProblem.empty())) {
            LogPrint(BCLog::NET, "pong peer=%d: %s, %x expected, %x received, %u bytes\n",
                pfrom->GetId(),
                sProblem,
                pfrom->nPingNonceSent,
                nonce,
                nAvail);
        }
        if (bPingFinished) {
            pfrom->nPingNonceSent = 0;
        }
    }


    else if (strCommand == NetMsgType::FILTERLOAD)
    {
        CBloomFilter filter;
        vRecv >> filter;

        if (!filter.IsWithinSizeConstraints())
        {
            // There is no excuse for sending a too-large filter
            LOCK(cs_main);
            Misbehaving(pfrom->GetId(), 100);
        }
        else
        {
            LOCK(pfrom->cs_filter);
            delete pfrom->pfilter;
            pfrom->pfilter = new CBloomFilter(filter);
            pfrom->pfilter->UpdateEmptyFull();
            pfrom->fRelayTxes = true;
        }
    }


    else if (strCommand == NetMsgType::FILTERADD)
    {
        std::vector<unsigned char> vData;
        vRecv >> vData;

        // Nodes must NEVER send a data item > 520 bytes (the max size for a script data object,
        // and thus, the maximum size any matched object can have) in a filteradd message
        bool bad = false;
        if (vData.size() > MAX_SCRIPT_ELEMENT_SIZE) {
            bad = true;
        } else {
            LOCK(pfrom->cs_filter);
            if (pfrom->pfilter) {
                pfrom->pfilter->insert(vData);
            } else {
                bad = true;
            }
        }
        if (bad) {
            LOCK(cs_main);
            Misbehaving(pfrom->GetId(), 100);
        }
    }


    else if (strCommand == NetMsgType::FILTERCLEAR)
    {
        LOCK(pfrom->cs_filter);
        if (pfrom->GetLocalServices() & NODE_BLOOM) {
            delete pfrom->pfilter;
            pfrom->pfilter = new CBloomFilter();
        }
        pfrom->fRelayTxes = true;
    }

    else if (strCommand == NetMsgType::FEEFILTER) {
        CAmount newFeeFilter = 0;
        vRecv >> newFeeFilter;
        if (MoneyRange(newFeeFilter)) {
            {
                LOCK(pfrom->cs_feeFilter);
                pfrom->minFeeFilter = newFeeFilter;
            }
            LogPrint(BCLog::NET, "received: feefilter of %s from peer=%d\n", CFeeRate(newFeeFilter).ToString(), pfrom->GetId());
        }
    }

    else if (strCommand == NetMsgType::NOTFOUND) {
        // We do not care about the NOTFOUND message, but logging an Unknown Command
        // message would be undesirable as we transmit it ourselves.
    }

    else {
        // Ignore unknown commands for extensibility
        LogPrint(BCLog::NET, "Unknown command \"%s\" from peer=%d\n", SanitizeString(strCommand), pfrom->GetId());
    }



    return true;
}

static bool SendRejectsAndCheckIfBanned(CNode* pnode, CConnman& connman)
{
    AssertLockHeld(cs_main);
    CNodeState &state = *State(pnode->GetId());

    for (const CBlockReject& reject : state.rejects) {
        connman.PushMessage(pnode, CNetMsgMaker(INIT_PROTO_VERSION).Make(NetMsgType::REJECT, (std::string)NetMsgType::BLOCK, reject.chRejectCode, reject.strRejectReason, reject.hashBlock));
    }
    state.rejects.clear();

    if (state.fShouldBan) {
        state.fShouldBan = false;
        if (pnode->fWhitelisted)
            LogPrintf("Warning: not punishing whitelisted peer %s!\n", pnode->addr.ToString());
        else if (pnode->fAddnode)
            LogPrintf("Warning: not punishing addnoded peer %s!\n", pnode->addr.ToString());
        else {
            pnode->fDisconnect = true;
            if (pnode->addr.IsLocal())
                LogPrintf("Warning: not banning local peer %s!\n", pnode->addr.ToString());
            else
            {
                connman.Ban(pnode->addr, BanReasonNodeMisbehaving);
            }
        }
        return true;
    }
    return false;
}

void SendInventoryReferralsRequest(CNode* pto, CConnman& connman, const CNetMsgMaker& msgMaker)
{
    std::vector<CInv> vInv;

    vInv.reserve(std::max<size_t>(pto->setInventoryReferralToSend.size(), INVENTORY_BROADCAST_MAX));

    for (const uint256& hash: pto->setInventoryReferralToSend) {
        vInv.push_back(CInv(MSG_REFERRAL, hash));
        if (vInv.size() == MAX_INV_SZ) {
            connman.PushMessage(pto, msgMaker.Make(NetMsgType::INV, vInv));
            vInv.clear();
        }
    }

    pto->setInventoryReferralToSend.clear();

    if (!vInv.empty())
        connman.PushMessage(pto, msgMaker.Make(NetMsgType::INV, vInv));
}

bool ProcessMessages(CNode* pfrom, CConnman& connman, const std::atomic<bool>& interruptMsgProc)
{
    const CChainParams& chainparams = Params();
    //
    // Message format
    //  (4) message start
    //  (12) command
    //  (4) size
    //  (4) checksum
    //  (x) data
    //
    bool fMoreWork = false;

    if (!pfrom->vRecvGetData.empty())
        ProcessGetData(pfrom, chainparams.GetConsensus(), connman, interruptMsgProc);

    if (pfrom->fDisconnect)
        return false;

    // this maintains the order of responses
    if (!pfrom->vRecvGetData.empty()) return true;

    // Don't bother if send buffer is too full to respond anyway
    if (pfrom->fPauseSend)
        return false;

    std::list<CNetMessage> msgs;
    {
        LOCK(pfrom->cs_vProcessMsg);
        if (pfrom->vProcessMsg.empty())
            return false;
        // Just take one message
        msgs.splice(msgs.begin(), pfrom->vProcessMsg, pfrom->vProcessMsg.begin());
        pfrom->nProcessQueueSize -= msgs.front().vRecv.size() + CMessageHeader::HEADER_SIZE;
        pfrom->fPauseRecv = pfrom->nProcessQueueSize > connman.GetReceiveFloodSize();
        fMoreWork = !pfrom->vProcessMsg.empty();
    }
    CNetMessage& msg(msgs.front());

    msg.SetVersion(pfrom->GetRecvVersion());
    // Scan for message start
    if (memcmp(msg.hdr.pchMessageStart, chainparams.MessageStart(), CMessageHeader::MESSAGE_START_SIZE) != 0) {
        LogPrintf("PROCESSMESSAGE: INVALID MESSAGESTART %s peer=%d\n", SanitizeString(msg.hdr.GetCommand()), pfrom->GetId());
        pfrom->fDisconnect = true;
        return false;
    }

    // Read header
    CMessageHeader& hdr = msg.hdr;
    if (!hdr.IsValid(chainparams.MessageStart()))
    {
        LogPrintf("PROCESSMESSAGE: ERRORS IN HEADER %s peer=%d\n", SanitizeString(hdr.GetCommand()), pfrom->GetId());
        return fMoreWork;
    }
    std::string strCommand = hdr.GetCommand();

    // Message size
    unsigned int nMessageSize = hdr.nMessageSize;

    // Checksum
    CDataStream& vRecv = msg.vRecv;
    const uint256& hash = msg.GetMessageHash();
    if (memcmp(hash.begin(), hdr.pchChecksum, CMessageHeader::CHECKSUM_SIZE) != 0)
    {
        LogPrintf("%s(%s, %u bytes): CHECKSUM ERROR expected %s was %s\n", __func__,
           SanitizeString(strCommand), nMessageSize,
           HexStr(hash.begin(), hash.begin()+CMessageHeader::CHECKSUM_SIZE),
           HexStr(hdr.pchChecksum, hdr.pchChecksum+CMessageHeader::CHECKSUM_SIZE));
        return fMoreWork;
    }

    // Process message
    bool fRet = false;
    try
    {
        fRet = ProcessMessage(pfrom, strCommand, vRecv, msg.nTime, chainparams, connman, interruptMsgProc);
        if (interruptMsgProc)
            return false;
        if (!pfrom->vRecvGetData.empty())
            fMoreWork = true;
    }
    catch (const std::ios_base::failure& e)
    {
        connman.PushMessage(pfrom, CNetMsgMaker(INIT_PROTO_VERSION).Make(NetMsgType::REJECT, strCommand, REJECT_MALFORMED, std::string("error parsing message")));
        if (strstr(e.what(), "end of data"))
        {
            // Allow exceptions from under-length message on vRecv
            LogPrintf("%s(%s, %u bytes): Exception '%s' caught, normally caused by a message being shorter than its stated length\n", __func__, SanitizeString(strCommand), nMessageSize, e.what());
        }
        else if (strstr(e.what(), "size too large"))
        {
            // Allow exceptions from over-long size
            LogPrintf("%s(%s, %u bytes): Exception '%s' caught\n", __func__, SanitizeString(strCommand), nMessageSize, e.what());
        }
        else if (strstr(e.what(), "non-canonical ReadCompactSize()"))
        {
            // Allow exceptions from non-canonical encoding
            LogPrintf("%s(%s, %u bytes): Exception '%s' caught\n", __func__, SanitizeString(strCommand), nMessageSize, e.what());
        }
        else
        {
            PrintExceptionContinue(&e, "ProcessMessages()");
        }
    }
    catch (const std::exception& e) {
        PrintExceptionContinue(&e, "ProcessMessages()");
    } catch (...) {
        PrintExceptionContinue(nullptr, "ProcessMessages()");
    }

    if (!fRet) {
        LogPrintf("%s(%s, %u bytes) FAILED peer=%d\n", __func__, SanitizeString(strCommand), nMessageSize, pfrom->GetId());
    }

    LOCK(cs_main);
    SendRejectsAndCheckIfBanned(pfrom, connman);

    return fMoreWork;
}

class CompareInvMempoolOrder
{
    CTxMemPool *mp;
public:
    explicit CompareInvMempoolOrder(CTxMemPool *_mempool)
    {
        mp = _mempool;
    }

    bool operator()(std::set<uint256>::iterator a, std::set<uint256>::iterator b)
    {
        /* As std::make_heap produces a max-heap, we want the entries with the
         * fewest ancestors/highest fee to sort later. */
        return mp->CompareDepthAndScore(*b, *a);
    }
};

bool SendMessages(CNode* pto, CConnman& connman, const std::atomic<bool>& interruptMsgProc)
{
    const Consensus::Params& consensusParams = Params().GetConsensus();
    {
        // Don't send anything until the version handshake is complete
        if (!pto->fSuccessfullyConnected || pto->fDisconnect)
            return true;

        // If we get here, the outgoing message serialization version is set and can't change.
        const CNetMsgMaker msgMaker(pto->GetSendVersion());

        //
        // Message: ping
        //
        bool pingSend = false;
        if (pto->fPingQueued) {
            // RPC ping request by user
            pingSend = true;
        }
        if (pto->nPingNonceSent == 0 && pto->nPingUsecStart + PING_INTERVAL * 1000000 < GetTimeMicros()) {
            // Ping automatically sent as a latency probe & keepalive.
            pingSend = true;
        }
        if (pingSend) {
            uint64_t nonce = 0;
            while (nonce == 0) {
                GetRandBytes((unsigned char*)&nonce, sizeof(nonce));
            }
            pto->fPingQueued = false;
            pto->nPingUsecStart = GetTimeMicros();
            if (pto->nVersion > BIP0031_VERSION) {
                pto->nPingNonceSent = nonce;
                connman.PushMessage(pto, msgMaker.Make(NetMsgType::PING, nonce));
            } else {
                // Peer is too old to support ping command with nonce, pong will never arrive.
                pto->nPingNonceSent = 0;
                connman.PushMessage(pto, msgMaker.Make(NetMsgType::PING));
            }
        }

        TRY_LOCK(cs_main, lockMain); // Acquire cs_main for IsInitialBlockDownload() and CNodeState()
        if (!lockMain)
            return true;

        if (SendRejectsAndCheckIfBanned(pto, connman))
            return true;
        CNodeState &state = *State(pto->GetId());

        // Address refresh broadcast
        int64_t nNow = GetTimeMicros();
        if (!IsInitialBlockDownload() && pto->nNextLocalAddrSend < nNow) {
            AdvertiseLocal(pto);
            pto->nNextLocalAddrSend = PoissonNextSend(nNow, AVG_LOCAL_ADDRESS_BROADCAST_INTERVAL);
        }

        //
        // Message: addr
        //
        if (pto->nNextAddrSend < nNow) {
            pto->nNextAddrSend = PoissonNextSend(nNow, AVG_ADDRESS_BROADCAST_INTERVAL);
            std::vector<CAddress> vAddr;
            vAddr.reserve(pto->vAddrToSend.size());
            for (const CAddress& addr : pto->vAddrToSend)
            {
                if (!pto->addrKnown.contains(addr.GetKey()))
                {
                    pto->addrKnown.insert(addr.GetKey());
                    vAddr.push_back(addr);
                    // receiver rejects addr messages larger than 1000
                    if (vAddr.size() >= 1000)
                    {
                        connman.PushMessage(pto, msgMaker.Make(NetMsgType::ADDR, vAddr));
                        vAddr.clear();
                    }
                }
            }
            pto->vAddrToSend.clear();
            if (!vAddr.empty())
                connman.PushMessage(pto, msgMaker.Make(NetMsgType::ADDR, vAddr));
            // we only send the big addr message once
            if (pto->vAddrToSend.capacity() > 40)
                pto->vAddrToSend.shrink_to_fit();
        }

        // Start block sync
        if (pindexBestHeader == nullptr)
            pindexBestHeader = chainActive.Tip();
        bool fFetch = state.fPreferredDownload || (nPreferredDownload == 0 && !pto->fClient && !pto->fOneShot); // Download if this is a nice peer, or we have no nice peers and this one might do.
        if (!state.fSyncStarted && !pto->fClient && !fImporting && !fReindex) {
            // Only actively request headers from a single peer, unless we're close to today.
            if ((nSyncStarted == 0 && fFetch) || pindexBestHeader->GetBlockTime() > GetAdjustedTime() - 24 * 60 * 60) {
                state.fSyncStarted = true;
                state.nHeadersSyncTimeout = GetTimeMicros() + HEADERS_DOWNLOAD_TIMEOUT_BASE + HEADERS_DOWNLOAD_TIMEOUT_PER_HEADER * (GetAdjustedTime() - pindexBestHeader->GetBlockTime())/(consensusParams.nPowTargetSpacing);
                nSyncStarted++;
                const CBlockIndex *pindexStart = pindexBestHeader;
                /* If possible, start at the block preceding the currently
                   best known header.  This ensures that we always get a
                   non-empty list of headers back as long as the peer
                   is up-to-date.  With a non-empty response, we can initialise
                   the peer's known best block.  This wouldn't be possible
                   if we requested starting at pindexBestHeader and
                   got back an empty response.  */
                if (pindexStart->pprev)
                    pindexStart = pindexStart->pprev;
                LogPrint(BCLog::NET, "initial getheaders (%d) to peer=%d (startheight:%d)\n", pindexStart->nHeight, pto->GetId(), pto->nStartingHeight);
                connman.PushMessage(pto, msgMaker.Make(NetMsgType::GETHEADERS, chainActive.GetLocator(pindexStart), uint256()));
            }
        }

        // Resend wallet transactions that haven't gotten in a block yet
        // Except during reindex, importing and IBD, when old wallet
        // transactions become unconfirmed and spams other nodes.
        if (!fReindex && !fImporting && !IsInitialBlockDownload())
        {
            GetMainSignals().Broadcast(nTimeBestReceived, &connman);
        }

        //
        // Try sending block announcements via headers
        //
        {
            // If we have less than MAX_BLOCKS_TO_ANNOUNCE in our
            // list of block hashes we're relaying, and our peer wants
            // headers announcements, then find the first header
            // not yet known to our peer but would connect, and send.
            // If no header would connect, or if we have too many
            // blocks, or if the peer doesn't want headers, just
            // add all to the inv queue.
            LOCK(pto->cs_inventory);
            std::vector<CBlock> vHeaders;
            bool fRevertToInv = ((!state.fPreferHeaders &&
                                 (!state.fPreferHeaderAndIDs || pto->vBlockHashesToAnnounce.size() > 1)) ||
                                pto->vBlockHashesToAnnounce.size() > MAX_BLOCKS_TO_ANNOUNCE);
            const CBlockIndex *pBestIndex = nullptr; // last header queued for delivery
            ProcessBlockAvailability(pto->GetId()); // ensure pindexBestKnownBlock is up-to-date

            if (!fRevertToInv) {
                bool fFoundStartingHeader = false;
                // Try to find first header that our peer doesn't have, and
                // then send all headers past that one.  If we come across any
                // headers that aren't on chainActive, give up.
                for (const uint256 &hash : pto->vBlockHashesToAnnounce) {
                    BlockMap::iterator mi = mapBlockIndex.find(hash);
                    assert(mi != mapBlockIndex.end());
                    const CBlockIndex *pindex = mi->second;
                    if (chainActive[pindex->nHeight] != pindex) {
                        // Bail out if we reorged away from this block
                        fRevertToInv = true;
                        break;
                    }
                    if (pBestIndex != nullptr && pindex->pprev != pBestIndex) {
                        // This means that the list of blocks to announce don't
                        // connect to each other.
                        // This shouldn't really be possible to hit during
                        // regular operation (because reorgs should take us to
                        // a chain that has some block not on the prior chain,
                        // which should be caught by the prior check), but one
                        // way this could happen is by using invalidateblock /
                        // reconsiderblock repeatedly on the tip, causing it to
                        // be added multiple times to vBlockHashesToAnnounce.
                        // Robustly deal with this rare situation by reverting
                        // to an inv.
                        fRevertToInv = true;
                        break;
                    }
                    pBestIndex = pindex;
                    if (fFoundStartingHeader) {
                        // add this to the headers message
                        vHeaders.push_back(pindex->GetBlockHeader());
                    } else if (PeerHasHeader(&state, pindex)) {
                        continue; // keep looking for the first new block
                    } else if (pindex->pprev == nullptr || PeerHasHeader(&state, pindex->pprev)) {
                        // Peer doesn't have this header but they do have the prior one.
                        // Start sending headers.
                        fFoundStartingHeader = true;
                        vHeaders.push_back(pindex->GetBlockHeader());
                    } else {
                        // Peer doesn't have this header or the prior one -- nothing will
                        // connect, so bail out.
                        fRevertToInv = true;
                        break;
                    }
                }
            }
            if (!fRevertToInv && !vHeaders.empty()) {
                if (vHeaders.size() == 1 && state.fPreferHeaderAndIDs) {
                    // We only send up to 1 block as header-and-ids, as otherwise
                    // probably means we're doing an initial-ish-sync or they're slow
                    LogPrint(BCLog::NET, "%s sending header-and-ids %s to peer=%d\n", __func__,
                            vHeaders.front().GetHash().ToString(), pto->GetId());

                    int nSendFlags = state.fWantsCmpctWitness ? 0 : SERIALIZE_TRANSACTION_NO_WITNESS;

                    bool fGotBlockFromCache = false;
                    {
                        LOCK(cs_most_recent_block);
                        if (most_recent_block_hash == pBestIndex->GetBlockHash()) {
                            if (state.fWantsCmpctWitness || !fWitnessesPresentInMostRecentCompactBlock)
                                connman.PushMessage(pto, msgMaker.Make(nSendFlags, NetMsgType::CMPCTBLOCK, *most_recent_compact_block));
                            else {
                                CBlockHeaderAndShortTxIDs cmpctblock(*most_recent_block, state.fWantsCmpctWitness);
                                connman.PushMessage(pto, msgMaker.Make(nSendFlags, NetMsgType::CMPCTBLOCK, cmpctblock));
                            }
                            fGotBlockFromCache = true;
                        }
                    }
                    if (!fGotBlockFromCache) {
                        CBlock block;
                        bool ret = ReadBlockFromDisk(block, pBestIndex, consensusParams);
                        assert(ret);
                        CBlockHeaderAndShortTxIDs cmpctblock(block, state.fWantsCmpctWitness);
                        connman.PushMessage(pto, msgMaker.Make(nSendFlags, NetMsgType::CMPCTBLOCK, cmpctblock));
                    }
                    state.pindexBestHeaderSent = pBestIndex;
                } else if (state.fPreferHeaders) {
                    if (vHeaders.size() > 1) {
                        LogPrint(BCLog::NET, "%s: %u headers, range (%s, %s), to peer=%d\n", __func__,
                                vHeaders.size(),
                                vHeaders.front().GetHash().ToString(),
                                vHeaders.back().GetHash().ToString(), pto->GetId());
                    } else {
                        LogPrint(BCLog::NET, "%s: sending header %s to peer=%d\n", __func__,
                                vHeaders.front().GetHash().ToString(), pto->GetId());
                    }
                    connman.PushMessage(pto, msgMaker.Make(NetMsgType::HEADERS, vHeaders));
                    state.pindexBestHeaderSent = pBestIndex;
                } else
                    fRevertToInv = true;
            }
            if (fRevertToInv) {
                // If falling back to using an inv, just try to inv the tip.
                // The last entry in vBlockHashesToAnnounce was our tip at some point
                // in the past.
                if (!pto->vBlockHashesToAnnounce.empty()) {
                    const uint256 &hashToAnnounce = pto->vBlockHashesToAnnounce.back();
                    BlockMap::iterator mi = mapBlockIndex.find(hashToAnnounce);
                    assert(mi != mapBlockIndex.end());
                    const CBlockIndex *pindex = mi->second;

                    // Warn if we're announcing a block that is not on the main chain.
                    // This should be very rare and could be optimized out.
                    // Just log for now.
                    if (chainActive[pindex->nHeight] != pindex) {
                        LogPrint(BCLog::NET, "Announcing block %s not on main chain (tip=%s)\n",
                            hashToAnnounce.ToString(), chainActive.Tip()->GetBlockHash().ToString());
                    }

                    // If the peer's chain has this block, don't inv it back.
                    if (!PeerHasHeader(&state, pindex)) {
                        pto->PushInventory(CInv(MSG_BLOCK, hashToAnnounce));
                        LogPrint(BCLog::NET, "%s: sending inv peer=%d hash=%s\n", __func__,
                            pto->GetId(), hashToAnnounce.ToString());
                    }
                }
            }
            pto->vBlockHashesToAnnounce.clear();
        }

        //
        // Message: inventory
        //
        std::vector<CInv> vInv;
        {
            LOCK(pto->cs_inventory);
            vInv.reserve(std::max<size_t>(pto->vInventoryBlockToSend.size(), INVENTORY_BROADCAST_MAX));

            // Add blocks
            for (const uint256& hash : pto->vInventoryBlockToSend) {
                vInv.push_back(CInv(MSG_BLOCK, hash));
                if (vInv.size() == MAX_INV_SZ) {
                    connman.PushMessage(pto, msgMaker.Make(NetMsgType::INV, vInv));
                    vInv.clear();
                }
            }
            pto->vInventoryBlockToSend.clear();

            // Add referrals
            SendInventoryReferralsRequest(pto, connman, msgMaker);

            // Check whether periodic sends should happen
            bool fSendTrickle = pto->fWhitelisted;
            if (pto->nNextInvSend < nNow) {
                fSendTrickle = true;
                // Use half the delay for outbound peers, as there is less privacy concern for them.
                pto->nNextInvSend = PoissonNextSend(nNow, INVENTORY_BROADCAST_INTERVAL >> !pto->fInbound);
            }

            // Time to send but the peer has requested we not relay transactions.
            if (fSendTrickle) {
                LOCK(pto->cs_filter);
                if (!pto->fRelayTxes) pto->setInventoryTxToSend.clear();
            }

            // Respond to BIP35 mempool requests
            if (fSendTrickle && pto->fSendMempool) {
                auto vtxinfo = mempool.infoAll();
                pto->fSendMempool = false;
                CAmount filterrate = 0;
                {
                    LOCK(pto->cs_feeFilter);
                    filterrate = pto->minFeeFilter;
                }

                LOCK(pto->cs_filter);

                for (const auto& txinfo : vtxinfo) {
                    const uint256& hash = txinfo.tx->GetHash();
                    CInv inv(MSG_TX, hash);
                    pto->setInventoryTxToSend.erase(hash);
                    if (filterrate) {
                        if (txinfo.feeRate.GetFeePerK() < filterrate)
                            continue;
                    }
                    if (pto->pfilter) {
                        if (!pto->pfilter->IsRelevantAndUpdate(*txinfo.tx)) continue;
                    }
                    pto->filterInventoryKnown.insert(hash);
                    vInv.push_back(inv);
                    if (vInv.size() == MAX_INV_SZ) {
                        connman.PushMessage(pto, msgMaker.Make(NetMsgType::INV, vInv));
                        vInv.clear();
                    }
                }
                pto->timeLastMempoolReq = GetTime();
            }

            // Determine transactions to relay
            if (fSendTrickle) {
                // Produce a vector with all candidates for sending
                std::vector<std::set<uint256>::iterator> vInvTx;
                vInvTx.reserve(pto->setInventoryTxToSend.size());
                for (std::set<uint256>::iterator it = pto->setInventoryTxToSend.begin(); it != pto->setInventoryTxToSend.end(); it++) {
                    vInvTx.push_back(it);
                }
                CAmount filterrate = 0;
                {
                    LOCK(pto->cs_feeFilter);
                    filterrate = pto->minFeeFilter;
                }
                // Topologically and fee-rate sort the inventory we send for privacy and priority reasons.
                // A heap is used so that not all items need sorting if only a few are being sent.
                CompareInvMempoolOrder compareInvMempoolOrder(&mempool);
                std::make_heap(vInvTx.begin(), vInvTx.end(), compareInvMempoolOrder);
                // No reason to drain out at many times the network's capacity,
                // especially since we have many peers and some will draw much shorter delays.
                unsigned int nRelayedTransactions = 0;
                LOCK(pto->cs_filter);
                while (!vInvTx.empty() && nRelayedTransactions < INVENTORY_BROADCAST_MAX) {
                    // Fetch the top element from the heap
                    std::pop_heap(vInvTx.begin(), vInvTx.end(), compareInvMempoolOrder);
                    std::set<uint256>::iterator it = vInvTx.back();
                    vInvTx.pop_back();
                    uint256 hash = *it;
                    // Remove it from the to-be-sent set
                    pto->setInventoryTxToSend.erase(it);
                    // Check if not in the filter already
                    if (pto->filterInventoryKnown.contains(hash)) {
                        continue;
                    }
                    // Not in the mempool anymore? don't bother sending it.
                    auto txinfo = mempool.info(hash);
                    if (!txinfo.tx) {
                        continue;
                    }
                    if (filterrate && txinfo.feeRate.GetFeePerK() < filterrate) {
                        continue;
                    }
                    if (pto->pfilter && !pto->pfilter->IsRelevantAndUpdate(*txinfo.tx)) continue;
                    // Send
                    vInv.push_back(CInv(MSG_TX, hash));
                    nRelayedTransactions++;
                    {
                        // Expire old relay messages
                        while (!vRelayExpiration.empty() && vRelayExpiration.front().first < nNow)
                        {
                            mapRelay.erase(vRelayExpiration.front().second);
                            vRelayExpiration.pop_front();
                        }

                        auto ret = mapRelay.insert(std::make_pair(hash, std::move(txinfo.tx)));
                        if (ret.second) {
                            vRelayExpiration.push_back(std::make_pair(nNow + 15 * 60 * 1000000, ret.first));
                        }
                    }
                    if (vInv.size() == MAX_INV_SZ) {
                        connman.PushMessage(pto, msgMaker.Make(NetMsgType::INV, vInv));
                        vInv.clear();
                    }
                    pto->filterInventoryKnown.insert(hash);
                }
            }
        }
        if (!vInv.empty())
            connman.PushMessage(pto, msgMaker.Make(NetMsgType::INV, vInv));

        // Detect whether we're stalling
        nNow = GetTimeMicros();
        if (state.nStallingSince && state.nStallingSince < nNow - 1000000 * BLOCK_STALLING_TIMEOUT) {
            // Stalling only triggers when the block download window cannot move. During normal steady state,
            // the download window should be much larger than the to-be-downloaded set of blocks, so disconnection
            // should only happen during initial block download.
            LogPrintf("Peer=%d is stalling block download, disconnecting\n", pto->GetId());
            pto->fDisconnect = true;
            return true;
        }
        // In case there is a block that has been in flight from this peer for 2 + 0.5 * N times the block interval
        // (with N the number of peers from which we're downloading validated blocks), disconnect due to timeout.
        // We compensate for other peers to prevent killing off peers due to our own downstream link
        // being saturated. We only count validated in-flight blocks so peers can't advertise non-existing block hashes
        // to unreasonably increase our timeout.
        if (state.vBlocksInFlight.size() > 0) {
            QueuedBlock &queuedBlock = state.vBlocksInFlight.front();
            int nOtherPeersWithValidatedDownloads = nPeersWithValidatedDownloads - (state.nBlocksInFlightValidHeaders > 0);
            if (nNow > state.nDownloadingSince + consensusParams.nPowTargetSpacing * (BLOCK_DOWNLOAD_TIMEOUT_BASE + BLOCK_DOWNLOAD_TIMEOUT_PER_PEER * nOtherPeersWithValidatedDownloads)) {
                LogPrintf("Timeout downloading block %s from peer=%d, disconnecting\n", queuedBlock.hash.ToString(), pto->GetId());
                pto->fDisconnect = true;
                return true;
            }
        }
        // Check for headers sync timeouts
        if (state.fSyncStarted && state.nHeadersSyncTimeout < std::numeric_limits<int64_t>::max()) {
            // Detect whether this is a stalling initial-headers-sync peer
            if (pindexBestHeader->GetBlockTime() <= GetAdjustedTime() - 24*60*60) {
                if (nNow > state.nHeadersSyncTimeout && nSyncStarted == 1 && (nPreferredDownload - state.fPreferredDownload >= 1)) {
                    // Disconnect a (non-whitelisted) peer if it is our only sync peer,
                    // and we have others we could be using instead.
                    // Note: If all our peers are inbound, then we won't
                    // disconnect our sync peer for stalling; we have bigger
                    // problems if we can't get any outbound peers.
                    if (!pto->fWhitelisted) {
                        LogPrintf("Timeout downloading headers from peer=%d, disconnecting\n", pto->GetId());
                        pto->fDisconnect = true;
                        return true;
                    } else {
                        LogPrintf("Timeout downloading headers from whitelisted peer=%d, not disconnecting\n", pto->GetId());
                        // Reset the headers sync state so that we have a
                        // chance to try downloading from a different peer.
                        // Note: this will also result in at least one more
                        // getheaders message to be sent to
                        // this peer (eventually).
                        state.fSyncStarted = false;
                        nSyncStarted--;
                        state.nHeadersSyncTimeout = 0;
                    }
                }
            } else {
                // After we've caught up once, reset the timeout so we can't trigger
                // disconnect later.
                state.nHeadersSyncTimeout = std::numeric_limits<int64_t>::max();
            }
        }


        //
        // Message: getdata (blocks)
        //
        std::vector<CInv> vGetData;
        if (!pto->fClient && (fFetch || !IsInitialBlockDownload()) && state.nBlocksInFlight < MAX_BLOCKS_IN_TRANSIT_PER_PEER) {
            std::vector<const CBlockIndex*> vToDownload;
            NodeId staller = -1;
            FindNextBlocksToDownload(pto->GetId(), MAX_BLOCKS_IN_TRANSIT_PER_PEER - state.nBlocksInFlight, vToDownload, staller, consensusParams);
            for (const CBlockIndex *pindex : vToDownload) {
                uint32_t nFetchFlags = GetFetchFlags(pto);
                vGetData.push_back(CInv(MSG_BLOCK | nFetchFlags, pindex->GetBlockHash()));
                MarkBlockAsInFlight(pto->GetId(), pindex->GetBlockHash(), pindex);
                LogPrint(BCLog::NET, "Requesting block %s (%d) peer=%d\n", pindex->GetBlockHash().ToString(),
                    pindex->nHeight, pto->GetId());
            }
            if (state.nBlocksInFlight == 0 && staller != -1) {
                if (State(staller)->nStallingSince == 0) {
                    State(staller)->nStallingSince = nNow;
                    LogPrint(BCLog::NET, "Stall started peer=%d\n", staller);
                }
            }
        }

        //
        // Message: getdata (non-blocks)
        //
        while (!pto->mapAskFor.empty() && (*pto->mapAskFor.begin()).first <= nNow)
        {
            const CInv& inv = (*pto->mapAskFor.begin()).second;
            if (!AlreadyHave(inv))
            {
                LogPrint(BCLog::NET, "Requesting %s peer=%d\n", inv.ToString(), pto->GetId());
                vGetData.push_back(inv);
                if (vGetData.size() >= 1000)
                {
                    connman.PushMessage(pto, msgMaker.Make(NetMsgType::GETDATA, vGetData));
                    vGetData.clear();
                }
            } else {
                //If we're not going to ask, don't expect a response.
                pto->setAskFor.erase(inv.hash);
            }
            pto->mapAskFor.erase(pto->mapAskFor.begin());
        }
        if (!vGetData.empty())
            connman.PushMessage(pto, msgMaker.Make(NetMsgType::GETDATA, vGetData));

        //
        // Message: feefilter
        //
        // We don't want white listed peers to filter txs to us if we have -whitelistforcerelay
        if (pto->nVersion >= FEEFILTER_VERSION && gArgs.GetBoolArg("-feefilter", DEFAULT_FEEFILTER) &&
            !(pto->fWhitelisted && gArgs.GetBoolArg("-whitelistforcerelay", DEFAULT_WHITELISTFORCERELAY))) {
            CAmount currentFilter = mempool.GetMinFee(gArgs.GetArg("-maxmempool", DEFAULT_MAX_MEMPOOL_SIZE) * 1000000).GetFeePerK();
            int64_t timeNow = GetTimeMicros();
            if (timeNow > pto->nextSendTimeFeeFilter) {
                static CFeeRate default_feerate(DEFAULT_MIN_RELAY_TX_FEE);
                static FeeFilterRounder filterRounder(default_feerate);
                CAmount filterToSend = filterRounder.round(currentFilter);
                // We always have a fee filter of at least minRelayTxFee
                filterToSend = std::max(filterToSend, ::minRelayTxFee.GetFeePerK());
                if (filterToSend != pto->lastSentFeeFilter) {
                    connman.PushMessage(pto, msgMaker.Make(NetMsgType::FEEFILTER, filterToSend));
                    pto->lastSentFeeFilter = filterToSend;
                }
                pto->nextSendTimeFeeFilter = PoissonNextSend(timeNow, AVG_FEEFILTER_BROADCAST_INTERVAL);
            }
            // If the fee filter has changed substantially and it's still more than MAX_FEEFILTER_CHANGE_DELAY
            // until scheduled broadcast, then move the broadcast to within MAX_FEEFILTER_CHANGE_DELAY.
            else if (timeNow + MAX_FEEFILTER_CHANGE_DELAY * 1000000 < pto->nextSendTimeFeeFilter &&
                     (currentFilter < 3 * pto->lastSentFeeFilter / 4 || currentFilter > 4 * pto->lastSentFeeFilter / 3)) {
                pto->nextSendTimeFeeFilter = timeNow + GetRandInt(MAX_FEEFILTER_CHANGE_DELAY) * 1000000;
            }
        }
    }
    return true;
}

class CNetProcessingCleanup
{
public:
    CNetProcessingCleanup() {}
    ~CNetProcessingCleanup() {
        // orphan transactions
        mapOrphanTransactions.clear();
        mapOrphanTransactionsByPrev.clear();
    }
} instance_of_cnetprocessingcleanup;<|MERGE_RESOLUTION|>--- conflicted
+++ resolved
@@ -2023,11 +2023,7 @@
 
         LOCK(cs_main);
 
-<<<<<<< HEAD
-        // mark that we got the referral from pfrom
-=======
         // mark that we got the referral from pfrom 
->>>>>>> e9f7a932
         // and make sure not to ask again.
         CInv inv(MSG_REFERRAL, rtx.GetHash());
         MarkGotInventoryFrom(pfrom, inv);
