// Copyright (c) 2010 Satoshi Nakamoto
// Copyright (c) 2009-2016 The Bitcoin Core developers
// Distributed under the MIT software license, see the accompanying
// file COPYING or http://www.opensource.org/licenses/mit-license.php.

#include "chainparams.h"
#include "consensus/merkle.h"

#include "tinyformat.h"
#include "util.h"
#include "utilstrencodings.h"

#include <assert.h>

#include "chainparamsseeds.h"
#include <iostream>

static CBlock CreateGenesisBlock(const char* pszTimestamp, const CScript& genesisOutputScript, uint32_t nTime, uint32_t nNonce, uint32_t nBits, int32_t nVersion, const CAmount& genesisReward)
{
    CMutableTransaction txNew;
    txNew.nVersion = 1;
    txNew.vin.resize(1);
    txNew.vout.resize(1);
    txNew.vin[0].scriptSig = CScript() << 486604799 << CScriptNum(4) << std::vector<unsigned char>((const unsigned char*)pszTimestamp, (const unsigned char*)pszTimestamp + strlen(pszTimestamp));
    txNew.vout[0].nValue = genesisReward;
    txNew.vout[0].scriptPubKey = genesisOutputScript;

    auto rawKeyStr = ParseHex("04a7ebdbbf69ac3ea75425b9569ebb5ce22a7c277fd958044d4a185ca39077042bab520f31017d1de5c230f425cc369d5b57b66a77b983433b9b651c107aef4e35");
    CPubKey rawPubKey {rawKeyStr}; 
    CKeyID address = rawPubKey.GetID();
    MutableReferral refNew;
<<<<<<< HEAD

    refNew.m_codeHash = uint256(ParseHex("05c0854699dc25ca4b3df49c62603ca7419d6a305bd99d5bd8846507be4ddde7"));
=======
    refNew.m_codeHash = uint256S("4d27b4cb4db1d7aa2f711ac0dc0841003bf6b4d55c2c7583b7323a965ed2c7fa");
>>>>>>> 328867b9
    refNew.m_pubKeyId = address;
    refNew.m_previousReferral.SetNull();

    CBlock genesis;
    genesis.nTime    = nTime;
    genesis.nBits    = nBits;
    genesis.nNonce   = nNonce;
    genesis.nVersion = nVersion;
    genesis.vtx.push_back(MakeTransactionRef(std::move(txNew)));
    genesis.m_vRef.push_back(MakeReferralRef(std::move(refNew)));    
    genesis.hashPrevBlock.SetNull();
    genesis.hashMerkleRoot = BlockMerkleRoot(genesis);
    return genesis;
}

/**
 * Build the genesis block. Note that the output of its generation
 * transaction cannot be spent since it did not originally exist in the
 * database.
 *
 * CBlock(hash=000000000019d6, ver=1, hashPrevBlock=00000000000000, hashMerkleRoot=4a5e1e, nTime=1231006505, nBits=1d00ffff, nNonce=2083236893, vtx=1)
 *   CTransaction(hash=4a5e1e, ver=1, vin.size=1, vout.size=1, nLockTime=0)
 *     CTxIn(COutPoint(000000, -1), coinbase 04ffff001d0104455468652054696d65732030332f4a616e2f32303039204368616e63656c6c6f72206f6e206272696e6b206f66207365636f6e64206261696c6f757420666f722062616e6b73)
 *     CTxOut(nValue=50.00000000, scriptPubKey=0x5F1DF16B2B704C8A578D0B)
 *   vMerkleTree: 4a5e1e
 */
static CBlock CreateGenesisBlock(uint32_t nTime, uint32_t nNonce, uint32_t nBits, int32_t nVersion, const CAmount& genesisReward)
{
    const char* pszTimestamp = "Financial Times 22/Aug/2017 Globalisation in retreat: capital flows decline";
    const CScript genesisOutputScript = CScript() << ParseHex("04a7ebdbbf69ac3ea75425b9569ebb5ce22a7c277fd958044d4a185ca39077042bab520f31017d1de5c230f425cc369d5b57b66a77b983433b9b651c107aef4e35") << OP_CHECKSIG;
    return CreateGenesisBlock(pszTimestamp, genesisOutputScript, nTime, nNonce, nBits, nVersion, genesisReward);
}

void CChainParams::UpdateVersionBitsParameters(Consensus::DeploymentPos d, int64_t nStartTime, int64_t nTimeout)
{
    consensus.vDeployments[d].nStartTime = nStartTime;
    consensus.vDeployments[d].nTimeout = nTimeout;
}

/**
 * Main network
 */
/**
 * What makes a good checkpoint block?
 * + Is surrounded by blocks with reasonable timestamps
 *   (no blocks before with a timestamp after, none after with
 *    timestamp before)
 * + Contains no strange transactions
 */

class CMainParams : public CChainParams {
public:
    CMainParams() {
        strNetworkID = "main";
        consensus.nSubsidyHalvingInterval = 210000;
        consensus.BIP34Height = 227931;
        consensus.BIP34Hash = uint256S("0x000000000000024b89b42a942fe0d9fea3bb44ab7bd1b19115dd6a759c0808b8");
        consensus.BIP65Height = 388381; // 000000000000000004c2b624ed5d7756c508d90fd0da2c7c679febfa6c4735f0
        consensus.BIP66Height = 363725; // 00000000000000000379eaa19dce8c9b722d46ae6a57c2f1a988119488b50931
        consensus.powLimit = uint256S("7fffffffffffffffffffffffffffffffffffffffffffffffffffffffffffffff");
        consensus.nPowTargetTimespan = 14 * 24 * 60 * 60; // two weeks
        consensus.nPowTargetSpacing = 10 * 60;
        consensus.fPowAllowMinDifficultyBlocks = false;
        consensus.fPowNoRetargeting = false;
        consensus.nRuleChangeActivationThreshold = 1916; // 95% of 2016
        consensus.nMinerConfirmationWindow = 2016; // nPowTargetTimespan / nPowTargetSpacing
        consensus.vDeployments[Consensus::DEPLOYMENT_TESTDUMMY].bit = 28;
        consensus.vDeployments[Consensus::DEPLOYMENT_TESTDUMMY].nStartTime = 1199145601; // January 1, 2008
        consensus.vDeployments[Consensus::DEPLOYMENT_TESTDUMMY].nTimeout = 1230767999; // December 31, 2008

        // Deployment of BIP68, BIP112, and BIP113.
        consensus.vDeployments[Consensus::DEPLOYMENT_CSV].bit = 0;
        consensus.vDeployments[Consensus::DEPLOYMENT_CSV].nStartTime = 1462060800; // May 1st, 2016
        consensus.vDeployments[Consensus::DEPLOYMENT_CSV].nTimeout = 1493596800; // May 1st, 2017

        // Deployment of SegWit (BIP141, BIP143, and BIP147)
        consensus.vDeployments[Consensus::DEPLOYMENT_SEGWIT].bit = 1;
        consensus.vDeployments[Consensus::DEPLOYMENT_SEGWIT].nStartTime = 1479168000; // November 15th, 2016.
        consensus.vDeployments[Consensus::DEPLOYMENT_SEGWIT].nTimeout = 1510704000; // November 15th, 2017.

        // The best chain should have at least this much work.
        consensus.nMinimumChainWork = uint256S("0x000000000000000000000000000000000000000000723d3581fe1bd55373540a");

        // By default assume that the signatures in ancestors of this block are valid.
        consensus.defaultAssumeValid = uint256S("0x0000000000000000003b9ce759c2a087d52abc4266f8f4ebd6d768b89defa50a"); //477890

        /**
         * The message start string is designed to be unlikely to occur in normal data.
         * The characters are rarely used upper ASCII, not valid as UTF-8, and produce
         * a large 32-bit integer with any alignment.
         */
        pchMessageStart[0] = 0xf9;
        pchMessageStart[1] = 0xbe;
        pchMessageStart[2] = 0xb4;
        pchMessageStart[3] = 0xd9;
        nDefaultPort = 8445;
        nPruneAfterHeight = 100000;

        genesis = CreateGenesisBlock(1503515697, 3, 0x207fffff, 1, 50 * COIN);
        consensus.hashGenesisBlock = genesis.GetHash();
        assert(consensus.hashGenesisBlock == uint256S("48c0233c2548658a17be44124aac7f8f0fec86fb5ace3c7ae2983e44f98b2c44"));
        assert(genesis.hashMerkleRoot == uint256S("47ea78db84bc78cf5888fc6f0cdf9358e4464941578cb059b0f18cca55597d20"));

        // Note that of those with the service bits flag, most only support a subset of possible options
        /*vSeeds.emplace_back("seed.bitcoin.sipa.be", true); // Pieter Wuille, only supports x1, x5, x9, and xd
        vSeeds.emplace_back("dnsseed.bluematt.me", true); // Matt Corallo, only supports x9
        vSeeds.emplace_back("dnsseed.bitcoin.dashjr.org", false); // Luke Dashjr
        vSeeds.emplace_back("seed.bitcoinstats.com", true); // Christian Decker, supports x1 - xf
        vSeeds.emplace_back("seed.bitcoin.jonasschnelli.ch", true); // Jonas Schnelli, only supports x1, x5, x9, and xd
        vSeeds.emplace_back("seed.btc.petertodd.org", true); // Peter Todd, only supports x1, x5, x9, and xd*/

        base58Prefixes[PUBKEY_ADDRESS] = std::vector<unsigned char>(1,0);
        base58Prefixes[SCRIPT_ADDRESS] = std::vector<unsigned char>(1,5);
        base58Prefixes[SECRET_KEY] =     std::vector<unsigned char>(1,128);
        base58Prefixes[EXT_PUBLIC_KEY] = {0x04, 0x88, 0xB2, 0x1E};
        base58Prefixes[EXT_SECRET_KEY] = {0x04, 0x88, 0xAD, 0xE4};

        vFixedSeeds = std::vector<SeedSpec6>(pnSeed6_main, pnSeed6_main + ARRAYLEN(pnSeed6_main));

        fDefaultConsistencyChecks = false;
        fRequireStandard = true;
        fMineBlocksOnDemand = false;

        checkpointData = (CCheckpointData) {
            {
                {0, uint256S("48c0233c2548658a17be44124aac7f8f0fec86fb5ace3c7ae2983e44f98b2c44")},
            }
        };

        chainTxData = ChainTxData{
            0,
            0,
            0
        };

    }
};

/**
 * Testnet (v3)
 */
class CTestNetParams : public CChainParams {
public:
    CTestNetParams() {
        strNetworkID = "test";
        consensus.nSubsidyHalvingInterval = 210000;
        consensus.BIP34Height = 21111;
        consensus.BIP34Hash = uint256S("0x0000000023b3a96d3484e5abb3755c413e7d41500f8e2a5c3f0dd01299cd8ef8");
        consensus.BIP65Height = 581885; // 00000000007f6655f22f98e72ed80d8b06dc761d5da09df0fa1dc4be4f861eb6
        consensus.BIP66Height = 330776; // 000000002104c8c45e99a8853285a3b592602a3ccde2b832481da85e9e4ba182
        consensus.powLimit = uint256S("7fffffffffffffffffffffffffffffffffffffffffffffffffffffffffffffff");
        consensus.nPowTargetTimespan = 14 * 24 * 60 * 60; // two weeks
        consensus.nPowTargetSpacing = 10 * 60;
        consensus.fPowAllowMinDifficultyBlocks = true;
        consensus.fPowNoRetargeting = false;
        consensus.nRuleChangeActivationThreshold = 1512; // 75% for testchains
        consensus.nMinerConfirmationWindow = 2016; // nPowTargetTimespan / nPowTargetSpacing
        consensus.vDeployments[Consensus::DEPLOYMENT_TESTDUMMY].bit = 28;
        consensus.vDeployments[Consensus::DEPLOYMENT_TESTDUMMY].nStartTime = 1199145601; // January 1, 2008
        consensus.vDeployments[Consensus::DEPLOYMENT_TESTDUMMY].nTimeout = 1230767999; // December 31, 2008

        // Deployment of BIP68, BIP112, and BIP113.
        consensus.vDeployments[Consensus::DEPLOYMENT_CSV].bit = 0;
        consensus.vDeployments[Consensus::DEPLOYMENT_CSV].nStartTime = 1456790400; // March 1st, 2016
        consensus.vDeployments[Consensus::DEPLOYMENT_CSV].nTimeout = 1493596800; // May 1st, 2017

        // Deployment of SegWit (BIP141, BIP143, and BIP147)
        consensus.vDeployments[Consensus::DEPLOYMENT_SEGWIT].bit = 1;
        consensus.vDeployments[Consensus::DEPLOYMENT_SEGWIT].nStartTime = 1462060800; // May 1st 2016
        consensus.vDeployments[Consensus::DEPLOYMENT_SEGWIT].nTimeout = 1493596800; // May 1st 2017

        // The best chain should have at least this much work.
        consensus.nMinimumChainWork = uint256S("0x00");
        
        // By default assume that the signatures in ancestors of this block are valid.
        consensus.defaultAssumeValid = uint256S("14933df1e491d761a3972449bc88f3525f2081060af8534f8e54ad8d793f61b0"); //1135275

        pchMessageStart[0] = 0x0b;
        pchMessageStart[1] = 0x11;
        pchMessageStart[2] = 0x09;
        pchMessageStart[3] = 0x07;
        nDefaultPort = 18445;
        nPruneAfterHeight = 1000;

        genesis = CreateGenesisBlock(1503444726, 10, 0x207fffff, 1, 50 * COIN);
        consensus.hashGenesisBlock = genesis.GetHash();
        assert(consensus.hashGenesisBlock == uint256S("43be6dceae2f0438a5d44ce602824a7885ba204b1c4213dceaf9989eefe3bc74"));
        assert(genesis.hashMerkleRoot == uint256S("47ea78db84bc78cf5888fc6f0cdf9358e4464941578cb059b0f18cca55597d20"));

        vFixedSeeds.clear();
        vSeeds.clear();
        // nodes with support for servicebits filtering should be at the top
        /*vSeeds.emplace_back("testnet-seed.bitcoin.jonasschnelli.ch", true);
        vSeeds.emplace_back("seed.tbtc.petertodd.org", true);
        vSeeds.emplace_back("testnet-seed.bluematt.me", false);
        vSeeds.emplace_back("testnet-seed.bitcoin.schildbach.de", false);*/

        base58Prefixes[PUBKEY_ADDRESS] = std::vector<unsigned char>(1,111);
        base58Prefixes[SCRIPT_ADDRESS] = std::vector<unsigned char>(1,196);
        base58Prefixes[SECRET_KEY] =     std::vector<unsigned char>(1,239);
        base58Prefixes[EXT_PUBLIC_KEY] = {0x04, 0x35, 0x87, 0xCF};
        base58Prefixes[EXT_SECRET_KEY] = {0x04, 0x35, 0x83, 0x94};

        vFixedSeeds = std::vector<SeedSpec6>(pnSeed6_test, pnSeed6_test + ARRAYLEN(pnSeed6_test));

        fDefaultConsistencyChecks = false;
        fRequireStandard = false;
        fMineBlocksOnDemand = false;


        checkpointData = (CCheckpointData) {
            {
                {0, uint256S("43be6dceae2f0438a5d44ce602824a7885ba204b1c4213dceaf9989eefe3bc74")},
            }
        };

        chainTxData = ChainTxData{
            0,
            0,
            0
        };

    }
};

/**
 * Regression test
 */
class CRegTestParams : public CChainParams {
public:
    CRegTestParams() {
        strNetworkID = "regtest";
        consensus.nSubsidyHalvingInterval = 15000;
        consensus.BIP34Height = 100000000; // BIP34 has not activated on regtest (far in the future so block v1 are not rejected in tests)
        consensus.BIP34Hash = uint256();
        consensus.BIP65Height = 1351; // BIP65 activated on regtest (Used in rpc activation tests)
        consensus.BIP66Height = 1251; // BIP66 activated on regtest (Used in rpc activation tests)
        consensus.powLimit = uint256S("7fffffffffffffffffffffffffffffffffffffffffffffffffffffffffffffff");
        consensus.nPowTargetTimespan = 14 * 24 * 60 * 60; // two weeks
        consensus.nPowTargetSpacing = 10 * 60;
        consensus.fPowAllowMinDifficultyBlocks = true;
        consensus.fPowNoRetargeting = true;
        consensus.nRuleChangeActivationThreshold = 108; // 75% for testchains
        consensus.nMinerConfirmationWindow = 144; // Faster than normal for regtest (144 instead of 2016)
        consensus.vDeployments[Consensus::DEPLOYMENT_TESTDUMMY].bit = 28;
        consensus.vDeployments[Consensus::DEPLOYMENT_TESTDUMMY].nStartTime = 0;
        consensus.vDeployments[Consensus::DEPLOYMENT_TESTDUMMY].nTimeout = 999999999999ULL;
        consensus.vDeployments[Consensus::DEPLOYMENT_CSV].bit = 0;
        consensus.vDeployments[Consensus::DEPLOYMENT_CSV].nStartTime = 0;
        consensus.vDeployments[Consensus::DEPLOYMENT_CSV].nTimeout = 999999999999ULL;
        consensus.vDeployments[Consensus::DEPLOYMENT_SEGWIT].bit = 1;
        consensus.vDeployments[Consensus::DEPLOYMENT_SEGWIT].nStartTime = 0;
        consensus.vDeployments[Consensus::DEPLOYMENT_SEGWIT].nTimeout = 999999999999ULL;

        // The best chain should have at least this much work.
        consensus.nMinimumChainWork = uint256S("0x00");

        // By default assume that the signatures in ancestors of this block are valid.
        consensus.defaultAssumeValid = uint256S("0x00");

        pchMessageStart[0] = 0xfa;
        pchMessageStart[1] = 0xbf;
        pchMessageStart[2] = 0xb5;
        pchMessageStart[3] = 0xda;
        nDefaultPort = 18556;
        nPruneAfterHeight = 1000;

        genesis = CreateGenesisBlock(1503670484, 11, 0x207fffff, 1, 50 * COIN);
        consensus.hashGenesisBlock = genesis.GetHash();
        assert(consensus.hashGenesisBlock == uint256S("47e0bfa462db2a60c365eef2407ee635148be6a4eb8fb89861324bd2c2acee49"));
        assert(genesis.hashMerkleRoot == uint256S("47ea78db84bc78cf5888fc6f0cdf9358e4464941578cb059b0f18cca55597d20"));

        vFixedSeeds.clear(); //!< Regtest mode doesn't have any fixed seeds.
        vSeeds.clear();      //!< Regtest mode doesn't have any DNS seeds.

        fDefaultConsistencyChecks = true;
        fRequireStandard = false;
        fMineBlocksOnDemand = true;

        checkpointData = (CCheckpointData) {
            {
                {0, uint256S("47e0bfa462db2a60c365eef2407ee635148be6a4eb8fb89861324bd2c2acee49")},
            }
        };

        chainTxData = ChainTxData{
            0,
            0,
            0
        };

        base58Prefixes[PUBKEY_ADDRESS] = std::vector<unsigned char>(1,111);
        base58Prefixes[SCRIPT_ADDRESS] = std::vector<unsigned char>(1,196);
        base58Prefixes[SECRET_KEY] =     std::vector<unsigned char>(1,239);
        base58Prefixes[EXT_PUBLIC_KEY] = {0x04, 0x35, 0x87, 0xCF};
        base58Prefixes[EXT_SECRET_KEY] = {0x04, 0x35, 0x83, 0x94};
    }
};

static std::unique_ptr<CChainParams> globalChainParams;

const CChainParams &Params() {
    assert(globalChainParams);
    return *globalChainParams;
}

std::unique_ptr<CChainParams> CreateChainParams(const std::string& chain)
{
    if (chain == CBaseChainParams::MAIN)
        return std::unique_ptr<CChainParams>(new CMainParams());
    else if (chain == CBaseChainParams::TESTNET)
        return std::unique_ptr<CChainParams>(new CTestNetParams());
    else if (chain == CBaseChainParams::REGTEST)
        return std::unique_ptr<CChainParams>(new CRegTestParams());
    throw std::runtime_error(strprintf("%s: Unknown chain %s.", __func__, chain));
}

void SelectParams(const std::string& network)
{
    SelectBaseParams(network);
    globalChainParams = CreateChainParams(network);
}

void UpdateVersionBitsParameters(Consensus::DeploymentPos d, int64_t nStartTime, int64_t nTimeout)
{
    globalChainParams->UpdateVersionBitsParameters(d, nStartTime, nTimeout);
}<|MERGE_RESOLUTION|>--- conflicted
+++ resolved
@@ -29,12 +29,7 @@
     CPubKey rawPubKey {rawKeyStr}; 
     CKeyID address = rawPubKey.GetID();
     MutableReferral refNew;
-<<<<<<< HEAD
-
-    refNew.m_codeHash = uint256(ParseHex("05c0854699dc25ca4b3df49c62603ca7419d6a305bd99d5bd8846507be4ddde7"));
-=======
-    refNew.m_codeHash = uint256S("4d27b4cb4db1d7aa2f711ac0dc0841003bf6b4d55c2c7583b7323a965ed2c7fa");
->>>>>>> 328867b9
+    refNew.m_codeHash.SetHex("4d27b4cb4db1d7aa2f711ac0dc0841003bf6b4d55c2c7583b7323a965ed2c7fa");
     refNew.m_pubKeyId = address;
     refNew.m_previousReferral.SetNull();
 
