// Copyright (c) 2013-2017 The Merit Foundation developers
// Copyright (c) 2010 Satoshi Nakamoto
// Copyright (c) 2009-2016 The Bitcoin Core developers
// Distributed under the MIT software license, see the accompanying
// file COPYING or http://www.opensource.org/licenses/mit-license.php.

#include "chainparams.h"
#include "consensus/merkle.h"

#include "tinyformat.h"
#include "util.h"
#include "utilstrencodings.h"

#include <assert.h>

#include "chainparamsseeds.h"
#include "cuckoo/miner.h"
#include <iostream>
#include <set>
#include <vector>

static CBlock CreateGenesisBlock(
    const char* pszTimestamp,
    const CScript& genesisOutputScript,
    uint32_t nTime,
    uint32_t nNonce,
    uint32_t nBits,
    uint8_t nEdgesBits,
    uint8_t nEdgesRatio,
    int32_t nVersion,
    const CAmount& genesisReward,
    Consensus::Params& params,
    bool findPoW)
{
    CMutableTransaction txNew;
    txNew.nVersion = 1;
    txNew.vin.resize(1);
    txNew.vout.resize(1);
    txNew.vin[0].scriptSig = CScript() << 486604799 << CScriptNum(4) << std::vector<unsigned char>((const unsigned char*)pszTimestamp, (const unsigned char*)pszTimestamp + strlen(pszTimestamp));
    txNew.vout[0].nValue = genesisReward;
    txNew.vout[0].scriptPubKey = genesisOutputScript;

    auto rawKeyStr = ParseHex("04a7ebdbbf69ac3ea75425b9569ebb5ce22a7c277fd958044d4a185ca39077042bab520f31017d1de5c230f425cc369d5b57b66a77b983433b9b651c107aef4e35");
    CPubKey rawPubKey{rawKeyStr};
    CKeyID address = rawPubKey.GetID();
    referral::MutableReferral refNew;
    refNew.codeHash.SetHex("73a50383c1e58f5f215cdb40508b584bfd9f8d0e46cc3d0f17c79c6774a5dafd");
    refNew.addressType = 1;
    refNew.pubKeyId = address;
    refNew.previousReferral.SetNull();

    CBlock genesis;
    genesis.nTime = nTime;
    genesis.nBits = nBits;
    genesis.nNonce = nNonce;
    genesis.nEdgesBits = nEdgesBits;
    genesis.nEdgesRatio = nEdgesRatio;
    genesis.nVersion = nVersion;
    genesis.vtx.push_back(MakeTransactionRef(std::move(txNew)));
    genesis.m_vRef.push_back(referral::MakeReferralRef(std::move(refNew)));
    genesis.hashPrevBlock.SetNull();
    genesis.hashMerkleRoot = BlockMerkleRoot(genesis);

    if (findPoW) {
        std::set<uint32_t> pow;

        uint32_t nMaxTries = 10000000;
        genesis.nNonce = 0;

        printf("header: %s, nonce: %d\n", genesis.GetHash().GetHex().c_str(), genesis.nNonce);
        while (nMaxTries > 0 && !cuckoo::FindProofOfWorkAdvanced(genesis.GetHash(), genesis.nBits, genesis.nEdgesBits, genesis.nEdgesRatio, pow, params)) {
            ++genesis.nNonce;
            printf("header: %s, nonce: %d\n", genesis.GetHash().GetHex().c_str(), genesis.nNonce);

            --nMaxTries;
        }

        if (nMaxTries == 0) {
            printf("Could not find cycle for genesis block");
        } else {
            printf("Genesis block generated!!!\n");
            printf("==========================\n");
            printf("hash: %s\nmerkelHash: %s\nnonce: %d\nedges ratio: %d\nnodes:\n",
                   genesis.GetHash().GetHex().c_str(),
                   genesis.hashMerkleRoot.GetHex().c_str(),
                   genesis.nNonce,
                   genesis.nEdgesRatio);
            for (const auto& node : pow) {
                printf("0x%x ", node);
            }

            printf("\n==========================\n");
        }
        exit(1);
    }

    return genesis;
}

/**
 * Build the genesis block. Note that the output of its generation
 * transaction cannot be spent since it did not originally exist in the
 * database.
 *
 * CBlock(hash=000000000019d6, ver=1, hashPrevBlock=00000000000000, hashMerkleRoot=4a5e1e, nTime=1231006505, nBits=1d00ffff, nNonce=2083236893, vtx=1)
 *   CTransaction(hash=4a5e1e, ver=1, vin.size=1, vout.size=1, nLockTime=0)
 *     CTxIn(COutPoint(000000, -1), coinbase 04ffff001d0104455468652054696d65732030332f4a616e2f32303039204368616e63656c6c6f72206f6e206272696e6b206f66207365636f6e64206261696c6f757420666f722062616e6b73)
 *     CTxOut(nValue=50.00000000, scriptPubKey=0x5F1DF16B2B704C8A578D0B)
 *   vMerkleTree: 4a5e1e
 */
static CBlock CreateGenesisBlock(
    uint32_t nTime,
    uint32_t nNonce,
    uint32_t nBits,
    uint8_t nEdgesBits,
    uint8_t nEdgesRatio,
    int32_t nVersion,
    const CAmount& genesisReward,
    Consensus::Params& params,
    bool findPoW = false)
{
    const char* pszTimestamp = "Financial Times 22/Aug/2017 Globalisation in retreat: capital flows decline";
    const CScript genesisOutputScript = CScript() << ParseHex("04a7ebdbbf69ac3ea75425b9569ebb5ce22a7c277fd958044d4a185ca39077042bab520f31017d1de5c230f425cc369d5b57b66a77b983433b9b651c107aef4e35") << OP_CHECKSIG;
    return CreateGenesisBlock(pszTimestamp, genesisOutputScript, nTime, nNonce, nBits, nEdgesBits, nEdgesRatio, nVersion, genesisReward, params, findPoW);
}

void CChainParams::UpdateVersionBitsParameters(Consensus::DeploymentPos d, int64_t nStartTime, int64_t nTimeout)
{
    consensus.vDeployments[d].nStartTime = nStartTime;
    consensus.vDeployments[d].nTimeout = nTimeout;
}

/**
 * Main network
 */
/**
 * What makes a good checkpoint block?
 * + Is surrounded by blocks with reasonable timestamps
 *   (no blocks before with a timestamp after, none after with
 *    timestamp before)
 * + Contains no strange transactions
 */

class CMainParams : public CChainParams
{
public:
    CMainParams()
    {
        strNetworkID = "main";
        consensus.nBlocksToMaturity = 100;
        consensus.nSubsidyHalvingInterval = 210000;
        consensus.powLimit = uint256S("7fffffffffffffffffffffffffffffffffffffffffffffffffffffffffffffff");
        consensus.nPowTargetTimespan = 14 * 24 * 60 * 60; // two weeks
        consensus.nPowTargetSpacing = 10 * 60;
        consensus.fPowAllowMinDifficultyBlocks = false;
        consensus.fPowNoRetargeting = false;
        consensus.nRuleChangeActivationThreshold = 1916; // 95% of 2016
        consensus.nMinerConfirmationWindow = 2016;       // nPowTargetTimespan / nPowTargetSpacing
        consensus.ambassador_percent_cut = 35;           //35%
        consensus.total_winning_ambassadors = 5;
        consensus.nCuckooProofSize = 42;

        consensus.vDeployments[Consensus::DEPLOYMENT_GENESIS].bit = 28;
        consensus.vDeployments[Consensus::DEPLOYMENT_GENESIS].nStartTime = 1199145601; // January 1, 2008
        consensus.vDeployments[Consensus::DEPLOYMENT_GENESIS].nTimeout = 1230767999;   // December 31, 2008

        // The best chain should have at least this much work.
        consensus.nMinimumChainWork = uint256S("0x000000000000000000000000000000000000000000723d3581fe1bd55373540a");

        // By default assume that the signatures in ancestors of this block are valid.
        consensus.defaultAssumeValid = uint256S("0x0000000000000000003b9ce759c2a087d52abc4266f8f4ebd6d768b89defa50a"); //477890

        /**
         * The message start string is designed to be unlikely to occur in normal data.
         * The characters are rarely used upper ASCII, not valid as UTF-8, and produce
         * a large 32-bit integer with any alignment.
         */
        pchMessageStart[0] = 0xf9;
        pchMessageStart[1] = 0xbe;
        pchMessageStart[2] = 0xb4;
        pchMessageStart[3] = 0xd9;
        nDefaultPort = 8445;
        nPruneAfterHeight = 100000;

        bool generateGenesis = gArgs.GetBoolArg("-generategenesis", false);
        genesis = CreateGenesisBlock(1503515697, 131, 0x207fffff, 28, 50, 1, 50 * COIN, consensus, generateGenesis);

        genesis.sCycle = {0x2077a, 0x4cbf3b, 0x60b30c, 0x6ff5d8, 0x992011, 0xb805cd, 0xbc47eb, 0xbf5169, 0xc1918c,
            0xe87071, 0xfac34a, 0x1145fcb, 0x14c597e, 0x155646c, 0x174d8d0, 0x18b83c6, 0x19fd75a, 0x1a12b40, 0x1a7637e,
            0x1adadd9, 0x1c0994f, 0x1e007ad, 0x22a00a2, 0x2374c5e, 0x276f9f4, 0x27910f8, 0x286c27a, 0x2a6f7c5, 0x2aee0e6,
            0x2b6182f, 0x2c9174d, 0x2cc3922, 0x305c560, 0x340d0de, 0x34f3cc5, 0x36be4cd, 0x390c947, 0x3a90c9c, 0x3d40295,
            0x3e31d30, 0x3e32e42, 0x3fe989b};

        consensus.hashGenesisBlock = genesis.GetHash();
        assert(consensus.hashGenesisBlock == uint256S("e69d09e1479a52cf739ba605a05d5abc85b0a70768b010d3f2c0c84fe75f2cef"));
        assert(genesis.hashMerkleRoot == uint256S("12f0ddebc1f8d0d24487ccd1d21bfd466a298e887f10bb0385378ba52a0b875c"));

        // Note that of those with the service bits flag, most only support a subset of possible options
        /*vSeeds.emplace_back("seed.merit.sipa.be", true); // Pieter Wuille, only supports x1, x5, x9, and xd
        vSeeds.emplace_back("dnsseed.bluematt.me", true); // Matt Corallo, only supports x9
        vSeeds.emplace_back("dnsseed.merit.dashjr.org", false); // Luke Dashjr
        vSeeds.emplace_back("seed.meritstats.com", true); // Christian Decker, supports x1 - xf
        vSeeds.emplace_back("seed.merit.jonasschnelli.ch", true); // Jonas Schnelli, only supports x1, x5, x9, and xd
        vSeeds.emplace_back("seed.MRT.petertodd.org", true); // Peter Todd, only supports x1, x5, x9, and xd*/

<<<<<<< HEAD
        base58Prefixes[PUBKEY_ADDRESS] = std::vector<unsigned char>(1, 0);
        base58Prefixes[SCRIPT_ADDRESS] = std::vector<unsigned char>(1, 5);
        base58Prefixes[SECRET_KEY] = std::vector<unsigned char>(1, 128);
=======
        base58Prefixes[PUBKEY_ADDRESS]       = std::vector<unsigned char>(1,0);
        base58Prefixes[SCRIPT_ADDRESS]       = std::vector<unsigned char>(1,5);
        base58Prefixes[PARAM_SCRIPT_ADDRESS] = std::vector<unsigned char>(1,8);
        base58Prefixes[SECRET_KEY] =     std::vector<unsigned char>(1,128);
>>>>>>> 85a48073
        base58Prefixes[EXT_PUBLIC_KEY] = {0x04, 0x88, 0xB2, 0x1E};
        base58Prefixes[EXT_SECRET_KEY] = {0x04, 0x88, 0xAD, 0xE4};

        vFixedSeeds = std::vector<SeedSpec6>(pnSeed6_main, pnSeed6_main + ARRAYLEN(pnSeed6_main));

        fMiningRequiresPeers = true;
        fDefaultConsistencyChecks = false;
        fRequireStandard = true;
        fMineBlocksOnDemand = false;

        checkpointData = (CCheckpointData){
            {
                {0, uint256S("e69d09e1479a52cf739ba605a05d5abc85b0a70768b010d3f2c0c84fe75f2cef")},
            }};

        chainTxData = ChainTxData{
            0,
            0,
            0};
    }
};

/**
 * Testnet (v3)
 */
class CTestNetParams : public CChainParams
{
public:
    CTestNetParams()
    {
        strNetworkID = "test";
        consensus.nBlocksToMaturity = 5;
        consensus.nSubsidyHalvingInterval = 210000;
        consensus.powLimit = uint256S("7fffffffffffffffffffffffffffffffffffffffffffffffffffffffffffffff");
        consensus.nPowTargetTimespan = 14 * 24 * 60 * 60; // two weeks
        consensus.nPowTargetSpacing = 10 * 60;
        consensus.fPowAllowMinDifficultyBlocks = true;
        consensus.fPowNoRetargeting = false;
        consensus.nRuleChangeActivationThreshold = 1512; // 75% for testchains
        consensus.nMinerConfirmationWindow = 2016;       // nPowTargetTimespan / nPowTargetSpacing
        consensus.ambassador_percent_cut = 35;           //35%
        consensus.total_winning_ambassadors = 5;
        consensus.nCuckooProofSize = 42;

        consensus.vDeployments[Consensus::DEPLOYMENT_GENESIS].bit = 28;
        consensus.vDeployments[Consensus::DEPLOYMENT_GENESIS].nStartTime = 1199145601; // January 1, 2008
        consensus.vDeployments[Consensus::DEPLOYMENT_GENESIS].nTimeout = 1230767999;   // December 31, 2008

        // The best chain should have at least this much work.
        consensus.nMinimumChainWork = uint256S("0x00");

        // By default assume that the signatures in ancestors of this block are valid.
        consensus.defaultAssumeValid = uint256S("14933df1e491d761a3972449bc88f3525f2081060af8534f8e54ad8d793f61b0"); //1135275

        pchMessageStart[0] = 0x0b;
        pchMessageStart[1] = 0x11;
        pchMessageStart[2] = 0x09;
        pchMessageStart[3] = 0x07;
        nDefaultPort = 18445;
        nPruneAfterHeight = 1000;

<<<<<<< HEAD
        genesis = CreateGenesisBlock(1503444726, 79, 0x207fffff, 16, 50, 1, 50 * COIN, consensus, false);


        genesis.sCycle = {0x195, 0x1315, 0x2f27, 0x330b, 0x34ff, 0x41c7, 0x57d4, 0x5d4a, 0x675d, 0x6bb2,
            0x722c, 0x723c, 0x73bb, 0x7df9, 0x812d, 0x8240, 0x82a6, 0x8dcc, 0x9399, 0x95d1, 0x9aba, 0x9f30,
            0xa60e, 0xabd9, 0xae6e, 0xaf5f, 0xb2e2, 0xb96f, 0xbce9, 0xc34b, 0xc360, 0xc611, 0xcd0b, 0xcf5e,
            0xd93f, 0xe365, 0xe8cf, 0xed28, 0xf39d, 0xfb76, 0xfba0, 0xfc46};

        consensus.hashGenesisBlock = genesis.GetHash();
        assert(consensus.hashGenesisBlock == uint256S("731c199889740018032a5a126499f6af2a59de05192820b29fdfcba57a405d0e"));
        assert(genesis.hashMerkleRoot == uint256S("12f0ddebc1f8d0d24487ccd1d21bfd466a298e887f10bb0385378ba52a0b875c"));
=======
        bool generateGenesis = gArgs.GetBoolArg("-generategenesis", false);
        genesis = CreateGenesisBlock(1503444726, 3, 0x207fffff, 20, 60, 1, 50 * COIN, consensus, generateGenesis);

        genesis.sCycle = {
            0xe,0x394a,0x49c8,0x6b31,0x6ee9,0x7c9a,0xb55b,0xcace,0xe0a1,
            0x104b5,0x16096,0x17a64,0x19129,0x1944b,0x1e484,0x1fead,0x213a1,
            0x239d4,0x291c4,0x299a6,0x2a433,0x2a4a1,0x2bcc8,0x2cd26,0x2dbc1,
            0x2e9a7,0x323f9,0x32d99,0x33574,0x352b7,0x370d5,0x382ca,0x383f2,
            0x3d89c,0x3d9f0,0x3ef6f,0x3f094,0x3f3fe,0x4311a,0x44d69,0x45694,0x460d5
        };

        consensus.hashGenesisBlock = genesis.GetHash();
        assert(consensus.hashGenesisBlock == uint256S("7b54e379256530673e9600de55de146688185936f8218a431bf0d92f4ef11942"));
        assert(genesis.hashMerkleRoot == uint256S("cfee6b4b3d9bf62a5c6762468879a66ab1c2038b59eaebf14db51a2e17ac8414"));
>>>>>>> 85a48073

        vFixedSeeds.clear();
        vSeeds.clear();
        // nodes with support for servicebits filtering should be at the top
        /*vSeeds.emplace_back("testnet-seed.merit.jonasschnelli.ch", true);
        vSeeds.emplace_back("seed.tMRT.petertodd.org", true);
        vSeeds.emplace_back("testnet-seed.bluematt.me", false);
        vSeeds.emplace_back("testnet-seed.merit.schildbach.de", false);*/

<<<<<<< HEAD
        base58Prefixes[PUBKEY_ADDRESS] = std::vector<unsigned char>(1, 111);
        base58Prefixes[SCRIPT_ADDRESS] = std::vector<unsigned char>(1, 196);
        base58Prefixes[SECRET_KEY] = std::vector<unsigned char>(1, 239);
=======
        base58Prefixes[PUBKEY_ADDRESS]       = std::vector<unsigned char>(1,111);
        base58Prefixes[SCRIPT_ADDRESS]       = std::vector<unsigned char>(1,196);
        base58Prefixes[PARAM_SCRIPT_ADDRESS] = std::vector<unsigned char>(1,150);
        base58Prefixes[SECRET_KEY]           =     std::vector<unsigned char>(1,239);
>>>>>>> 85a48073
        base58Prefixes[EXT_PUBLIC_KEY] = {0x04, 0x35, 0x87, 0xCF};
        base58Prefixes[EXT_SECRET_KEY] = {0x04, 0x35, 0x83, 0x94};

        vFixedSeeds = std::vector<SeedSpec6>(pnSeed6_test, pnSeed6_test + ARRAYLEN(pnSeed6_test));

        fMiningRequiresPeers = true;
        fDefaultConsistencyChecks = false;
        fRequireStandard = false;
        fMineBlocksOnDemand = false;


        checkpointData = (CCheckpointData){
            {
                {0, uint256S("0ba35302cc5c429b42e0e3729628058a6719ff2126fbd8aeea7b5d3a1c4d92e0")},
            }};

        chainTxData = ChainTxData{
            0,
            0,
            0};
    }
};

/**
 * Regression test
 */
class CRegTestParams : public CChainParams
{
public:
    CRegTestParams()
    {
        strNetworkID = "regtest";
        consensus.nBlocksToMaturity = 5;
        consensus.nSubsidyHalvingInterval = 15000;
        consensus.powLimit = uint256S("7fffffffffffffffffffffffffffffffffffffffffffffffffffffffffffffff");
        consensus.nPowTargetTimespan = 14 * 24 * 60 * 60; // two weeks
        consensus.nPowTargetSpacing = 10 * 60;
        consensus.fPowAllowMinDifficultyBlocks = true;
        consensus.fPowNoRetargeting = true;
        consensus.nRuleChangeActivationThreshold = 108; // 75% for testchains
        consensus.nMinerConfirmationWindow = 144;       // Faster than normal for regtest (144 instead of 2016)
        consensus.ambassador_percent_cut = 35;          //35%
        consensus.total_winning_ambassadors = 5;
        consensus.nCuckooProofSize = 42;

        consensus.vDeployments[Consensus::DEPLOYMENT_GENESIS].bit = 28;
        consensus.vDeployments[Consensus::DEPLOYMENT_GENESIS].nStartTime = 0;
        consensus.vDeployments[Consensus::DEPLOYMENT_GENESIS].nTimeout = 999999999999ULL;

        // The best chain should have at least this much work.
        consensus.nMinimumChainWork = uint256S("0x00");

        // By default assume that the signatures in ancestors of this block are valid.
        consensus.defaultAssumeValid = uint256S("0x00");

        pchMessageStart[0] = 0xfa;
        pchMessageStart[1] = 0xbf;
        pchMessageStart[2] = 0xb5;
        pchMessageStart[3] = 0xda;
        nDefaultPort = 18556;
        nPruneAfterHeight = 1000;

        bool generateGenesis = gArgs.GetBoolArg("-generategenesis", false);

        genesis = CreateGenesisBlock(1503670484, 2, 0x207fffff, 18, 60, 1, 50 * COIN, consensus, generateGenesis);

        genesis.sCycle = {0xff, 0x3b5, 0x8e5, 0xa39, 0xf5b, 0xfd2, 0x15ad, 0x1a85, 0x2964, 0x2b43, 0x356f, 0x4f10,
            0x5c0e, 0x5ef9, 0x686f, 0x6e9a, 0x749e, 0x7708, 0x7f2a, 0x8a6d, 0x8e09, 0x902c, 0x9278, 0x94c3, 0x9d99,
            0xa1a8, 0xa2e0, 0xab0b, 0xafb4, 0xb440, 0xd302, 0xd604, 0xdc5e, 0xe6cd, 0xea2b, 0xefda, 0xf094, 0xf451,
            0x10550, 0x106f6, 0x108c0, 0x113a3};

        consensus.hashGenesisBlock = genesis.GetHash();
        assert(consensus.hashGenesisBlock == uint256S("1b406b3f7eba08bc4dbe66b00eb8c96cff485c8074f67408923f952a2115c6a3"));
        assert(genesis.hashMerkleRoot == uint256S("cfee6b4b3d9bf62a5c6762468879a66ab1c2038b59eaebf14db51a2e17ac8414"));

        vFixedSeeds.clear(); //!< Regtest mode doesn't have any fixed seeds.
        vSeeds.clear();      //!< Regtest mode doesn't have any DNS seeds.

        fMiningRequiresPeers = false;
        fDefaultConsistencyChecks = true;
        fRequireStandard = false;
        fMineBlocksOnDemand = true;

        checkpointData = (CCheckpointData){
            {
                {0, uint256S("a0f73c7161105ba136853e99d18a4483b6319620d53adc1d14128c00fdc2d272")},
            }};

        chainTxData = ChainTxData{
            0,
            0,
            0};

<<<<<<< HEAD
        base58Prefixes[PUBKEY_ADDRESS] = std::vector<unsigned char>(1, 111);
        base58Prefixes[SCRIPT_ADDRESS] = std::vector<unsigned char>(1, 196);
        base58Prefixes[SECRET_KEY] = std::vector<unsigned char>(1, 239);
=======
        base58Prefixes[PUBKEY_ADDRESS] = std::vector<unsigned char>(1,111);
        base58Prefixes[SCRIPT_ADDRESS] = std::vector<unsigned char>(1,196);
        base58Prefixes[PARAM_SCRIPT_ADDRESS] = std::vector<unsigned char>(1,150);
        base58Prefixes[SECRET_KEY] =     std::vector<unsigned char>(1,239);
>>>>>>> 85a48073
        base58Prefixes[EXT_PUBLIC_KEY] = {0x04, 0x35, 0x87, 0xCF};
        base58Prefixes[EXT_SECRET_KEY] = {0x04, 0x35, 0x83, 0x94};
    }
};

static std::unique_ptr<CChainParams> globalChainParams;

const CChainParams& Params()
{
    assert(globalChainParams);
    return *globalChainParams;
}

std::unique_ptr<CChainParams> CreateChainParams(const std::string& chain)
{
    if (chain == CBaseChainParams::MAIN)
        return std::unique_ptr<CChainParams>(new CMainParams());
    else if (chain == CBaseChainParams::TESTNET)
        return std::unique_ptr<CChainParams>(new CTestNetParams());
    else if (chain == CBaseChainParams::REGTEST)
        return std::unique_ptr<CChainParams>(new CRegTestParams());
    throw std::runtime_error(strprintf("%s: Unknown chain %s.", __func__, chain));
}

void SelectParams(const std::string& network)
{
    SelectBaseParams(network);
    globalChainParams = CreateChainParams(network);
}

void UpdateVersionBitsParameters(Consensus::DeploymentPos d, int64_t nStartTime, int64_t nTimeout)
{
    globalChainParams->UpdateVersionBitsParameters(d, nStartTime, nTimeout);
}<|MERGE_RESOLUTION|>--- conflicted
+++ resolved
@@ -203,16 +203,10 @@
         vSeeds.emplace_back("seed.merit.jonasschnelli.ch", true); // Jonas Schnelli, only supports x1, x5, x9, and xd
         vSeeds.emplace_back("seed.MRT.petertodd.org", true); // Peter Todd, only supports x1, x5, x9, and xd*/
 
-<<<<<<< HEAD
         base58Prefixes[PUBKEY_ADDRESS] = std::vector<unsigned char>(1, 0);
         base58Prefixes[SCRIPT_ADDRESS] = std::vector<unsigned char>(1, 5);
+        base58Prefixes[PARAM_SCRIPT_ADDRESS] = std::vector<unsigned char>(1,8);
         base58Prefixes[SECRET_KEY] = std::vector<unsigned char>(1, 128);
-=======
-        base58Prefixes[PUBKEY_ADDRESS]       = std::vector<unsigned char>(1,0);
-        base58Prefixes[SCRIPT_ADDRESS]       = std::vector<unsigned char>(1,5);
-        base58Prefixes[PARAM_SCRIPT_ADDRESS] = std::vector<unsigned char>(1,8);
-        base58Prefixes[SECRET_KEY] =     std::vector<unsigned char>(1,128);
->>>>>>> 85a48073
         base58Prefixes[EXT_PUBLIC_KEY] = {0x04, 0x88, 0xB2, 0x1E};
         base58Prefixes[EXT_SECRET_KEY] = {0x04, 0x88, 0xAD, 0xE4};
 
@@ -274,21 +268,8 @@
         nDefaultPort = 18445;
         nPruneAfterHeight = 1000;
 
-<<<<<<< HEAD
-        genesis = CreateGenesisBlock(1503444726, 79, 0x207fffff, 16, 50, 1, 50 * COIN, consensus, false);
-
-
-        genesis.sCycle = {0x195, 0x1315, 0x2f27, 0x330b, 0x34ff, 0x41c7, 0x57d4, 0x5d4a, 0x675d, 0x6bb2,
-            0x722c, 0x723c, 0x73bb, 0x7df9, 0x812d, 0x8240, 0x82a6, 0x8dcc, 0x9399, 0x95d1, 0x9aba, 0x9f30,
-            0xa60e, 0xabd9, 0xae6e, 0xaf5f, 0xb2e2, 0xb96f, 0xbce9, 0xc34b, 0xc360, 0xc611, 0xcd0b, 0xcf5e,
-            0xd93f, 0xe365, 0xe8cf, 0xed28, 0xf39d, 0xfb76, 0xfba0, 0xfc46};
-
-        consensus.hashGenesisBlock = genesis.GetHash();
-        assert(consensus.hashGenesisBlock == uint256S("731c199889740018032a5a126499f6af2a59de05192820b29fdfcba57a405d0e"));
-        assert(genesis.hashMerkleRoot == uint256S("12f0ddebc1f8d0d24487ccd1d21bfd466a298e887f10bb0385378ba52a0b875c"));
-=======
         bool generateGenesis = gArgs.GetBoolArg("-generategenesis", false);
-        genesis = CreateGenesisBlock(1503444726, 3, 0x207fffff, 20, 60, 1, 50 * COIN, consensus, generateGenesis);
+        genesis = CreateGenesisBlock(1503444726, 3, 0x207fffff, 16, 50, 1, 50 * COIN, consensus, generateGenesis);
 
         genesis.sCycle = {
             0xe,0x394a,0x49c8,0x6b31,0x6ee9,0x7c9a,0xb55b,0xcace,0xe0a1,
@@ -301,7 +282,6 @@
         consensus.hashGenesisBlock = genesis.GetHash();
         assert(consensus.hashGenesisBlock == uint256S("7b54e379256530673e9600de55de146688185936f8218a431bf0d92f4ef11942"));
         assert(genesis.hashMerkleRoot == uint256S("cfee6b4b3d9bf62a5c6762468879a66ab1c2038b59eaebf14db51a2e17ac8414"));
->>>>>>> 85a48073
 
         vFixedSeeds.clear();
         vSeeds.clear();
@@ -310,17 +290,10 @@
         vSeeds.emplace_back("seed.tMRT.petertodd.org", true);
         vSeeds.emplace_back("testnet-seed.bluematt.me", false);
         vSeeds.emplace_back("testnet-seed.merit.schildbach.de", false);*/
-
-<<<<<<< HEAD
         base58Prefixes[PUBKEY_ADDRESS] = std::vector<unsigned char>(1, 111);
         base58Prefixes[SCRIPT_ADDRESS] = std::vector<unsigned char>(1, 196);
+        base58Prefixes[PARAM_SCRIPT_ADDRESS] = std::vector<unsigned char>(1,150);
         base58Prefixes[SECRET_KEY] = std::vector<unsigned char>(1, 239);
-=======
-        base58Prefixes[PUBKEY_ADDRESS]       = std::vector<unsigned char>(1,111);
-        base58Prefixes[SCRIPT_ADDRESS]       = std::vector<unsigned char>(1,196);
-        base58Prefixes[PARAM_SCRIPT_ADDRESS] = std::vector<unsigned char>(1,150);
-        base58Prefixes[SECRET_KEY]           =     std::vector<unsigned char>(1,239);
->>>>>>> 85a48073
         base58Prefixes[EXT_PUBLIC_KEY] = {0x04, 0x35, 0x87, 0xCF};
         base58Prefixes[EXT_SECRET_KEY] = {0x04, 0x35, 0x83, 0x94};
 
@@ -414,16 +387,10 @@
             0,
             0};
 
-<<<<<<< HEAD
         base58Prefixes[PUBKEY_ADDRESS] = std::vector<unsigned char>(1, 111);
         base58Prefixes[SCRIPT_ADDRESS] = std::vector<unsigned char>(1, 196);
+        base58Prefixes[PARAM_SCRIPT_ADDRESS] = std::vector<unsigned char>(1,150);
         base58Prefixes[SECRET_KEY] = std::vector<unsigned char>(1, 239);
-=======
-        base58Prefixes[PUBKEY_ADDRESS] = std::vector<unsigned char>(1,111);
-        base58Prefixes[SCRIPT_ADDRESS] = std::vector<unsigned char>(1,196);
-        base58Prefixes[PARAM_SCRIPT_ADDRESS] = std::vector<unsigned char>(1,150);
-        base58Prefixes[SECRET_KEY] =     std::vector<unsigned char>(1,239);
->>>>>>> 85a48073
         base58Prefixes[EXT_PUBLIC_KEY] = {0x04, 0x35, 0x87, 0xCF};
         base58Prefixes[EXT_SECRET_KEY] = {0x04, 0x35, 0x83, 0x94};
     }
