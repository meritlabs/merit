// Copyright (c) 2013-2017 The Merit Foundation developers
// Copyright (c) 2010 Satoshi Nakamoto
// Copyright (c) 2009-2016 The Bitcoin Core developers
// Distributed under the MIT software license, see the accompanying
// file COPYING or http://www.opensource.org/licenses/mit-license.php.

#include "chainparams.h"
#include "consensus/merkle.h"

#include "tinyformat.h"
#include "util.h"
#include "utilstrencodings.h"

#include <assert.h>

#include "chainparamsseeds.h"
#include "cuckoo/miner.h"
#include <iostream>
#include <set>

static CBlock CreateGenesisBlock(const char* pszTimestamp, const CScript& genesisOutputScript, uint32_t nTime, uint32_t nNonce, uint32_t nBits, int32_t nVersion, const CAmount& genesisReward, Consensus::Params& params, bool findPoW)
{
    CMutableTransaction txNew;
    txNew.nVersion = 1;
    txNew.vin.resize(1);
    txNew.vout.resize(1);
    txNew.vin[0].scriptSig = CScript() << 486604799 << CScriptNum(4) << std::vector<unsigned char>((const unsigned char*)pszTimestamp, (const unsigned char*)pszTimestamp + strlen(pszTimestamp));
    txNew.vout[0].nValue = genesisReward;
    txNew.vout[0].scriptPubKey = genesisOutputScript;

    auto rawKeyStr = ParseHex("04a7ebdbbf69ac3ea75425b9569ebb5ce22a7c277fd958044d4a185ca39077042bab520f31017d1de5c230f425cc369d5b57b66a77b983433b9b651c107aef4e35");
    CPubKey rawPubKey {rawKeyStr};
    CKeyID address = rawPubKey.GetID();
    referral::MutableReferral refNew;
    refNew.m_codeHash.SetHex("73a50383c1e58f5f215cdb40508b584bfd9f8d0e46cc3d0f17c79c6774a5dafd");
    refNew.m_pubKeyId = address;
    refNew.m_previousReferral.SetNull();

    CBlock genesis;
    genesis.nTime    = nTime;
    genesis.nBits    = nBits;
    genesis.nNonce   = nNonce;
    genesis.nVersion = nVersion;
    genesis.vtx.push_back(MakeTransactionRef(std::move(txNew)));
    genesis.m_vRef.push_back(referral::MakeReferralRef(std::move(refNew)));
    genesis.hashPrevBlock.SetNull();
    genesis.hashMerkleRoot = BlockMerkleRoot(genesis);


    if (findPoW) {
        std::set<uint32_t> pow;

        uint32_t nMaxTries = 10000000;
        while (nMaxTries > 0 && !cuckoo::FindProofOfWork(genesis.GetHash(), genesis.nBits, pow, params)) {
            ++genesis.nNonce;
            --nMaxTries;
        }

        if (nMaxTries == 0) {
            printf("could not find cycle for genesis block");
        } else {
            printf("Genesis block generated!!!\n");
            printf("==========================\n");
            printf("hash: %s\nnonce: %d\nnodes:\n", genesis.GetHash().GetHex().c_str(), genesis.nNonce);
            for (const auto& node : pow) {
                printf("0x%x ", node);
            }

            printf("\n==========================\n");
        }
        exit(1);
    }

    return genesis;
}

/**
 * Build the genesis block. Note that the output of its generation
 * transaction cannot be spent since it did not originally exist in the
 * database.
 *
 * CBlock(hash=000000000019d6, ver=1, hashPrevBlock=00000000000000, hashMerkleRoot=4a5e1e, nTime=1231006505, nBits=1d00ffff, nNonce=2083236893, vtx=1)
 *   CTransaction(hash=4a5e1e, ver=1, vin.size=1, vout.size=1, nLockTime=0)
 *     CTxIn(COutPoint(000000, -1), coinbase 04ffff001d0104455468652054696d65732030332f4a616e2f32303039204368616e63656c6c6f72206f6e206272696e6b206f66207365636f6e64206261696c6f757420666f722062616e6b73)
 *     CTxOut(nValue=50.00000000, scriptPubKey=0x5F1DF16B2B704C8A578D0B)
 *   vMerkleTree: 4a5e1e
 */
static CBlock CreateGenesisBlock(uint32_t nTime, uint32_t nNonce, uint32_t nBits, int32_t nVersion, const CAmount& genesisReward, Consensus::Params& params, bool findPoW = false)
{
    const char* pszTimestamp = "Financial Times 22/Aug/2017 Globalisation in retreat: capital flows decline";
    const CScript genesisOutputScript = CScript() << ParseHex("04a7ebdbbf69ac3ea75425b9569ebb5ce22a7c277fd958044d4a185ca39077042bab520f31017d1de5c230f425cc369d5b57b66a77b983433b9b651c107aef4e35") << OP_CHECKSIG;
    return CreateGenesisBlock(pszTimestamp, genesisOutputScript, nTime, nNonce, nBits, nVersion, genesisReward, params, findPoW);
}

void CChainParams::UpdateVersionBitsParameters(Consensus::DeploymentPos d, int64_t nStartTime, int64_t nTimeout)
{
    consensus.vDeployments[d].nStartTime = nStartTime;
    consensus.vDeployments[d].nTimeout = nTimeout;
}

/**
 * Main network
 */
/**
 * What makes a good checkpoint block?
 * + Is surrounded by blocks with reasonable timestamps
 *   (no blocks before with a timestamp after, none after with
 *    timestamp before)
 * + Contains no strange transactions
 */

class CMainParams : public CChainParams {
public:
    CMainParams() {
        strNetworkID = "main";
        consensus.nSubsidyHalvingInterval = 210000;
        consensus.powLimit = uint256S("7fffffffffffffffffffffffffffffffffffffffffffffffffffffffffffffff");
        consensus.nPowTargetTimespan = 14 * 24 * 60 * 60; // two weeks
        consensus.nPowTargetSpacing = 10 * 60;
        consensus.fPowAllowMinDifficultyBlocks = false;
        consensus.fPowNoRetargeting = false;
        consensus.nRuleChangeActivationThreshold = 1916; // 95% of 2016
        consensus.nMinerConfirmationWindow = 2016; // nPowTargetTimespan / nPowTargetSpacing
        consensus.ambassador_percent_cut = 35; //35%
        consensus.total_winning_ambassadors = 5;
<<<<<<< HEAD
        consensus.vDeployments[Consensus::DEPLOYMENT_GENESIS].bit = 28;
        consensus.vDeployments[Consensus::DEPLOYMENT_GENESIS].nStartTime = 1199145601; // January 1, 2008
        consensus.vDeployments[Consensus::DEPLOYMENT_GENESIS].nTimeout = 1230767999; // December 31, 2008
=======
        consensus.nCuckooDifficulty = 50;
        consensus.nCuckooProofSize = 42;
        consensus.vDeployments[Consensus::DEPLOYMENT_TESTDUMMY].bit = 28;
        consensus.vDeployments[Consensus::DEPLOYMENT_TESTDUMMY].nStartTime = 1199145601; // January 1, 2008
        consensus.vDeployments[Consensus::DEPLOYMENT_TESTDUMMY].nTimeout = 1230767999; // December 31, 2008

        // Deployment of BIP68, BIP112, and BIP113.
        consensus.vDeployments[Consensus::DEPLOYMENT_CSV].bit = 0;
        consensus.vDeployments[Consensus::DEPLOYMENT_CSV].nStartTime = 1462060800; // May 1st, 2016
        consensus.vDeployments[Consensus::DEPLOYMENT_CSV].nTimeout = 1493596800; // May 1st, 2017

        // Deployment of SegWit (BIP141, BIP143, and BIP147)
        consensus.vDeployments[Consensus::DEPLOYMENT_SEGWIT].bit = 1;
        consensus.vDeployments[Consensus::DEPLOYMENT_SEGWIT].nStartTime = 1479168000; // November 15th, 2016.
        consensus.vDeployments[Consensus::DEPLOYMENT_SEGWIT].nTimeout = 1510704000; // November 15th, 2017.
>>>>>>> 90068919

        // The best chain should have at least this much work.
        consensus.nMinimumChainWork = uint256S("0x000000000000000000000000000000000000000000723d3581fe1bd55373540a");

        // By default assume that the signatures in ancestors of this block are valid.
        consensus.defaultAssumeValid = uint256S("0x0000000000000000003b9ce759c2a087d52abc4266f8f4ebd6d768b89defa50a"); //477890

        /**
         * The message start string is designed to be unlikely to occur in normal data.
         * The characters are rarely used upper ASCII, not valid as UTF-8, and produce
         * a large 32-bit integer with any alignment.
         */
        pchMessageStart[0] = 0xf9;
        pchMessageStart[1] = 0xbe;
        pchMessageStart[2] = 0xb4;
        pchMessageStart[3] = 0xd9;
        nDefaultPort = 8445;
        nPruneAfterHeight = 100000;

        genesis = CreateGenesisBlock(1503515697, 0, 0x207fffff, 1, 50 * COIN, consensus, false);
        consensus.hashGenesisBlock = genesis.GetHash();

        assert(consensus.hashGenesisBlock == uint256S("43ca943c27513e6bfcf554c0afce0f2613d2a7346b9f0ac3d5f947462a128399"));
        assert(genesis.hashMerkleRoot == uint256S("12f0ddebc1f8d0d24487ccd1d21bfd466a298e887f10bb0385378ba52a0b875c"));

        // Note that of those with the service bits flag, most only support a subset of possible options
        /*vSeeds.emplace_back("seed.merit.sipa.be", true); // Pieter Wuille, only supports x1, x5, x9, and xd
        vSeeds.emplace_back("dnsseed.bluematt.me", true); // Matt Corallo, only supports x9
        vSeeds.emplace_back("dnsseed.merit.dashjr.org", false); // Luke Dashjr
        vSeeds.emplace_back("seed.meritstats.com", true); // Christian Decker, supports x1 - xf
        vSeeds.emplace_back("seed.merit.jonasschnelli.ch", true); // Jonas Schnelli, only supports x1, x5, x9, and xd
        vSeeds.emplace_back("seed.MRT.petertodd.org", true); // Peter Todd, only supports x1, x5, x9, and xd*/

        base58Prefixes[PUBKEY_ADDRESS] = std::vector<unsigned char>(1,0);
        base58Prefixes[SCRIPT_ADDRESS] = std::vector<unsigned char>(1,5);
        base58Prefixes[SECRET_KEY] =     std::vector<unsigned char>(1,128);
        base58Prefixes[EXT_PUBLIC_KEY] = {0x04, 0x88, 0xB2, 0x1E};
        base58Prefixes[EXT_SECRET_KEY] = {0x04, 0x88, 0xAD, 0xE4};

        vFixedSeeds = std::vector<SeedSpec6>(pnSeed6_main, pnSeed6_main + ARRAYLEN(pnSeed6_main));

        fDefaultConsistencyChecks = false;
        fRequireStandard = true;
        fMineBlocksOnDemand = false;

        checkpointData = (CCheckpointData) {
            {
                {0, uint256S("43ca943c27513e6bfcf554c0afce0f2613d2a7346b9f0ac3d5f947462a128399")},
            }
        };

        chainTxData = ChainTxData{
            0,
            0,
            0
        };

    }
};

/**
 * Testnet (v3)
 */
class CTestNetParams : public CChainParams {
public:
    CTestNetParams() {
        strNetworkID = "test";
        consensus.nSubsidyHalvingInterval = 210000;
        consensus.nPowTargetTimespan = 14 * 24 * 60 * 60; // two weeks
        consensus.nPowTargetSpacing = 10 * 60;
        consensus.fPowAllowMinDifficultyBlocks = true;
        consensus.fPowNoRetargeting = false;
        consensus.nRuleChangeActivationThreshold = 1512; // 75% for testchains
        consensus.nMinerConfirmationWindow = 2016; // nPowTargetTimespan / nPowTargetSpacing
        consensus.ambassador_percent_cut = 35; //35%
        consensus.total_winning_ambassadors = 5;
<<<<<<< HEAD
        consensus.vDeployments[Consensus::DEPLOYMENT_GENESIS].bit = 28;
        consensus.vDeployments[Consensus::DEPLOYMENT_GENESIS].nStartTime = 1199145601; // January 1, 2008
        consensus.vDeployments[Consensus::DEPLOYMENT_GENESIS].nTimeout = 1230767999; // December 31, 2008
=======
        consensus.nCuckooDifficulty = 50;
        consensus.nCuckooProofSize = 42;
        consensus.vDeployments[Consensus::DEPLOYMENT_TESTDUMMY].bit = 28;
        consensus.vDeployments[Consensus::DEPLOYMENT_TESTDUMMY].nStartTime = 1199145601; // January 1, 2008
        consensus.vDeployments[Consensus::DEPLOYMENT_TESTDUMMY].nTimeout = 1230767999; // December 31, 2008

        // Deployment of BIP68, BIP112, and BIP113.
        consensus.vDeployments[Consensus::DEPLOYMENT_CSV].bit = 0;
        consensus.vDeployments[Consensus::DEPLOYMENT_CSV].nStartTime = 1456790400; // March 1st, 2016
        consensus.vDeployments[Consensus::DEPLOYMENT_CSV].nTimeout = 1493596800; // May 1st, 2017

        // Deployment of SegWit (BIP141, BIP143, and BIP147)
        consensus.vDeployments[Consensus::DEPLOYMENT_SEGWIT].bit = 1;
        consensus.vDeployments[Consensus::DEPLOYMENT_SEGWIT].nStartTime = 1462060800; // May 1st 2016
        consensus.vDeployments[Consensus::DEPLOYMENT_SEGWIT].nTimeout = 1493596800; // May 1st 2017
>>>>>>> 90068919

        // The best chain should have at least this much work.
        consensus.nMinimumChainWork = uint256S("0x00");

        // By default assume that the signatures in ancestors of this block are valid.
        consensus.defaultAssumeValid = uint256S("14933df1e491d761a3972449bc88f3525f2081060af8534f8e54ad8d793f61b0"); //1135275

        pchMessageStart[0] = 0x0b;
        pchMessageStart[1] = 0x11;
        pchMessageStart[2] = 0x09;
        pchMessageStart[3] = 0x07;
        nDefaultPort = 18445;
        nPruneAfterHeight = 1000;

        std::set<uint32_t> pow = {0x17d3, 0x227f, 0x6653, 0x8408, 0x14d71, 0x14e5a, 0x17134, 0x1bab0, 0x22bb6, 0x23bf4,
            0x23c84, 0x292f3, 0x2cebd, 0x2e462, 0x33017, 0x36007, 0x37ec9, 0x39c79, 0x3b732, 0x3dbc1, 0x3de21, 0x3f174,
            0x40b09, 0x41041, 0x428ab, 0x47f43, 0x4a6c4, 0x4b045, 0x53967, 0x54b89, 0x54bd0, 0x581f5, 0x5d4f0, 0x5e2a9,
            0x60928, 0x63b0f, 0x66945, 0x6b9f6, 0x709c2, 0x77464, 0x7cc1a, 0x7dbcf};

        genesis = CreateGenesisBlock(1503444726, 365, 0x207fffff, 1, 50 * COIN, consensus, false);
        genesis.m_sCycle = pow;

        consensus.hashGenesisBlock = genesis.GetHash();
        assert(consensus.hashGenesisBlock == uint256S("47bfc07f14e836d91a038dc8dbc4da9a7052aafe01579926a96b07acacfe4d45"));
        assert(genesis.hashMerkleRoot == uint256S("12f0ddebc1f8d0d24487ccd1d21bfd466a298e887f10bb0385378ba52a0b875c"));

        vFixedSeeds.clear();
        vSeeds.clear();
        // nodes with support for servicebits filtering should be at the top
        /*vSeeds.emplace_back("testnet-seed.merit.jonasschnelli.ch", true);
        vSeeds.emplace_back("seed.tMRT.petertodd.org", true);
        vSeeds.emplace_back("testnet-seed.bluematt.me", false);
        vSeeds.emplace_back("testnet-seed.merit.schildbach.de", false);*/

        base58Prefixes[PUBKEY_ADDRESS] = std::vector<unsigned char>(1,111);
        base58Prefixes[SCRIPT_ADDRESS] = std::vector<unsigned char>(1,196);
        base58Prefixes[SECRET_KEY] =     std::vector<unsigned char>(1,239);
        base58Prefixes[EXT_PUBLIC_KEY] = {0x04, 0x35, 0x87, 0xCF};
        base58Prefixes[EXT_SECRET_KEY] = {0x04, 0x35, 0x83, 0x94};

        vFixedSeeds = std::vector<SeedSpec6>(pnSeed6_test, pnSeed6_test + ARRAYLEN(pnSeed6_test));

        fDefaultConsistencyChecks = false;
        fRequireStandard = false;
        fMineBlocksOnDemand = false;


        checkpointData = (CCheckpointData) {
            {
                {0, uint256S("6e49a1749718838ccce04562c86a2f0b1824a77cab117ae1893abf87eac93135")},
            }
        };

        chainTxData = ChainTxData{
            0,
            0,
            0
        };

    }
};

/**
 * Regression test
 */
class CRegTestParams : public CChainParams {
public:
    CRegTestParams() {
        strNetworkID = "regtest";
        consensus.nSubsidyHalvingInterval = 15000;
        consensus.powLimit = uint256S("7fffffffffffffffffffffffffffffffffffffffffffffffffffffffffffffff");
        consensus.nPowTargetTimespan = 14 * 24 * 60 * 60; // two weeks
        consensus.nPowTargetSpacing = 10 * 60;
        consensus.fPowAllowMinDifficultyBlocks = true;
        consensus.fPowNoRetargeting = true;
        consensus.nRuleChangeActivationThreshold = 108; // 75% for testchains
        consensus.nMinerConfirmationWindow = 144; // Faster than normal for regtest (144 instead of 2016)
        consensus.ambassador_percent_cut = 35; //35%
        consensus.total_winning_ambassadors = 5;
<<<<<<< HEAD
        consensus.vDeployments[Consensus::DEPLOYMENT_GENESIS].bit = 28;
        consensus.vDeployments[Consensus::DEPLOYMENT_GENESIS].nStartTime = 0;
        consensus.vDeployments[Consensus::DEPLOYMENT_GENESIS].nTimeout = 999999999999ULL;
=======
        consensus.nCuckooDifficulty = 50;
        consensus.nCuckooProofSize = 42;
        consensus.vDeployments[Consensus::DEPLOYMENT_TESTDUMMY].bit = 28;
        consensus.vDeployments[Consensus::DEPLOYMENT_TESTDUMMY].nStartTime = 0;
        consensus.vDeployments[Consensus::DEPLOYMENT_TESTDUMMY].nTimeout = 999999999999ULL;
        consensus.vDeployments[Consensus::DEPLOYMENT_CSV].bit = 0;
        consensus.vDeployments[Consensus::DEPLOYMENT_CSV].nStartTime = 0;
        consensus.vDeployments[Consensus::DEPLOYMENT_CSV].nTimeout = 999999999999ULL;
        consensus.vDeployments[Consensus::DEPLOYMENT_SEGWIT].bit = 1;
        consensus.vDeployments[Consensus::DEPLOYMENT_SEGWIT].nStartTime = 0;
        consensus.vDeployments[Consensus::DEPLOYMENT_SEGWIT].nTimeout = 999999999999ULL;
>>>>>>> 90068919

        // The best chain should have at least this much work.
        consensus.nMinimumChainWork = uint256S("0x00");

        // By default assume that the signatures in ancestors of this block are valid.
        consensus.defaultAssumeValid = uint256S("0x00");

        pchMessageStart[0] = 0xfa;
        pchMessageStart[1] = 0xbf;
        pchMessageStart[2] = 0xb5;
        pchMessageStart[3] = 0xda;
        nDefaultPort = 18556;
        nPruneAfterHeight = 1000;

        std::set<uint32_t> pow = {0x3a5e, 0x4de9, 0x7b50, 0xbad3, 0xe06a, 0xe413, 0x11c29, 0x154bb, 0x16d84, 0x16e71, 0x17945,
            0x18b98, 0x1ce5f, 0x1ee77, 0x1fe14, 0x23ffc, 0x27565, 0x28e21, 0x2b201, 0x2f291, 0x33f9a, 0x34870, 0x41c4e, 0x42212,
            0x45dff, 0x46670, 0x4ed9b, 0x531d6, 0x59f13, 0x5da0b, 0x5e373, 0x5f22e, 0x63bdc, 0x6b86f, 0x6c7e6, 0x6cc83, 0x6f776,
            0x73e58, 0x74516, 0x7a2df, 0x7d2fa, 0x7da84};

        genesis = CreateGenesisBlock(1503670484, 3, 0x207fffff, 1, 50 * COIN, consensus, false);
        consensus.hashGenesisBlock = genesis.GetHash();
        assert(consensus.hashGenesisBlock == uint256S("3b2e6158a8d299cbe3ff8a4fbbebbc09ebf89653b4c558896574f38711034f01"));
        assert(genesis.hashMerkleRoot == uint256S("12f0ddebc1f8d0d24487ccd1d21bfd466a298e887f10bb0385378ba52a0b875c"));

        vFixedSeeds.clear(); //!< Regtest mode doesn't have any fixed seeds.
        vSeeds.clear();      //!< Regtest mode doesn't have any DNS seeds.

        fDefaultConsistencyChecks = true;
        fRequireStandard = false;
        fMineBlocksOnDemand = true;

        checkpointData = (CCheckpointData) {
            {
                {0, uint256S("3b2e6158a8d299cbe3ff8a4fbbebbc09ebf89653b4c558896574f38711034f01")},
            }
        };

        chainTxData = ChainTxData{
            0,
            0,
            0
        };

        base58Prefixes[PUBKEY_ADDRESS] = std::vector<unsigned char>(1,111);
        base58Prefixes[SCRIPT_ADDRESS] = std::vector<unsigned char>(1,196);
        base58Prefixes[SECRET_KEY] =     std::vector<unsigned char>(1,239);
        base58Prefixes[EXT_PUBLIC_KEY] = {0x04, 0x35, 0x87, 0xCF};
        base58Prefixes[EXT_SECRET_KEY] = {0x04, 0x35, 0x83, 0x94};
    }
};

static std::unique_ptr<CChainParams> globalChainParams;

const CChainParams &Params() {
    assert(globalChainParams);
    return *globalChainParams;
}

std::unique_ptr<CChainParams> CreateChainParams(const std::string& chain)
{
    if (chain == CBaseChainParams::MAIN)
        return std::unique_ptr<CChainParams>(new CMainParams());
    else if (chain == CBaseChainParams::TESTNET)
        return std::unique_ptr<CChainParams>(new CTestNetParams());
    else if (chain == CBaseChainParams::REGTEST)
        return std::unique_ptr<CChainParams>(new CRegTestParams());
    throw std::runtime_error(strprintf("%s: Unknown chain %s.", __func__, chain));
}

void SelectParams(const std::string& network)
{
    SelectBaseParams(network);
    globalChainParams = CreateChainParams(network);
}

void UpdateVersionBitsParameters(Consensus::DeploymentPos d, int64_t nStartTime, int64_t nTimeout)
{
    globalChainParams->UpdateVersionBitsParameters(d, nStartTime, nTimeout);
}<|MERGE_RESOLUTION|>--- conflicted
+++ resolved
@@ -123,27 +123,12 @@
         consensus.nMinerConfirmationWindow = 2016; // nPowTargetTimespan / nPowTargetSpacing
         consensus.ambassador_percent_cut = 35; //35%
         consensus.total_winning_ambassadors = 5;
-<<<<<<< HEAD
+        consensus.nCuckooDifficulty = 50;
+        consensus.nCuckooProofSize = 42;
+
         consensus.vDeployments[Consensus::DEPLOYMENT_GENESIS].bit = 28;
         consensus.vDeployments[Consensus::DEPLOYMENT_GENESIS].nStartTime = 1199145601; // January 1, 2008
         consensus.vDeployments[Consensus::DEPLOYMENT_GENESIS].nTimeout = 1230767999; // December 31, 2008
-=======
-        consensus.nCuckooDifficulty = 50;
-        consensus.nCuckooProofSize = 42;
-        consensus.vDeployments[Consensus::DEPLOYMENT_TESTDUMMY].bit = 28;
-        consensus.vDeployments[Consensus::DEPLOYMENT_TESTDUMMY].nStartTime = 1199145601; // January 1, 2008
-        consensus.vDeployments[Consensus::DEPLOYMENT_TESTDUMMY].nTimeout = 1230767999; // December 31, 2008
-
-        // Deployment of BIP68, BIP112, and BIP113.
-        consensus.vDeployments[Consensus::DEPLOYMENT_CSV].bit = 0;
-        consensus.vDeployments[Consensus::DEPLOYMENT_CSV].nStartTime = 1462060800; // May 1st, 2016
-        consensus.vDeployments[Consensus::DEPLOYMENT_CSV].nTimeout = 1493596800; // May 1st, 2017
-
-        // Deployment of SegWit (BIP141, BIP143, and BIP147)
-        consensus.vDeployments[Consensus::DEPLOYMENT_SEGWIT].bit = 1;
-        consensus.vDeployments[Consensus::DEPLOYMENT_SEGWIT].nStartTime = 1479168000; // November 15th, 2016.
-        consensus.vDeployments[Consensus::DEPLOYMENT_SEGWIT].nTimeout = 1510704000; // November 15th, 2017.
->>>>>>> 90068919
 
         // The best chain should have at least this much work.
         consensus.nMinimumChainWork = uint256S("0x000000000000000000000000000000000000000000723d3581fe1bd55373540a");
@@ -220,27 +205,13 @@
         consensus.nMinerConfirmationWindow = 2016; // nPowTargetTimespan / nPowTargetSpacing
         consensus.ambassador_percent_cut = 35; //35%
         consensus.total_winning_ambassadors = 5;
-<<<<<<< HEAD
+
+        consensus.nCuckooDifficulty = 50;
+        consensus.nCuckooProofSize = 42;
+
         consensus.vDeployments[Consensus::DEPLOYMENT_GENESIS].bit = 28;
         consensus.vDeployments[Consensus::DEPLOYMENT_GENESIS].nStartTime = 1199145601; // January 1, 2008
         consensus.vDeployments[Consensus::DEPLOYMENT_GENESIS].nTimeout = 1230767999; // December 31, 2008
-=======
-        consensus.nCuckooDifficulty = 50;
-        consensus.nCuckooProofSize = 42;
-        consensus.vDeployments[Consensus::DEPLOYMENT_TESTDUMMY].bit = 28;
-        consensus.vDeployments[Consensus::DEPLOYMENT_TESTDUMMY].nStartTime = 1199145601; // January 1, 2008
-        consensus.vDeployments[Consensus::DEPLOYMENT_TESTDUMMY].nTimeout = 1230767999; // December 31, 2008
-
-        // Deployment of BIP68, BIP112, and BIP113.
-        consensus.vDeployments[Consensus::DEPLOYMENT_CSV].bit = 0;
-        consensus.vDeployments[Consensus::DEPLOYMENT_CSV].nStartTime = 1456790400; // March 1st, 2016
-        consensus.vDeployments[Consensus::DEPLOYMENT_CSV].nTimeout = 1493596800; // May 1st, 2017
-
-        // Deployment of SegWit (BIP141, BIP143, and BIP147)
-        consensus.vDeployments[Consensus::DEPLOYMENT_SEGWIT].bit = 1;
-        consensus.vDeployments[Consensus::DEPLOYMENT_SEGWIT].nStartTime = 1462060800; // May 1st 2016
-        consensus.vDeployments[Consensus::DEPLOYMENT_SEGWIT].nTimeout = 1493596800; // May 1st 2017
->>>>>>> 90068919
 
         // The best chain should have at least this much work.
         consensus.nMinimumChainWork = uint256S("0x00");
@@ -320,23 +291,13 @@
         consensus.nMinerConfirmationWindow = 144; // Faster than normal for regtest (144 instead of 2016)
         consensus.ambassador_percent_cut = 35; //35%
         consensus.total_winning_ambassadors = 5;
-<<<<<<< HEAD
+
+        consensus.nCuckooDifficulty = 50;
+        consensus.nCuckooProofSize = 42;
+
         consensus.vDeployments[Consensus::DEPLOYMENT_GENESIS].bit = 28;
         consensus.vDeployments[Consensus::DEPLOYMENT_GENESIS].nStartTime = 0;
         consensus.vDeployments[Consensus::DEPLOYMENT_GENESIS].nTimeout = 999999999999ULL;
-=======
-        consensus.nCuckooDifficulty = 50;
-        consensus.nCuckooProofSize = 42;
-        consensus.vDeployments[Consensus::DEPLOYMENT_TESTDUMMY].bit = 28;
-        consensus.vDeployments[Consensus::DEPLOYMENT_TESTDUMMY].nStartTime = 0;
-        consensus.vDeployments[Consensus::DEPLOYMENT_TESTDUMMY].nTimeout = 999999999999ULL;
-        consensus.vDeployments[Consensus::DEPLOYMENT_CSV].bit = 0;
-        consensus.vDeployments[Consensus::DEPLOYMENT_CSV].nStartTime = 0;
-        consensus.vDeployments[Consensus::DEPLOYMENT_CSV].nTimeout = 999999999999ULL;
-        consensus.vDeployments[Consensus::DEPLOYMENT_SEGWIT].bit = 1;
-        consensus.vDeployments[Consensus::DEPLOYMENT_SEGWIT].nStartTime = 0;
-        consensus.vDeployments[Consensus::DEPLOYMENT_SEGWIT].nTimeout = 999999999999ULL;
->>>>>>> 90068919
 
         // The best chain should have at least this much work.
         consensus.nMinimumChainWork = uint256S("0x00");
