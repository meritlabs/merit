--- conflicted
+++ resolved
@@ -287,10 +287,6 @@
 
         consensus.vDeployments[Consensus::DEPLOYMENT_DAEDALUS].bit = 27;
         consensus.vDeployments[Consensus::DEPLOYMENT_DAEDALUS].start_block = 500;
-<<<<<<< HEAD
-=======
-        consensus.vDeployments[Consensus::DEPLOYMENT_DAEDALUS].end_block = std::numeric_limits<int>::max();
->>>>>>> 69b68210
 
         // The best chain should have at least this much work.
         consensus.nMinimumChainWork = uint256S("0x00");
