--- conflicted
+++ resolved
@@ -295,13 +295,6 @@
 
         vFixedSeeds.clear();
         vSeeds.clear();
-<<<<<<< HEAD
-        // nodes with support for servicebits filtering should be at the top
-        // vSeeds.emplace_back("13.90.145.4,", false);
-        // vSeeds.emplace_back("13.90.146.143", false);
-        // vSeeds.emplace_back("13.90.147.18", false);
-=======
->>>>>>> 2fe3edaf
 
         vFixedSeeds = std::vector<SeedSpec6>(pnSeed6_test, pnSeed6_test + ARRAYLEN(pnSeed6_test));
 
