// Copyright (c) 2013-2017 The Merit Foundation developers
// Copyright (c) 2010 Satoshi Nakamoto
// Copyright (c) 2009-2016 The Bitcoin Core developers
// Distributed under the MIT software license, see the accompanying
// file COPYING or http://www.opensource.org/licenses/mit-license.php.

#include "chainparams.h"
#include "base58.h"
#include "consensus/consensus.h"
#include "consensus/merkle.h"

#include "miner.h"
#include "tinyformat.h"
#include "util.h"
#include "utilstrencodings.h"

#include <assert.h>

#include "chainparamsseeds.h"
#include "cuckoo/miner.h"
#include <chrono>
#include <ctime>
#include <iostream>
#include <numeric>
#include <set>
#include <time.h>
#include <vector>

using AddressPrefix = std::vector<unsigned char>;
using PubKeys = std::vector<CPubKey>;


namespace {
    const char* TIMESTAMP_MESSAGE = "Financial Times 22/Aug/2017 Globalisation in retreat: capital flows decline";
}

/**
 * Build the genesis block. Note that the output of its generation
 * transaction cannot be spent since it did not originally exist in the
 * database.
 *
 * CBlock(hash=000000000019d6, ver=1, hashPrevBlock=00000000000000, hashMerkleRoot=4a5e1e, nTime=1231006505, nBits=1d00ffff, nNonce=2083236893, vtx=1)
 *   CTransaction(hash=4a5e1e, ver=1, vin.size=1, vout.size=1, nLockTime=0)
 *     CTxIn(COutPoint(000000, -1), coinbase 04ffff001d0104455468652054696d65732030332f4a616e2f32303039204368616e63656c6c6f72206f6e206272696e6b206f66207365636f6e64206261696c6f757420666f722062616e6b73)
 *     CTxOut(nValue=50.00000000, scriptPubKey=0x5F1DF16B2B704C8A578D0B)
 *   vMerkleTree: 4a5e1e
 */
static CBlock CreateGenesisBlock(
    const PubKeys& genesisKeys,
    const std::string& signatureHex,
    const char* pszTimestamp,
    uint32_t nTime,
    uint32_t nNonce,
    uint32_t nBits,
    uint8_t nEdgeBits,
    int32_t nVersion,
    const CAmount& genesisReward,
    Consensus::Params& params)
{
    assert(genesisKeys.size() > 1);

    const CScript redeemScript = GetScriptForMultisig(genesisKeys.size(), genesisKeys);
    const auto redeemAddress = GetScriptForDestination(CScriptID(redeemScript));

    referral::MutableReferral mutRef{2, CScriptID{redeemScript}, genesisKeys[0], referral::Address{}};
    mutRef.signature = ParseHex(signatureHex);

    referral::Referral ref{mutRef};

    const CMeritAddress address{2, ref.GetAddress()};

    const auto genesisOutputScript = GetScriptForDestination(address.Get());

    CMutableTransaction txNew;
    txNew.nVersion = 1;
    txNew.vin.resize(1);
    txNew.vout.resize(1);
    txNew.vin[0].scriptSig =
        CScript() << 486604799
                  << CScriptNum(4)
                  << std::vector<unsigned char>(
                          (const unsigned char*)pszTimestamp,
                          (const unsigned char*)pszTimestamp + strlen(pszTimestamp));

    txNew.vout[0].nValue = genesisReward;
    txNew.vout[0].scriptPubKey = genesisOutputScript;

    // compressed pubkey

    CBlock genesis;
    genesis.nTime = nTime;
    genesis.nBits = nBits;
    genesis.nNonce = nNonce;
    genesis.nEdgeBits = nEdgeBits;
    genesis.nVersion = nVersion;
    genesis.vtx.push_back(MakeTransactionRef(std::move(txNew)));
    genesis.m_vRef.push_back(referral::MakeReferralRef(ref));
    genesis.hashPrevBlock.SetNull();
    genesis.hashMerkleRoot = BlockMerkleRoot(genesis);

    // if (true) {
    //     std::set<uint32_t> pow;

    //     uint32_t nMaxTries = 10000000;
    //     genesis.nNonce = 0;

    //     ctpl::thread_pool pool{8};

    //     while (nMaxTries > 0 && !cuckoo::FindProofOfWorkAdvanced(genesis.GetHash(), genesis.nBits, genesis.nEdgeBits, pow, params, pool)) {
    //         ++genesis.nNonce;
    //         --nMaxTries;
    //     }

    //     if (nMaxTries == 0) {
    //         printf("Could not find cycle for genesis block");
    //     } else {
    //         printf("Genesis block generated!!!\n");
    //         printf("hash: %s\nmerkelHash: %s\nnonce: %d\nedges bits: %d\nnodes:\n",
    //             genesis.GetHash().GetHex().c_str(),
    //             genesis.hashMerkleRoot.GetHex().c_str(),
    //             genesis.nNonce,
    //             genesis.nEdgeBits); // use pkPrefix here as it differs for different nets
    //         for (const auto& node : pow) {
    //             printf("0x%x, ", node);
    //         }
    //     }

    //     exit(1);
    // }

    return genesis;
}

void CChainParams::UpdateVersionBitsParameters(Consensus::DeploymentPos d, int64_t nStartTime, int64_t nTimeout)
{
    consensus.vDeployments[d].nStartTime = nStartTime;
    consensus.vDeployments[d].nTimeout = nTimeout;
}

/**
 * Main network
 */
/**
 * What makes a good checkpoint block?
 * + Is surrounded by blocks with reasonable timestamps
 *   (no blocks before with a timestamp after, none after with
 *    timestamp before)
 * + Contains no strange transactions
 */

class CMainParams : public CChainParams
{
public:
    CMainParams()
    {
        strNetworkID = "main";
        consensus.nBlocksToMaturity = 100;
        consensus.initial_block_reward = 20_merit;
        consensus.nSubsidyHalvingInterval = 2102400;
        consensus.sEdgeBitsAllowed = {26, 27, 28, 29, 30, 31};
        consensus.powLimit = Consensus::PoWLimit{
            uint256S("7fffffffffffffffffffffffffffffffffffffffffffffffffffffffffffffff"),
            *consensus.sEdgeBitsAllowed.begin()};
        consensus.nPowTargetTimespan = 24 * 60 * 60; // one day for nBits adjustment
        consensus.nEdgeBitsTargetThreshold = 4;      // adjust nEdgeBits if block time is 4x more/less than expected
        consensus.nPowTargetSpacing = 1 * 60;        // one minute for a block
        consensus.fPowAllowMinDifficultyBlocks = false;
        consensus.fPowNoRetargeting = false;
        consensus.nRuleChangeActivationThreshold = 1368; // 95% of 2016
        consensus.nMinerConfirmationWindow = 1440;       // nPowTargetTimespan / nPowTargetSpacing
        consensus.ambassador_percent_cut = 35;           //35%
        consensus.total_winning_ambassadors = 5;
        consensus.max_lottery_reservoir_size = 10000;
        consensus.nCuckooProofSize = 42;

        consensus.vDeployments[Consensus::DEPLOYMENT_GENESIS].bit = 28;
        consensus.vDeployments[Consensus::DEPLOYMENT_GENESIS].nStartTime = 1199145601; // January 1, 2008
        consensus.vDeployments[Consensus::DEPLOYMENT_GENESIS].nTimeout = 1230767999;   // December 31, 2008

        consensus.daedalus_base_invites_per_block = 1;
        consensus.daedalus_max_winners_per_block = 6;

        consensus.vDeployments[Consensus::DEPLOYMENT_DAEDALUS].bit = 27;
        consensus.vDeployments[Consensus::DEPLOYMENT_DAEDALUS].start_block = 28000; // About January 19, 2018
        consensus.vDeployments[Consensus::DEPLOYMENT_DAEDALUS].end_block = 291520;   // About July 19, 2008
<<<<<<< HEAD

=======
>>>>>>> 90160d17

        // The best chain should have at least this much work.
        consensus.nMinimumChainWork = uint256S("0x0000000000000000000000000000000000000000000000000000000000000002");

        // By default assume that the signatures in ancestors of this block are valid.
        consensus.defaultAssumeValid = uint256S("0x0000000000000000003b9ce759c2a087d52abc4266f8f4ebd6d768b89defa50a"); //477890


        /**
         * The message start string is designed to be unlikely to occur in normal data.
         * The characters are rarely used upper ASCII, not valid as UTF-8, and produce
         * a large 32-bit integer with any alignment.
         */
        pchMessageStart[0] = 0xf9;
        pchMessageStart[1] = 0xbe;
        pchMessageStart[2] = 0xb4;
        pchMessageStart[3] = 0xd9;
        nDefaultPort = 8445;
        nPruneAfterHeight = 100000;
        nMiningBlockStaleTime = 60;

        base58Prefixes[PUBKEY_ADDRESS] = AddressPrefix(1, 50);
        base58Prefixes[SCRIPT_ADDRESS] = AddressPrefix(1, 63);
        base58Prefixes[PARAM_SCRIPT_ADDRESS] = AddressPrefix(1, 56);
        base58Prefixes[SECRET_KEY] = AddressPrefix(1, 128);
        base58Prefixes[EXT_PUBLIC_KEY] = {0x04, 0x88, 0xB2, 0x1E};
        base58Prefixes[EXT_SECRET_KEY] = {0x04, 0x88, 0xAD, 0xE4};

        // Note that of those with the service bits flag, most only support a subset of possible options
        vSeeds.clear();
        vSeeds.emplace_back("seed.merit.me", false);

        vFixedSeeds = std::vector<SeedSpec6>(pnSeed6_main, pnSeed6_main + ARRAYLEN(pnSeed6_main));

        fMiningRequiresPeers = true;
        fDefaultConsistencyChecks = false;
        fRequireStandard = true;
        fMineBlocksOnDemand = false;

        checkpointData = (CCheckpointData){
            {
                {0, uint256S("e69d09e1479a52cf739ba605a05d5abc85b0a70768b010d3f2c0c84fe75f2cef")},
            }};

        chainTxData = ChainTxData{
            0,
            0,
            0};
    }

    void Init() override
    {
        CAmount genesisReward = 20000000_merit;

        PubKeys genesisKeys = {
            CPubKey{ParseHex("02DB1B668505E835356B3CC854B4F04CF94812E0CB536AD7E13D6C32E5441C901C")},
            CPubKey{ParseHex("033743F618164114D64845BEE3947DDA816A833F69FD996586738D57DF32B5C878")},
        };

        const std::string referralSig = "3044022075966858282b5f174348becf2b36e7474fe981c4d99d6d826fafe9d0ac24e8e102202b934185ebcd218479db27e4af0a7c30ad9c60e9d04f16e9e21884b8275e4623";

        // genesis ref address: ST2HYE5KMszAdBcGo3kw7Qsb9u1nRQhac4
        consensus.genesis_address = uint160{ParseHex("3ed7e0dbbe7d8ae8f478cb69bea2edf878760d74")};

        genesis = CreateGenesisBlock(genesisKeys, referralSig, TIMESTAMP_MESSAGE, 1514332800,  1, 0x207fffff, 27, 1, genesisReward, consensus);

        genesis.sCycle = {
            0x15d885, 0x256dce, 0x2cc8d0, 0x5cd44a, 0xd6d132, 0x106b67b, 0x11962db, 0x14ab89d, 0x18abdce, 0x1a45363, 0x1a7f63b, 0x1bbd6a5, 0x1bf9e06, 0x1c5867a, 0x20ad7f3, 0x24e9681, 0x24fb531, 0x29fe5c4, 0x2aaf2d5, 0x362d3ff, 0x39fc056, 0x3fc1e9a, 0x4c15367, 0x4e7fd5a, 0x5021fd5, 0x50cbb61, 0x5213f29, 0x55ca2e7, 0x594706d, 0x5b74b85, 0x5dc54ba, 0x5f02c74, 0x651ab75, 0x66627a8, 0x672d4a5, 0x69030db, 0x6b7dd35, 0x6ccbc8c, 0x77c92c1, 0x77e766a, 0x7a30059, 0x7d86a68,
        };

        consensus.hashGenesisBlock = genesis.GetHash();
        assert(consensus.hashGenesisBlock == uint256S("5fe9fb4f6bb108383e61cf4401dff6e947f6345956bf2f54b19ffd1092028c24"));
        assert(genesis.hashMerkleRoot == uint256S("61621466cfa6f549f5dbc144057d96046989f830c7bff2743e593a161ba42499"));
    }
};

/**
 * Testnet (v3)
 */
class CTestNetParams : public CChainParams
{
public:
    CTestNetParams()
    {
        strNetworkID = "test";
        consensus.nBlocksToMaturity = 5;
        consensus.initial_block_reward = 20_merit;
        consensus.nSubsidyHalvingInterval = 2102400;
        consensus.sEdgeBitsAllowed = {20, 21, 22, 23, 24, 25, 26};
        consensus.powLimit = Consensus::PoWLimit{
            uint256S("7fffffffffffffffffffffffffffffffffffffffffffffffffffffffffffffff"),
            *consensus.sEdgeBitsAllowed.begin()};
        // TODO: reset after testing
        consensus.nPowTargetTimespan = 24 * 60 * 60; // one day for nBits adjustment
        consensus.nEdgeBitsTargetThreshold = 4;      // adjust nEdgeBits if block time is twice more/less than expected
        consensus.nPowTargetSpacing = 1 * 60;        // one minute for a block
        consensus.fPowAllowMinDifficultyBlocks = false;
        consensus.fPowNoRetargeting = false;
        consensus.nRuleChangeActivationThreshold = 1080; // 75% for testchains
        consensus.nMinerConfirmationWindow = 1440;       // nPowTargetTimespan / nPowTargetSpacing
        consensus.ambassador_percent_cut = 35;           // 35%
        consensus.total_winning_ambassadors = 5;
        consensus.max_lottery_reservoir_size = 100;
        consensus.nCuckooProofSize = 42;

        consensus.vDeployments[Consensus::DEPLOYMENT_GENESIS].bit = 28;
        consensus.vDeployments[Consensus::DEPLOYMENT_GENESIS].nStartTime = 1199145601; // January 1, 2008
        consensus.vDeployments[Consensus::DEPLOYMENT_GENESIS].nTimeout = 1230767999;   // December 31, 2008

        consensus.daedalus_base_invites_per_block = 1;
        consensus.daedalus_max_winners_per_block = 6;

        consensus.vDeployments[Consensus::DEPLOYMENT_DAEDALUS].bit = 27;
<<<<<<< HEAD
        consensus.vDeployments[Consensus::DEPLOYMENT_DAEDALUS].start_block = 10; // About January 19, 2018
        consensus.vDeployments[Consensus::DEPLOYMENT_DAEDALUS].end_block = 10000;   // About July 19, 2008


=======
        consensus.vDeployments[Consensus::DEPLOYMENT_DAEDALUS].start_block = 5;
        consensus.vDeployments[Consensus::DEPLOYMENT_DAEDALUS].end_block = 30;
>>>>>>> 90160d17

        // The best chain should have at least this much work.
        consensus.nMinimumChainWork = uint256S("0x00");

        // By default assume that the signatures in ancestors of this block are valid.
        consensus.defaultAssumeValid = uint256S("14933df1e491d761a3972449bc88f3525f2081060af8534f8e54ad8d793f61b0"); //1135275

        pchMessageStart[0] = 0x0b;
        pchMessageStart[1] = 0x11;
        pchMessageStart[2] = 0x09;
        pchMessageStart[3] = 0x07;
        nDefaultPort = 18445;
        nPruneAfterHeight = 1000;
        nMiningBlockStaleTime = 60;

        base58Prefixes[PUBKEY_ADDRESS] = AddressPrefix(1, 110);
        base58Prefixes[SCRIPT_ADDRESS] = AddressPrefix(1, 125);
        base58Prefixes[PARAM_SCRIPT_ADDRESS] = AddressPrefix(1, 117);
        //base58Prefixes[SECRET_KEY] = AddressPrefix(1, 239);
        base58Prefixes[SECRET_KEY] = AddressPrefix(1, 128);
        base58Prefixes[EXT_PUBLIC_KEY] = {0x04, 0x35, 0x87, 0xCF};
        base58Prefixes[EXT_SECRET_KEY] = {0x04, 0x35, 0x83, 0x94};

        vFixedSeeds.clear();
        vSeeds.clear();
        // nodes with support for servicebits filtering should be at the top
        /*vSeeds.emplace_back("testnet-seed.merit.jonasschnelli.ch", true);
        vSeeds.emplace_back("seed.tMRT.petertodd.org", true);
        vSeeds.emplace_back("testnet-seed.bluematt.me", false);
        vSeeds.emplace_back("testnet-seed.merit.schildbach.de", false);*/

        vFixedSeeds = std::vector<SeedSpec6>(pnSeed6_test, pnSeed6_test + ARRAYLEN(pnSeed6_test));

        fMiningRequiresPeers = true;
        fDefaultConsistencyChecks = false;
        fRequireStandard = false;
        fMineBlocksOnDemand = false;


        checkpointData = (CCheckpointData){
            {
                {0, uint256S("0ba35302cc5c429b42e0e3729628058a6719ff2126fbd8aeea7b5d3a1c4d92e0")},
            }};

        chainTxData = ChainTxData{
            0,
            0,
            0};
    }

    void Init() override
    {
        CAmount genesisReward = 20000000_merit;

        // genesis ref address:
        // sPm5Tq6pZwDtcgGMJcqsvtmh5wZsSqVyRH
        consensus.genesis_address = uint160{ParseHex("3c759153e6519361689f43d1ed981c1417c05dcf")};


        PubKeys genesisKeys{
            CPubKey(ParseHex("03C710FD3FD8B56537BF121870AF462107D3583F7E0CBD97F80EE271F48DAFF593")),
                CPubKey(ParseHex("024F1BC2E023ED1BACDC8171798113F1F7280C881919A11B592A25A976ABFB8798")),
        };

        const std::string referralSig =
            "304502210090792fc651c1d88caf78a071b9a33699e9f2324af3096d45e6c7a3"
            "bd1e4ec39902202d4b5ac449d94b49b308f7faf42a2f624b3cc4f1569b7621e9"
            "f967f5b6895626";

        genesis = CreateGenesisBlock(genesisKeys, referralSig, TIMESTAMP_MESSAGE, 1514332800,  58, 0x207fffff, 24, 1, genesisReward, consensus);

        genesis.sCycle = {
            0x10de12, 0x16cfda, 0x1c0d53, 0x207ab1, 0x2a513a, 0x2af9c6, 0x2b7a23, 0x2bf8ad, 0x39de17, 0x3e7ecf,
            0x3f3383, 0x48bc18, 0x499683, 0x4c6a4f, 0x5289f2, 0x5b409a, 0x6665d4, 0x691a40, 0x6989f2, 0x75ba71,
            0x7a299b, 0x7bb8e7, 0x8120c1, 0x855dc5, 0x8e7c8a, 0x9c93ea, 0x9e5ebf, 0xa1b5c3, 0xb39b6e, 0xb6b47c,
            0xbc7f31, 0xbd6904, 0xc54857, 0xd15732, 0xd4225e, 0xd6dc71, 0xd975d1, 0xdbdfd3, 0xe74ad5, 0xec2a9a,
            0xecf829, 0xfb9440
        };

        consensus.hashGenesisBlock = genesis.GetHash();
<<<<<<< HEAD
        assert(consensus.hashGenesisBlock == uint256S("e705d1c21319f16244ed05a89356b8caccd23c873f3a8f4d6809fab022ddfb7f"));
        assert(genesis.hashMerkleRoot == uint256S("ee86d6080dc2b3a706d7635fe81fc49c7aea8592de1e1eab79d82265a738e76a"));
=======

        assert(consensus.hashGenesisBlock == uint256S("448f31e47f5daabfd1984f03a64723c7f50b2306961e6f0e7f482e0b49f2dbea"));
        assert(genesis.hashMerkleRoot == uint256S("8be99a68b2514e86f17368e9cce63d302aa0f29ed91654b7c90dc9f7201fb69f"));
>>>>>>> 90160d17

    }
};

/**
 * Regression test
 */
class CRegTestParams : public CChainParams
{
public:
    CRegTestParams()
    {
        strNetworkID = "regtest";
        consensus.nBlocksToMaturity = 5;
        consensus.initial_block_reward = 20_merit;
        consensus.nSubsidyHalvingInterval = 2102400;
        consensus.sEdgeBitsAllowed = {16, 17, 18, 19, 20, 21, 22, 23, 24, 25, 26};
        consensus.powLimit = Consensus::PoWLimit{
            uint256S("7fffffffffffffffffffffffffffffffffffffffffffffffffffffffffffffff"),
            *consensus.sEdgeBitsAllowed.begin()};
        consensus.nPowTargetTimespan = 24 * 60 * 60; // one day for nBits adjustment
        consensus.nEdgeBitsTargetThreshold = 2;      // adjust nEdgeBits if block time is twice more/less than expected
        consensus.nPowTargetSpacing = 1 * 60;        // one minute for a block
        consensus.fPowAllowMinDifficultyBlocks = true;
        consensus.fPowNoRetargeting = true;
        consensus.nRuleChangeActivationThreshold = 108; // 75% for testchains
        consensus.nMinerConfirmationWindow = 144;       // Faster than normal for regtest (144 instead of 2016)
        consensus.ambassador_percent_cut = 35;          // 35%
        consensus.total_winning_ambassadors = 5;
        consensus.max_lottery_reservoir_size = 100;
        consensus.nCuckooProofSize = 42;


        consensus.vDeployments[Consensus::DEPLOYMENT_GENESIS].bit = 28;
        consensus.vDeployments[Consensus::DEPLOYMENT_GENESIS].nStartTime = 0;
        consensus.vDeployments[Consensus::DEPLOYMENT_GENESIS].nTimeout = 999999999999ULL;

        consensus.daedalus_base_invites_per_block = 1;
        consensus.daedalus_max_winners_per_block = 6;

        consensus.vDeployments[Consensus::DEPLOYMENT_DAEDALUS].bit = 27;
<<<<<<< HEAD
        consensus.vDeployments[Consensus::DEPLOYMENT_DAEDALUS].start_block = 28000; // About January 19, 2018
        consensus.vDeployments[Consensus::DEPLOYMENT_DAEDALUS].end_block = 291520;   // About July 19, 2008


=======
        consensus.vDeployments[Consensus::DEPLOYMENT_DAEDALUS].start_block = 5;
        consensus.vDeployments[Consensus::DEPLOYMENT_DAEDALUS].end_block = 30;
>>>>>>> 90160d17

        // The best chain should have at least this much work.
        consensus.nMinimumChainWork = uint256S("0x00");

        // By default assume that the signatures in ancestors of this block are valid.
        consensus.defaultAssumeValid = uint256S("0x00");

        pchMessageStart[0] = 0xfa;
        pchMessageStart[1] = 0xbf;
        pchMessageStart[2] = 0xb5;
        pchMessageStart[3] = 0xda;
        nDefaultPort = 18556;
        nPruneAfterHeight = 1000;
        nMiningBlockStaleTime = 60;

        base58Prefixes[PUBKEY_ADDRESS] = AddressPrefix(1, 110);
        base58Prefixes[SCRIPT_ADDRESS] = AddressPrefix(1, 125);
        base58Prefixes[PARAM_SCRIPT_ADDRESS] = AddressPrefix(1, 117);
        base58Prefixes[SECRET_KEY] = AddressPrefix(1, 239);
        base58Prefixes[EXT_PUBLIC_KEY] = {0x04, 0x35, 0x87, 0xCF};
        base58Prefixes[EXT_SECRET_KEY] = {0x04, 0x35, 0x83, 0x94};

        vFixedSeeds.clear(); //!< Regtest mode doesn't have any fixed seeds.
        vSeeds.clear();      //!< Regtest mode doesn't have any DNS seeds.

        fMiningRequiresPeers = false;
        fDefaultConsistencyChecks = true;
        fRequireStandard = false;
        fMineBlocksOnDemand = true;

        checkpointData = (CCheckpointData){
            {
                {0, uint256S("a0f73c7161105ba136853e99d18a4483b6319620d53adc1d14128c00fdc2d272")},
            }};

        chainTxData = ChainTxData{
            0,
            0,
            0};
    }

    void Init() override
    {
        CAmount genesisReward = 20000000_merit;

        PubKeys genesisKeys = {
            CPubKey{ParseHex("03C710FD3FD8B56537BF121870AF462107D3583F7E0CBD97F80EE271F48DAFF593")},
            CPubKey{ParseHex("024F1BC2E023ED1BACDC8171798113F1F7280C881919A11B592A25A976ABFB8798")},
        };

        const std::string referralSig =
            "304502210090792fc651c1d88caf78a071b9a33699e9f2324af3096d45e6c7a3"
            "bd1e4ec39902202d4b5ac449d94b49b308f7faf42a2f624b3cc4f1569b7621e9"
            "f967f5b6895626";

        // genesis ref address:
        // sPm5Tq6pZwDtcgGMJcqsvtmh5wZsSqVyRH
        consensus.genesis_address = uint160{ParseHex("3c759153e6519361689f43d1ed981c1417c05dcf")};

        genesis = CreateGenesisBlock(genesisKeys, referralSig, TIMESTAMP_MESSAGE, 1514332800,  0, 0x207fffff, 24, 1, genesisReward, consensus);

        genesis.sCycle = {
            0x15b8f, 0x195867, 0x1bbe29, 0x1bd48c, 0x230a7e, 0x2553db, 0x2c5bd0, 0x31996b, 0x3789b6, 0x48b67a, 0x4a31e0, 0x52a1bf, 0x5f6ddc, 0x60f02d, 0x6de4ec, 0x7e7534, 0x89b733, 0x8ed16d, 0x93ee9f, 0x9d09d8, 0xa19b42, 0xa2374b, 0xa3a53e, 0xab68ff, 0xb3f004, 0xb64ebf, 0xc582b5, 0xcb1628, 0xcc9d57, 0xd0a370, 0xd12874, 0xd14c44, 0xd379b3, 0xd479ec, 0xd62a58, 0xdebb7a, 0xe86442, 0xeb5482, 0xf2609d, 0xf28706, 0xf5e069, 0xf9eb5f
        };

        consensus.hashGenesisBlock = genesis.GetHash();
        assert(consensus.hashGenesisBlock == uint256S("795bc3e58f7863d41411eed4f7ec488570250a4907083df553285b7497e6338e"));
        assert(genesis.hashMerkleRoot == uint256S("b27e04cc1c480dc707e72dd37ffabf0cc12d34c2a535368434350d1de7b5f065"));
    }
};

static std::unique_ptr<CChainParams> globalChainParams;

const CChainParams& Params()
{
    assert(globalChainParams);
    return *globalChainParams;
}

std::unique_ptr<CChainParams> CreateChainParams(const std::string& chain)
{
    if (chain == CBaseChainParams::MAIN) {
        return std::unique_ptr<CChainParams>(new CMainParams());
    } else if (chain == CBaseChainParams::TESTNET) {
        return std::unique_ptr<CChainParams>(new CTestNetParams());
    } else if (chain == CBaseChainParams::REGTEST) {
        return std::unique_ptr<CChainParams>(new CRegTestParams());
    }
    throw std::runtime_error(strprintf("%s: Unknown chain %s.", __func__, chain));
}

void SelectParams(const std::string& network)
{
    SelectBaseParams(network);
    globalChainParams = CreateChainParams(network);
    globalChainParams->Init();
}

void UpdateVersionBitsParameters(Consensus::DeploymentPos d, int64_t nStartTime, int64_t nTimeout)
{
    globalChainParams->UpdateVersionBitsParameters(d, nStartTime, nTimeout);
}<|MERGE_RESOLUTION|>--- conflicted
+++ resolved
@@ -183,10 +183,6 @@
         consensus.vDeployments[Consensus::DEPLOYMENT_DAEDALUS].bit = 27;
         consensus.vDeployments[Consensus::DEPLOYMENT_DAEDALUS].start_block = 28000; // About January 19, 2018
         consensus.vDeployments[Consensus::DEPLOYMENT_DAEDALUS].end_block = 291520;   // About July 19, 2008
-<<<<<<< HEAD
-
-=======
->>>>>>> 90160d17
 
         // The best chain should have at least this much work.
         consensus.nMinimumChainWork = uint256S("0x0000000000000000000000000000000000000000000000000000000000000002");
@@ -300,15 +296,8 @@
         consensus.daedalus_max_winners_per_block = 6;
 
         consensus.vDeployments[Consensus::DEPLOYMENT_DAEDALUS].bit = 27;
-<<<<<<< HEAD
-        consensus.vDeployments[Consensus::DEPLOYMENT_DAEDALUS].start_block = 10; // About January 19, 2018
-        consensus.vDeployments[Consensus::DEPLOYMENT_DAEDALUS].end_block = 10000;   // About July 19, 2008
-
-
-=======
         consensus.vDeployments[Consensus::DEPLOYMENT_DAEDALUS].start_block = 5;
         consensus.vDeployments[Consensus::DEPLOYMENT_DAEDALUS].end_block = 30;
->>>>>>> 90160d17
 
         // The best chain should have at least this much work.
         consensus.nMinimumChainWork = uint256S("0x00");
@@ -389,15 +378,9 @@
         };
 
         consensus.hashGenesisBlock = genesis.GetHash();
-<<<<<<< HEAD
-        assert(consensus.hashGenesisBlock == uint256S("e705d1c21319f16244ed05a89356b8caccd23c873f3a8f4d6809fab022ddfb7f"));
-        assert(genesis.hashMerkleRoot == uint256S("ee86d6080dc2b3a706d7635fe81fc49c7aea8592de1e1eab79d82265a738e76a"));
-=======
 
         assert(consensus.hashGenesisBlock == uint256S("448f31e47f5daabfd1984f03a64723c7f50b2306961e6f0e7f482e0b49f2dbea"));
         assert(genesis.hashMerkleRoot == uint256S("8be99a68b2514e86f17368e9cce63d302aa0f29ed91654b7c90dc9f7201fb69f"));
->>>>>>> 90160d17
-
     }
 };
 
@@ -438,15 +421,8 @@
         consensus.daedalus_max_winners_per_block = 6;
 
         consensus.vDeployments[Consensus::DEPLOYMENT_DAEDALUS].bit = 27;
-<<<<<<< HEAD
-        consensus.vDeployments[Consensus::DEPLOYMENT_DAEDALUS].start_block = 28000; // About January 19, 2018
-        consensus.vDeployments[Consensus::DEPLOYMENT_DAEDALUS].end_block = 291520;   // About July 19, 2008
-
-
-=======
         consensus.vDeployments[Consensus::DEPLOYMENT_DAEDALUS].start_block = 5;
         consensus.vDeployments[Consensus::DEPLOYMENT_DAEDALUS].end_block = 30;
->>>>>>> 90160d17
 
         // The best chain should have at least this much work.
         consensus.nMinimumChainWork = uint256S("0x00");
