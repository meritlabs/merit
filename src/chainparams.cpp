--- conflicted
+++ resolved
@@ -26,7 +26,7 @@
 #include <time.h>
 #include <vector>
 
-using addressPrefix = std::vector<unsigned char>;
+using AddressPrefix = std::vector<unsigned char>;
 
 static CBlock CreateGenesisBlock(
     const char* pszTimestamp,
@@ -38,7 +38,7 @@
     int32_t nVersion,
     const CAmount& genesisReward,
     Consensus::Params& params,
-    addressPrefix pkPrefix,
+    AddressPrefix pkPrefix,
     bool findPoW)
 {
     CMutableTransaction txNew;
@@ -118,7 +118,7 @@
     int32_t nVersion,
     const CAmount& genesisReward,
     Consensus::Params& params,
-    addressPrefix pkPrefix,
+    AddressPrefix pkPrefix,
     bool findPoW = false)
 {
     const char* pszTimestamp = "Financial Times 22/Aug/2017 Globalisation in retreat: capital flows decline";
@@ -133,7 +133,7 @@
 }
 
 // TODO: remove befor launch
-void runEdgeBitsGenerator(Consensus::Params& consensus, addressPrefix pkPrefix)
+void runEdgeBitsGenerator(Consensus::Params& consensus, AddressPrefix pkPrefix)
 {
     std::vector<uint8_t> bits(16);
     std::iota(std::begin(bits), std::end(bits), 16);
@@ -244,21 +244,17 @@
         nPruneAfterHeight = 100000;
         nMiningBlockStaleTime = 60;
 
-        base58Prefixes[PUBKEY_ADDRESS] = addressPrefix(1, 0);
-        base58Prefixes[SCRIPT_ADDRESS] = addressPrefix(1, 5);
-        base58Prefixes[PARAM_SCRIPT_ADDRESS] = addressPrefix(1, 8);
-        base58Prefixes[SECRET_KEY] = addressPrefix(1, 128);
+        base58Prefixes[PUBKEY_ADDRESS] = AddressPrefix(1, 50);
+        base58Prefixes[SCRIPT_ADDRESS] = AddressPrefix(1, 63);
+        base58Prefixes[PARAM_SCRIPT_ADDRESS] = AddressPrefix(1, 56);
+        base58Prefixes[SECRET_KEY] = AddressPrefix(1, 128);
         base58Prefixes[EXT_PUBLIC_KEY] = {0x04, 0x88, 0xB2, 0x1E};
         base58Prefixes[EXT_SECRET_KEY] = {0x04, 0x88, 0xAD, 0xE4};
 
         // genesis ref address: 13f4j1zWmweBVSQM9Jcr18JUdmJMR6kGSY
         bool generateGenesis = gArgs.GetBoolArg("-generategenesis", false);
-<<<<<<< HEAD
-
-        genesis = CreateGenesisBlock(1503515697, 222, 0x207fffff, 27, 1, genesisReward, consensus, generateGenesis);
-=======
-        genesis = CreateGenesisBlock(1514332800, 86, 0x207fffff, 27, 1, 50 * COIN, consensus, base58Prefixes[PUBKEY_ADDRESS], generateGenesis);
->>>>>>> dbd9e768
+
+        genesis = CreateGenesisBlock(1514332800, 86, 0x207fffff, 27, 1, genesisReward, consensus, base58Prefixes[PUBKEY_ADDRESS], generateGenesis);
 
         genesis.sCycle = {
             0x655d62, 0xed3ff7, 0x1547118, 0x17e18e9, 0x1951b67, 0x1a62f65, 0x1d198ae, 0x1e0ba85, 0x1e62486,
@@ -346,29 +342,24 @@
         nPruneAfterHeight = 1000;
         nMiningBlockStaleTime = 60;
 
-        base58Prefixes[PUBKEY_ADDRESS] = addressPrefix(1, 111);
-        base58Prefixes[SCRIPT_ADDRESS] = addressPrefix(1, 196);
-        base58Prefixes[PARAM_SCRIPT_ADDRESS] = addressPrefix(1, 150);
-        base58Prefixes[SECRET_KEY] = addressPrefix(1, 239);
+        base58Prefixes[PUBKEY_ADDRESS] = AddressPrefix(1, 110);
+        base58Prefixes[SCRIPT_ADDRESS] = AddressPrefix(1, 125);
+        base58Prefixes[PARAM_SCRIPT_ADDRESS] = AddressPrefix(1, 117);
+        base58Prefixes[SECRET_KEY] = AddressPrefix(1, 239);
         base58Prefixes[EXT_PUBLIC_KEY] = {0x04, 0x35, 0x87, 0xCF};
         base58Prefixes[EXT_SECRET_KEY] = {0x04, 0x35, 0x83, 0x94};
 
         // TODO: remove after miner is stable
         if (gArgs.GetBoolArg("-testedgebits", false)) {
-            runEdgeBitsGenerator(consensus, base58Prefixes[PUBKEY_ADDRESS] = addressPrefix(1, 111));
+            runEdgeBitsGenerator(consensus, base58Prefixes[PUBKEY_ADDRESS] = AddressPrefix(1, 111));
             exit(0);
         }
 
-<<<<<<< HEAD
         CAmount genesisReward = 20000000_merit;
 
-        bool generateGenesis = gArgs.GetBoolArg("-generategenesis", false);
-        genesis = CreateGenesisBlock(1503444726, 16, 0x207fffff, 24, 1, genesisReward, consensus, generateGenesis);
-=======
         // genesis ref address: miB2255Vay5SGYsxrsbDq3WoVku4LJiFeG
         bool generateGenesis = gArgs.GetBoolArg("-generategenesis", false);
-        genesis = CreateGenesisBlock(1514332800, 96, 0x207fffff, 24, 1, 50 * COIN, consensus, base58Prefixes[PUBKEY_ADDRESS], generateGenesis);
->>>>>>> dbd9e768
+        genesis = CreateGenesisBlock(1514332800, 96, 0x207fffff, 24, 1, genesisReward, consensus, base58Prefixes[PUBKEY_ADDRESS], generateGenesis);
 
         genesis.sCycle = {
             0x6a34, 0xa9f33, 0xaef47, 0xcab32, 0x17b5a5, 0x1b10f8, 0x1e2d11, 0x2358bb, 0x2432c5,
@@ -457,21 +448,17 @@
         nPruneAfterHeight = 1000;
         nMiningBlockStaleTime = 60;
 
-        base58Prefixes[PUBKEY_ADDRESS] = addressPrefix(1, 111);
-        base58Prefixes[SCRIPT_ADDRESS] = addressPrefix(1, 196);
-        base58Prefixes[PARAM_SCRIPT_ADDRESS] = addressPrefix(1, 150);
-        base58Prefixes[SECRET_KEY] = addressPrefix(1, 239);
+        base58Prefixes[PUBKEY_ADDRESS] = AddressPrefix(1, 110);
+        base58Prefixes[SCRIPT_ADDRESS] = AddressPrefix(1, 125);
+        base58Prefixes[PARAM_SCRIPT_ADDRESS] = AddressPrefix(1, 117);
+        base58Prefixes[SECRET_KEY] = AddressPrefix(1, 239);
         base58Prefixes[EXT_PUBLIC_KEY] = {0x04, 0x35, 0x87, 0xCF};
         base58Prefixes[EXT_SECRET_KEY] = {0x04, 0x35, 0x83, 0x94};
 
         bool generateGenesis = gArgs.GetBoolArg("-generategenesis", false);
 
-<<<<<<< HEAD
         CAmount genesisReward = 20000000_merit;
-        genesis = CreateGenesisBlock(1503670484, 2, 0x207fffff, 18, 1, genesisReward, consensus, generateGenesis);
-=======
-        genesis = CreateGenesisBlock(1514332800, 13, 0x207fffff, 18, 1, 50 * COIN, consensus, base58Prefixes[PUBKEY_ADDRESS], generateGenesis);
->>>>>>> dbd9e768
+        genesis = CreateGenesisBlock(1514332800, 13, 0x207fffff, 18, 1, genesisReward, consensus, base58Prefixes[PUBKEY_ADDRESS], generateGenesis);
 
         genesis.sCycle = {
             0x2be5, 0x30b9, 0x36d1, 0x5f03, 0x8abd, 0xc678, 0x10d8c, 0x11727, 0x11728, 0x12518, 0x127f2, 0x15b8e,
