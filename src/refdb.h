// Copyright (c) 2017 The Merit Foundation developers
// Distributed under the MIT software license, see the accompanying
// file COPYING or http://www.opensource.org/licenses/mit-license.php.

#ifndef MERIT_REFDB_H
#define MERIT_REFDB_H

#include "dbwrapper.h"
#include "amount.h"
#include "serialize.h"
#include "primitives/referral.h"
#include "pog/wrs.h"

#include <boost/optional.hpp>
#include <vector>

namespace referral
{
using Address = uint160;
using MaybeReferral = boost::optional<Referral>;
using MaybeAddress = boost::optional<Address>;
using ChildAddresses = std::vector<Address>;
using Addresses = std::vector<Address>;
using MaybeWeightedKey = boost::optional<pog::WeightedKey>;
using LotteryEntrant = std::tuple<pog::WeightedKey, char, Address>;
using MaybeLotteryEntrant = boost::optional<LotteryEntrant>;
using AddressPair = std::pair<char, Address>;
using MaybeAddressPair = boost::optional<AddressPair>;

struct AddressANV
{
    char address_type;
    Address address;
    CAmount anv;
};

using AddressANVs = std::vector<AddressANV>;
using MaybeAddressANV = boost::optional<AddressANV>;

/**
 * These are the replaced samples in the lottery.
 */
struct LotteryUndo
{
    pog::WeightedKey replaced_key;
    char replaced_address_type;
    Address replaced_address;
    Address replaced_with;

    ADD_SERIALIZE_METHODS;

    template <typename Stream, typename Operation>
    void SerializationOp(Stream& s, Operation ser_action) {
        READWRITE(replaced_key);
        READWRITE(replaced_address_type);
        READWRITE(replaced_address);
        READWRITE(replaced_with);
    }
};

using LotteryUndos = std::vector<LotteryUndo>;

class ReferralsViewDB
{
protected:
    mutable CDBWrapper m_db;
public:
    explicit ReferralsViewDB(
            size_t cache_size,
            bool memory = false,
            bool wipe = false,
            const std::string& name = "referrals");

    MaybeReferral GetReferral(const uint256&) const;
    MaybeAddressPair GetReferrer(const Address&) const;
    ChildAddresses GetChildren(const Address&) const;

    bool UpdateANV(char address_type, const Address&, CAmount);
    MaybeAddressANV GetANV(const Address&) const;
    AddressANVs GetAllANVs() const;
<<<<<<< HEAD
=======
    AddressANVs GetAllRewardableANVs() const;
    bool OrderReferrals(referral::ReferralRefs& refs);
>>>>>>> 1198198b

    bool InsertReferral(const Referral&, bool allow_no_parent = false);
    bool RemoveReferral(const Referral&);
    bool ReferralCodeExists(const uint256&) const;
    bool WalletIdExists(const Address&) const;

    AddressANVs GetAllRewardableANVs() const;

    bool AddAddressToLottery(
            const uint256&,
            char address_type,
            MaybeAddress,
            const size_t max_reservoir_size,
            LotteryUndos&);

    bool UndoLotteryEntrant(const LotteryUndo&);

private:
    std::size_t GetLotteryHeapSize() const;
    MaybeLotteryEntrant GetMinLotteryEntrant() const;
    bool FindLotteryPos(const Address& address, size_t& pos) const;

    bool InsertLotteryEntrant(
            const pog::WeightedKey& key,
            char address_type,
            const Address& address);

    bool PopMinFromLotteryHeap();
    bool RemoveFromLottery(const Address&);
    bool RemoveFromLottery(size_t pos);
};

} // namespace referral

#endif<|MERGE_RESOLUTION|>--- conflicted
+++ resolved
@@ -78,11 +78,7 @@
     bool UpdateANV(char address_type, const Address&, CAmount);
     MaybeAddressANV GetANV(const Address&) const;
     AddressANVs GetAllANVs() const;
-<<<<<<< HEAD
-=======
-    AddressANVs GetAllRewardableANVs() const;
     bool OrderReferrals(referral::ReferralRefs& refs);
->>>>>>> 1198198b
 
     bool InsertReferral(const Referral&, bool allow_no_parent = false);
     bool RemoveReferral(const Referral&);
