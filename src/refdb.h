// Copyright (c) 2017-2018 The Merit Foundation developers
// Distributed under the MIT software license, see the accompanying
// file COPYING or http://www.opensource.org/licenses/mit-license.php.

#ifndef MERIT_REFDB_H
#define MERIT_REFDB_H

#include "dbwrapper.h"
#include "amount.h"
#include "serialize.h"
#include "primitives/referral.h"
#include "primitives/transaction.h"
#include "consensus/params.h"
#include "pog/wrs.h"

#include <boost/optional.hpp>
#include <vector>

namespace referral
{
using Address = uint160;
using MaybeReferral = boost::optional<Referral>;
using MaybeAddress = boost::optional<Address>;
using ChildAddresses = std::vector<Address>;
using Addresses = std::vector<Address>;
using MaybeWeightedKey = boost::optional<pog::WeightedKey>;
using LotteryEntrant = std::tuple<pog::WeightedKey, char, Address>;
using MaybeLotteryEntrant = boost::optional<LotteryEntrant>;
using AddressPair = std::pair<char, Address>;
using MaybeAddressPair = boost::optional<AddressPair>;
using TransactionHash = uint256;

struct AddressANV
{
    char address_type;
    Address address;
    CAmount anv;
};

using AddressANVs = std::vector<AddressANV>;
using MaybeAddressANV = boost::optional<AddressANV>;

struct ConfirmedAddress
{
    char address_type;
    Address address;
    int invites;
};

using ConfirmedAddresses = std::vector<ConfirmedAddress>;
using MaybeConfirmedAddress = boost::optional<ConfirmedAddress>;

/**
 * These are the replaced samples in the lottery.
 */
struct LotteryUndo
{
    pog::WeightedKey replaced_key;
    char replaced_address_type;
    Address replaced_address;
    Address replaced_with;

    ADD_SERIALIZE_METHODS;

    template <typename Stream, typename Operation>
    void SerializationOp(Stream& s, Operation ser_action) {
        READWRITE(replaced_key);
        READWRITE(replaced_address_type);
        READWRITE(replaced_address);
        READWRITE(replaced_with);
    }
};

using LotteryUndos = std::vector<LotteryUndo>;

class ReferralsViewDB
{
protected:
    mutable CDBWrapper m_db;
public:
    explicit ReferralsViewDB(
            size_t cache_size,
            bool memory = false,
            bool wipe = false,
            const std::string& name = "referrals");

    MaybeReferral GetReferral(const Address&) const;
    MaybeReferral GetReferral(const uint256&) const;

    MaybeReferral GetReferral(
            const std::string&,
            bool normalize_alias) const;

    MaybeReferral GetReferral(
            const ReferralId&,
            bool normalize_alias) const;

    MaybeAddressPair GetParentAddress(const Address&) const;
    MaybeAddress GetAddressByPubKey(const CPubKey&) const;
    ChildAddresses GetChildren(const Address&) const;

    bool UpdateANV(char address_type, const Address&, CAmount);
    MaybeAddressANV GetANV(const Address&) const;
    AddressANVs GetAllANVs() const;
    bool OrderReferrals(referral::ReferralRefs& refs);

    bool InsertReferral(
            const Referral&,
            bool allow_no_parent,
            bool normalize_alias);

    bool RemoveReferral(const Referral&);

    void GetAllRewardableANVs(
            const Consensus::Params& params,
            int height,
            AddressANVs&) const;

    bool AddAddressToLottery(
            int height,
            uint256,
            char address_type,
            MaybeAddress,
            const uint64_t max_reservoir_size,
            LotteryUndos&);

    bool UndoLotteryEntrant(
            const LotteryUndo&,
            const uint64_t max_reservoir_size);

    //Daedalus code.
    bool Exists(const Address&) const;

    /**
     * Check if a referral exists by alias.
     */
    bool Exists(const std::string& alias, bool normalize_alias) const;

    bool IsConfirmed(const Address&) const;
    bool IsConfirmed(const std::string& alias, bool normalize_alias) const;
<<<<<<< HEAD
    bool UpdateConfirmation(char address_type, const Address&, CAmount amount);
=======
    bool UpdateConfirmation(char address_type, const Address&, CAmount amount, CAmount &updated_amount);
>>>>>>> 79b78f44

    bool ConfirmAllPreDaedalusAddresses();
    bool AreAllPreDaedalusAddressesConfirmed() const;
    uint64_t GetTotalConfirmations() const;
    MaybeConfirmedAddress GetConfirmation(uint64_t idx) const;


private:
    uint64_t GetLotteryHeapSize() const;
    MaybeLotteryEntrant GetMinLotteryEntrant() const;
    bool FindLotteryPos(const Address& address, uint64_t& pos) const;

    bool InsertLotteryEntrant(
            const pog::WeightedKey& key,
            char address_type,
            const Address& address,
            const uint64_t max_reservoir_size);

    bool PopMinFromLotteryHeap();
    bool RemoveFromLottery(const Address&);
    bool RemoveFromLottery(uint64_t pos);
};

} // namespace referral

#endif<|MERGE_RESOLUTION|>--- conflicted
+++ resolved
@@ -138,11 +138,7 @@
 
     bool IsConfirmed(const Address&) const;
     bool IsConfirmed(const std::string& alias, bool normalize_alias) const;
-<<<<<<< HEAD
-    bool UpdateConfirmation(char address_type, const Address&, CAmount amount);
-=======
     bool UpdateConfirmation(char address_type, const Address&, CAmount amount, CAmount &updated_amount);
->>>>>>> 79b78f44
 
     bool ConfirmAllPreDaedalusAddresses();
     bool AreAllPreDaedalusAddressesConfirmed() const;
