// Copyright (c) 2018 The Merit Foundation developers
// Distributed under the MIT software license, see the accompanying
// file COPYING or http://www.opensource.org/licenses/mit-license.php.
#include "crypto/mnemonic/dictionary.h"
<<<<<<< HEAD

#include <openssl/rand.h>
=======
>>>>>>> 15c63622

namespace language
{

<<<<<<< HEAD
// next three functinos are copypasted from random.h
// as including it's not int libcrypto library
[[noreturn]] static void RandFailure()
{
    std::abort();
}

void GetRandBytes(unsigned char* buf, int num)
{
    if (RAND_bytes(buf, num) != 1) {
        RandFailure();
    }
}

uint64_t GetRand(uint64_t nMax)
{
    if (nMax == 0)
        return 0;

    // The range of the random source must be a multiple of the modulus
    // to give every possible output value an equal possibility
    uint64_t nRange = (std::numeric_limits<uint64_t>::max() / nMax) * nMax;
    uint64_t nRand = 0;
    do {
        GetRandBytes((unsigned char*)&nRand, sizeof(nRand));
    } while (nRand >= nRange);
    return (nRand % nMax);
}

const std::string& GetRandomWord(const Dictionary& dict)
{
    return dict[GetRand(dict.size())];
}

=======
>>>>>>> 15c63622
Dictionary en = {
  "abandon",
  "ability",
  "able",
  "about",
  "above",
  "absent",
  "absorb",
  "abstract",
  "absurd",
  "abuse",
  "access",
  "accident",
  "account",
  "accuse",
  "achieve",
  "acid",
  "acoustic",
  "acquire",
  "across",
  "act",
  "action",
  "actor",
  "actress",
  "actual",
  "adapt",
  "add",
  "addict",
  "address",
  "adjust",
  "admit",
  "adult",
  "advance",
  "advice",
  "aerobic",
  "affair",
  "afford",
  "afraid",
  "again",
  "age",
  "agent",
  "agree",
  "ahead",
  "aim",
  "air",
  "airport",
  "aisle",
  "alarm",
  "album",
  "alcohol",
  "alert",
  "alien",
  "all",
  "alley",
  "allow",
  "almost",
  "alone",
  "alpha",
  "already",
  "also",
  "alter",
  "always",
  "amateur",
  "amazing",
  "among",
  "amount",
  "amused",
  "analyst",
  "anchor",
  "ancient",
  "anger",
  "angle",
  "angry",
  "animal",
  "ankle",
  "announce",
  "annual",
  "another",
  "answer",
  "antenna",
  "antique",
  "anxiety",
  "any",
  "apart",
  "apology",
  "appear",
  "apple",
  "approve",
  "april",
  "arch",
  "arctic",
  "area",
  "arena",
  "argue",
  "arm",
  "armed",
  "armor",
  "army",
  "around",
  "arrange",
  "arrest",
  "arrive",
  "arrow",
  "art",
  "artefact",
  "artist",
  "artwork",
  "ask",
  "aspect",
  "assault",
  "asset",
  "assist",
  "assume",
  "asthma",
  "athlete",
  "atom",
  "attack",
  "attend",
  "attitude",
  "attract",
  "auction",
  "audit",
  "august",
  "aunt",
  "author",
  "auto",
  "autumn",
  "average",
  "avocado",
  "avoid",
  "awake",
  "aware",
  "away",
  "awesome",
  "awful",
  "awkward",
  "axis",
  "baby",
  "bachelor",
  "bacon",
  "badge",
  "bag",
  "balance",
  "balcony",
  "ball",
  "bamboo",
  "banana",
  "banner",
  "bar",
  "barely",
  "bargain",
  "barrel",
  "base",
  "basic",
  "basket",
  "battle",
  "beach",
  "bean",
  "beauty",
  "because",
  "become",
  "beef",
  "before",
  "begin",
  "behave",
  "behind",
  "believe",
  "below",
  "belt",
  "bench",
  "benefit",
  "best",
  "betray",
  "better",
  "between",
  "beyond",
  "bicycle",
  "bid",
  "bike",
  "bind",
  "biology",
  "bird",
  "birth",
  "bitter",
  "black",
  "blade",
  "blame",
  "blanket",
  "blast",
  "bleak",
  "bless",
  "blind",
  "blood",
  "blossom",
  "blouse",
  "blue",
  "blur",
  "blush",
  "board",
  "boat",
  "body",
  "boil",
  "bomb",
  "bone",
  "bonus",
  "book",
  "boost",
  "border",
  "boring",
  "borrow",
  "boss",
  "bottom",
  "bounce",
  "box",
  "boy",
  "bracket",
  "brain",
  "brand",
  "brass",
  "brave",
  "bread",
  "breeze",
  "brick",
  "bridge",
  "brief",
  "bright",
  "bring",
  "brisk",
  "broccoli",
  "broken",
  "bronze",
  "broom",
  "brother",
  "brown",
  "brush",
  "bubble",
  "buddy",
  "budget",
  "buffalo",
  "build",
  "bulb",
  "bulk",
  "bullet",
  "bundle",
  "bunker",
  "burden",
  "burger",
  "burst",
  "bus",
  "business",
  "busy",
  "butter",
  "buyer",
  "buzz",
  "cabbage",
  "cabin",
  "cable",
  "cactus",
  "cage",
  "cake",
  "call",
  "calm",
  "camera",
  "camp",
  "can",
  "canal",
  "cancel",
  "candy",
  "cannon",
  "canoe",
  "canvas",
  "canyon",
  "capable",
  "capital",
  "captain",
  "car",
  "carbon",
  "card",
  "cargo",
  "carpet",
  "carry",
  "cart",
  "case",
  "cash",
  "casino",
  "castle",
  "casual",
  "cat",
  "catalog",
  "catch",
  "category",
  "cattle",
  "caught",
  "cause",
  "caution",
  "cave",
  "ceiling",
  "celery",
  "cement",
  "census",
  "century",
  "cereal",
  "certain",
  "chair",
  "chalk",
  "champion",
  "change",
  "chaos",
  "chapter",
  "charge",
  "chase",
  "chat",
  "cheap",
  "check",
  "cheese",
  "chef",
  "cherry",
  "chest",
  "chicken",
  "chief",
  "child",
  "chimney",
  "choice",
  "choose",
  "chronic",
  "chuckle",
  "chunk",
  "churn",
  "cigar",
  "cinnamon",
  "circle",
  "citizen",
  "city",
  "civil",
  "claim",
  "clap",
  "clarify",
  "claw",
  "clay",
  "clean",
  "clerk",
  "clever",
  "click",
  "client",
  "cliff",
  "climb",
  "clinic",
  "clip",
  "clock",
  "clog",
  "close",
  "cloth",
  "cloud",
  "clown",
  "club",
  "clump",
  "cluster",
  "clutch",
  "coach",
  "coast",
  "coconut",
  "code",
  "coffee",
  "coil",
  "coin",
  "collect",
  "color",
  "column",
  "combine",
  "come",
  "comfort",
  "comic",
  "common",
  "company",
  "concert",
  "conduct",
  "confirm",
  "congress",
  "connect",
  "consider",
  "control",
  "convince",
  "cook",
  "cool",
  "copper",
  "copy",
  "coral",
  "core",
  "corn",
  "correct",
  "cost",
  "cotton",
  "couch",
  "country",
  "couple",
  "course",
  "cousin",
  "cover",
  "coyote",
  "crack",
  "cradle",
  "craft",
  "cram",
  "crane",
  "crash",
  "crater",
  "crawl",
  "crazy",
  "cream",
  "credit",
  "creek",
  "crew",
  "cricket",
  "crime",
  "crisp",
  "critic",
  "crop",
  "cross",
  "crouch",
  "crowd",
  "crucial",
  "cruel",
  "cruise",
  "crumble",
  "crunch",
  "crush",
  "cry",
  "crystal",
  "cube",
  "culture",
  "cup",
  "cupboard",
  "curious",
  "current",
  "curtain",
  "curve",
  "cushion",
  "custom",
  "cute",
  "cycle",
  "dad",
  "damage",
  "damp",
  "dance",
  "danger",
  "daring",
  "dash",
  "daughter",
  "dawn",
  "day",
  "deal",
  "debate",
  "debris",
  "decade",
  "december",
  "decide",
  "decline",
  "decorate",
  "decrease",
  "deer",
  "defense",
  "define",
  "defy",
  "degree",
  "delay",
  "deliver",
  "demand",
  "demise",
  "denial",
  "dentist",
  "deny",
  "depart",
  "depend",
  "deposit",
  "depth",
  "deputy",
  "derive",
  "describe",
  "desert",
  "design",
  "desk",
  "despair",
  "destroy",
  "detail",
  "detect",
  "develop",
  "device",
  "devote",
  "diagram",
  "dial",
  "diamond",
  "diary",
  "dice",
  "diesel",
  "diet",
  "differ",
  "digital",
  "dignity",
  "dilemma",
  "dinner",
  "dinosaur",
  "direct",
  "dirt",
  "disagree",
  "discover",
  "disease",
  "dish",
  "dismiss",
  "disorder",
  "display",
  "distance",
  "divert",
  "divide",
  "divorce",
  "dizzy",
  "doctor",
  "document",
  "dog",
  "doll",
  "dolphin",
  "domain",
  "donate",
  "donkey",
  "donor",
  "door",
  "dose",
  "double",
  "dove",
  "draft",
  "dragon",
  "drama",
  "drastic",
  "draw",
  "dream",
  "dress",
  "drift",
  "drill",
  "drink",
  "drip",
  "drive",
  "drop",
  "drum",
  "dry",
  "duck",
  "dumb",
  "dune",
  "during",
  "dust",
  "dutch",
  "duty",
  "dwarf",
  "dynamic",
  "eager",
  "eagle",
  "early",
  "earn",
  "earth",
  "easily",
  "east",
  "easy",
  "echo",
  "ecology",
  "economy",
  "edge",
  "edit",
  "educate",
  "effort",
  "egg",
  "eight",
  "either",
  "elbow",
  "elder",
  "electric",
  "elegant",
  "element",
  "elephant",
  "elevator",
  "elite",
  "else",
  "embark",
  "embody",
  "embrace",
  "emerge",
  "emotion",
  "employ",
  "empower",
  "empty",
  "enable",
  "enact",
  "end",
  "endless",
  "endorse",
  "enemy",
  "energy",
  "enforce",
  "engage",
  "engine",
  "enhance",
  "enjoy",
  "enlist",
  "enough",
  "enrich",
  "enroll",
  "ensure",
  "enter",
  "entire",
  "entry",
  "envelope",
  "episode",
  "equal",
  "equip",
  "era",
  "erase",
  "erode",
  "erosion",
  "error",
  "erupt",
  "escape",
  "essay",
  "essence",
  "estate",
  "eternal",
  "ethics",
  "evidence",
  "evil",
  "evoke",
  "evolve",
  "exact",
  "example",
  "excess",
  "exchange",
  "excite",
  "exclude",
  "excuse",
  "execute",
  "exercise",
  "exhaust",
  "exhibit",
  "exile",
  "exist",
  "exit",
  "exotic",
  "expand",
  "expect",
  "expire",
  "explain",
  "expose",
  "express",
  "extend",
  "extra",
  "eye",
  "eyebrow",
  "fabric",
  "face",
  "faculty",
  "fade",
  "faint",
  "faith",
  "fall",
  "false",
  "fame",
  "family",
  "famous",
  "fan",
  "fancy",
  "fantasy",
  "farm",
  "fashion",
  "fat",
  "fatal",
  "father",
  "fatigue",
  "fault",
  "favorite",
  "feature",
  "february",
  "federal",
  "fee",
  "feed",
  "feel",
  "female",
  "fence",
  "festival",
  "fetch",
  "fever",
  "few",
  "fiber",
  "fiction",
  "field",
  "figure",
  "file",
  "film",
  "filter",
  "final",
  "find",
  "fine",
  "finger",
  "finish",
  "fire",
  "firm",
  "first",
  "fiscal",
  "fish",
  "fit",
  "fitness",
  "fix",
  "flag",
  "flame",
  "flash",
  "flat",
  "flavor",
  "flee",
  "flight",
  "flip",
  "float",
  "flock",
  "floor",
  "flower",
  "fluid",
  "flush",
  "fly",
  "foam",
  "focus",
  "fog",
  "foil",
  "fold",
  "follow",
  "food",
  "foot",
  "force",
  "forest",
  "forget",
  "fork",
  "fortune",
  "forum",
  "forward",
  "fossil",
  "foster",
  "found",
  "fox",
  "fragile",
  "frame",
  "frequent",
  "fresh",
  "friend",
  "fringe",
  "frog",
  "front",
  "frost",
  "frown",
  "frozen",
  "fruit",
  "fuel",
  "fun",
  "funny",
  "furnace",
  "fury",
  "future",
  "gadget",
  "gain",
  "galaxy",
  "gallery",
  "game",
  "gap",
  "garage",
  "garbage",
  "garden",
  "garlic",
  "garment",
  "gas",
  "gasp",
  "gate",
  "gather",
  "gauge",
  "gaze",
  "general",
  "genius",
  "genre",
  "gentle",
  "genuine",
  "gesture",
  "ghost",
  "giant",
  "gift",
  "giggle",
  "ginger",
  "giraffe",
  "girl",
  "give",
  "glad",
  "glance",
  "glare",
  "glass",
  "glide",
  "glimpse",
  "globe",
  "gloom",
  "glory",
  "glove",
  "glow",
  "glue",
  "goat",
  "goddess",
  "gold",
  "good",
  "goose",
  "gorilla",
  "gospel",
  "gossip",
  "govern",
  "gown",
  "grab",
  "grace",
  "grain",
  "grant",
  "grape",
  "grass",
  "gravity",
  "great",
  "green",
  "grid",
  "grief",
  "grit",
  "grocery",
  "group",
  "grow",
  "grunt",
  "guard",
  "guess",
  "guide",
  "guilt",
  "guitar",
  "gun",
  "gym",
  "habit",
  "hair",
  "half",
  "hammer",
  "hamster",
  "hand",
  "happy",
  "harbor",
  "hard",
  "harsh",
  "harvest",
  "hat",
  "have",
  "hawk",
  "hazard",
  "head",
  "health",
  "heart",
  "heavy",
  "hedgehog",
  "height",
  "hello",
  "helmet",
  "help",
  "hen",
  "hero",
  "hidden",
  "high",
  "hill",
  "hint",
  "hip",
  "hire",
  "history",
  "hobby",
  "hockey",
  "hold",
  "hole",
  "holiday",
  "hollow",
  "home",
  "honey",
  "hood",
  "hope",
  "horn",
  "horror",
  "horse",
  "hospital",
  "host",
  "hotel",
  "hour",
  "hover",
  "hub",
  "huge",
  "human",
  "humble",
  "humor",
  "hundred",
  "hungry",
  "hunt",
  "hurdle",
  "hurry",
  "hurt",
  "husband",
  "hybrid",
  "ice",
  "icon",
  "idea",
  "identify",
  "idle",
  "ignore",
  "ill",
  "illegal",
  "illness",
  "image",
  "imitate",
  "immense",
  "immune",
  "impact",
  "impose",
  "improve",
  "impulse",
  "inch",
  "include",
  "income",
  "increase",
  "index",
  "indicate",
  "indoor",
  "industry",
  "infant",
  "inflict",
  "inform",
  "inhale",
  "inherit",
  "initial",
  "inject",
  "injury",
  "inmate",
  "inner",
  "innocent",
  "input",
  "inquiry",
  "insane",
  "insect",
  "inside",
  "inspire",
  "install",
  "intact",
  "interest",
  "into",
  "invest",
  "invite",
  "involve",
  "iron",
  "island",
  "isolate",
  "issue",
  "item",
  "ivory",
  "jacket",
  "jaguar",
  "jar",
  "jazz",
  "jealous",
  "jeans",
  "jelly",
  "jewel",
  "job",
  "join",
  "joke",
  "journey",
  "joy",
  "judge",
  "juice",
  "jump",
  "jungle",
  "junior",
  "junk",
  "just",
  "kangaroo",
  "keen",
  "keep",
  "ketchup",
  "key",
  "kick",
  "kid",
  "kidney",
  "kind",
  "kingdom",
  "kiss",
  "kit",
  "kitchen",
  "kite",
  "kitten",
  "kiwi",
  "knee",
  "knife",
  "knock",
  "know",
  "lab",
  "label",
  "labor",
  "ladder",
  "lady",
  "lake",
  "lamp",
  "language",
  "laptop",
  "large",
  "later",
  "latin",
  "laugh",
  "laundry",
  "lava",
  "law",
  "lawn",
  "lawsuit",
  "layer",
  "lazy",
  "leader",
  "leaf",
  "learn",
  "leave",
  "lecture",
  "left",
  "leg",
  "legal",
  "legend",
  "leisure",
  "lemon",
  "lend",
  "length",
  "lens",
  "leopard",
  "lesson",
  "letter",
  "level",
  "liar",
  "liberty",
  "library",
  "license",
  "life",
  "lift",
  "light",
  "like",
  "limb",
  "limit",
  "link",
  "lion",
  "liquid",
  "list",
  "little",
  "live",
  "lizard",
  "load",
  "loan",
  "lobster",
  "local",
  "lock",
  "logic",
  "lonely",
  "long",
  "loop",
  "lottery",
  "loud",
  "lounge",
  "love",
  "loyal",
  "lucky",
  "luggage",
  "lumber",
  "lunar",
  "lunch",
  "luxury",
  "lyrics",
  "machine",
  "mad",
  "magic",
  "magnet",
  "maid",
  "mail",
  "main",
  "major",
  "make",
  "mammal",
  "man",
  "manage",
  "mandate",
  "mango",
  "mansion",
  "manual",
  "maple",
  "marble",
  "march",
  "margin",
  "marine",
  "market",
  "marriage",
  "mask",
  "mass",
  "master",
  "match",
  "material",
  "math",
  "matrix",
  "matter",
  "maximum",
  "maze",
  "meadow",
  "mean",
  "measure",
  "meat",
  "mechanic",
  "medal",
  "media",
  "melody",
  "melt",
  "member",
  "memory",
  "mention",
  "menu",
  "mercy",
  "merge",
  "merit",
  "merry",
  "mesh",
  "message",
  "metal",
  "method",
  "middle",
  "midnight",
  "milk",
  "million",
  "mimic",
  "mind",
  "minimum",
  "minor",
  "minute",
  "miracle",
  "mirror",
  "misery",
  "miss",
  "mistake",
  "mix",
  "mixed",
  "mixture",
  "mobile",
  "model",
  "modify",
  "mom",
  "moment",
  "monitor",
  "monkey",
  "monster",
  "month",
  "moon",
  "moral",
  "more",
  "morning",
  "mosquito",
  "mother",
  "motion",
  "motor",
  "mountain",
  "mouse",
  "move",
  "movie",
  "much",
  "muffin",
  "mule",
  "multiply",
  "muscle",
  "museum",
  "mushroom",
  "music",
  "must",
  "mutual",
  "myself",
  "mystery",
  "myth",
  "naive",
  "name",
  "napkin",
  "narrow",
  "nasty",
  "nation",
  "nature",
  "near",
  "neck",
  "need",
  "negative",
  "neglect",
  "neither",
  "nephew",
  "nerve",
  "nest",
  "net",
  "network",
  "neutral",
  "never",
  "news",
  "next",
  "nice",
  "night",
  "noble",
  "noise",
  "nominee",
  "noodle",
  "normal",
  "north",
  "nose",
  "notable",
  "note",
  "nothing",
  "notice",
  "novel",
  "now",
  "nuclear",
  "number",
  "nurse",
  "nut",
  "oak",
  "obey",
  "object",
  "oblige",
  "obscure",
  "observe",
  "obtain",
  "obvious",
  "occur",
  "ocean",
  "october",
  "odor",
  "off",
  "offer",
  "office",
  "often",
  "oil",
  "okay",
  "old",
  "olive",
  "olympic",
  "omit",
  "once",
  "one",
  "onion",
  "online",
  "only",
  "open",
  "opera",
  "opinion",
  "oppose",
  "option",
  "orange",
  "orbit",
  "orchard",
  "order",
  "ordinary",
  "organ",
  "orient",
  "original",
  "orphan",
  "ostrich",
  "other",
  "outdoor",
  "outer",
  "output",
  "outside",
  "oval",
  "oven",
  "over",
  "own",
  "owner",
  "oxygen",
  "oyster",
  "ozone",
  "pact",
  "paddle",
  "page",
  "pair",
  "palace",
  "palm",
  "panda",
  "panel",
  "panic",
  "panther",
  "paper",
  "parade",
  "parent",
  "park",
  "parrot",
  "party",
  "pass",
  "patch",
  "path",
  "patient",
  "patrol",
  "pattern",
  "pause",
  "pave",
  "payment",
  "peace",
  "peanut",
  "pear",
  "peasant",
  "pelican",
  "pen",
  "penalty",
  "pencil",
  "people",
  "pepper",
  "perfect",
  "permit",
  "person",
  "pet",
  "phone",
  "photo",
  "phrase",
  "physical",
  "piano",
  "picnic",
  "picture",
  "piece",
  "pig",
  "pigeon",
  "pill",
  "pilot",
  "pink",
  "pioneer",
  "pipe",
  "pistol",
  "pitch",
  "pizza",
  "place",
  "planet",
  "plastic",
  "plate",
  "play",
  "please",
  "pledge",
  "pluck",
  "plug",
  "plunge",
  "poem",
  "poet",
  "point",
  "polar",
  "pole",
  "police",
  "pond",
  "pony",
  "pool",
  "popular",
  "portion",
  "position",
  "possible",
  "post",
  "potato",
  "pottery",
  "poverty",
  "powder",
  "power",
  "practice",
  "praise",
  "predict",
  "prefer",
  "prepare",
  "present",
  "pretty",
  "prevent",
  "price",
  "pride",
  "primary",
  "print",
  "priority",
  "prison",
  "private",
  "prize",
  "problem",
  "process",
  "produce",
  "profit",
  "program",
  "project",
  "promote",
  "proof",
  "property",
  "prosper",
  "protect",
  "proud",
  "provide",
  "public",
  "pudding",
  "pull",
  "pulp",
  "pulse",
  "pumpkin",
  "punch",
  "pupil",
  "puppy",
  "purchase",
  "purity",
  "purpose",
  "purse",
  "push",
  "put",
  "puzzle",
  "pyramid",
  "quality",
  "quantum",
  "quarter",
  "question",
  "quick",
  "quit",
  "quiz",
  "quote",
  "rabbit",
  "raccoon",
  "race",
  "rack",
  "radar",
  "radio",
  "rail",
  "rain",
  "raise",
  "rally",
  "ramp",
  "ranch",
  "random",
  "range",
  "rapid",
  "rare",
  "rate",
  "rather",
  "raven",
  "raw",
  "razor",
  "ready",
  "real",
  "reason",
  "rebel",
  "rebuild",
  "recall",
  "receive",
  "recipe",
  "record",
  "recycle",
  "reduce",
  "reflect",
  "reform",
  "refuse",
  "region",
  "regret",
  "regular",
  "reject",
  "relax",
  "release",
  "relief",
  "rely",
  "remain",
  "remember",
  "remind",
  "remove",
  "render",
  "renew",
  "rent",
  "reopen",
  "repair",
  "repeat",
  "replace",
  "report",
  "require",
  "rescue",
  "resemble",
  "resist",
  "resource",
  "response",
  "result",
  "retire",
  "retreat",
  "return",
  "reunion",
  "reveal",
  "review",
  "reward",
  "rhythm",
  "rib",
  "ribbon",
  "rice",
  "rich",
  "ride",
  "ridge",
  "rifle",
  "right",
  "rigid",
  "ring",
  "riot",
  "ripple",
  "risk",
  "ritual",
  "rival",
  "river",
  "road",
  "roast",
  "robot",
  "robust",
  "rocket",
  "romance",
  "roof",
  "rookie",
  "room",
  "rose",
  "rotate",
  "rough",
  "round",
  "route",
  "royal",
  "rubber",
  "rude",
  "rug",
  "rule",
  "run",
  "runway",
  "rural",
  "sad",
  "saddle",
  "sadness",
  "safe",
  "sail",
  "salad",
  "salmon",
  "salon",
  "salt",
  "salute",
  "same",
  "sample",
  "sand",
  "satisfy",
  "satoshi",
  "sauce",
  "sausage",
  "save",
  "say",
  "scale",
  "scan",
  "scare",
  "scatter",
  "scene",
  "scheme",
  "school",
  "science",
  "scissors",
  "scorpion",
  "scout",
  "scrap",
  "screen",
  "script",
  "scrub",
  "sea",
  "search",
  "season",
  "seat",
  "second",
  "secret",
  "section",
  "security",
  "seed",
  "seek",
  "segment",
  "select",
  "sell",
  "seminar",
  "senior",
  "sense",
  "sentence",
  "series",
  "service",
  "session",
  "settle",
  "setup",
  "seven",
  "shadow",
  "shaft",
  "shallow",
  "share",
  "shed",
  "shell",
  "sheriff",
  "shield",
  "shift",
  "shine",
  "ship",
  "shiver",
  "shock",
  "shoe",
  "shoot",
  "shop",
  "short",
  "shoulder",
  "shove",
  "shrimp",
  "shrug",
  "shuffle",
  "shy",
  "sibling",
  "sick",
  "side",
  "siege",
  "sight",
  "sign",
  "silent",
  "silk",
  "silly",
  "silver",
  "similar",
  "simple",
  "since",
  "sing",
  "siren",
  "sister",
  "situate",
  "six",
  "size",
  "skate",
  "sketch",
  "ski",
  "skill",
  "skin",
  "skirt",
  "skull",
  "slab",
  "slam",
  "sleep",
  "slender",
  "slice",
  "slide",
  "slight",
  "slim",
  "slogan",
  "slot",
  "slow",
  "slush",
  "small",
  "smart",
  "smile",
  "smoke",
  "smooth",
  "snack",
  "snake",
  "snap",
  "sniff",
  "snow",
  "soap",
  "soccer",
  "social",
  "sock",
  "soda",
  "soft",
  "solar",
  "soldier",
  "solid",
  "solution",
  "solve",
  "someone",
  "song",
  "soon",
  "sorry",
  "sort",
  "soul",
  "sound",
  "soup",
  "source",
  "south",
  "space",
  "spare",
  "spatial",
  "spawn",
  "speak",
  "special",
  "speed",
  "spell",
  "spend",
  "sphere",
  "spice",
  "spider",
  "spike",
  "spin",
  "spirit",
  "split",
  "spoil",
  "sponsor",
  "spoon",
  "sport",
  "spot",
  "spray",
  "spread",
  "spring",
  "spy",
  "square",
  "squeeze",
  "squirrel",
  "stable",
  "stadium",
  "staff",
  "stage",
  "stairs",
  "stamp",
  "stand",
  "start",
  "state",
  "stay",
  "steak",
  "steel",
  "stem",
  "step",
  "stereo",
  "stick",
  "still",
  "sting",
  "stock",
  "stomach",
  "stone",
  "stool",
  "story",
  "stove",
  "strategy",
  "street",
  "strike",
  "strong",
  "struggle",
  "student",
  "stuff",
  "stumble",
  "style",
  "subject",
  "submit",
  "subway",
  "success",
  "such",
  "sudden",
  "suffer",
  "sugar",
  "suggest",
  "suit",
  "summer",
  "sun",
  "sunny",
  "sunset",
  "super",
  "supply",
  "supreme",
  "sure",
  "surface",
  "surge",
  "surprise",
  "surround",
  "survey",
  "suspect",
  "sustain",
  "swallow",
  "swamp",
  "swap",
  "swarm",
  "swear",
  "sweet",
  "swift",
  "swim",
  "swing",
  "switch",
  "sword",
  "symbol",
  "symptom",
  "syrup",
  "system",
  "table",
  "tackle",
  "tag",
  "tail",
  "talent",
  "talk",
  "tank",
  "tape",
  "target",
  "task",
  "taste",
  "tattoo",
  "taxi",
  "teach",
  "team",
  "tell",
  "ten",
  "tenant",
  "tennis",
  "tent",
  "term",
  "test",
  "text",
  "thank",
  "that",
  "theme",
  "then",
  "theory",
  "there",
  "they",
  "thing",
  "this",
  "thought",
  "three",
  "thrive",
  "throw",
  "thumb",
  "thunder",
  "ticket",
  "tide",
  "tiger",
  "tilt",
  "timber",
  "time",
  "tiny",
  "tip",
  "tired",
  "tissue",
  "title",
  "toast",
  "tobacco",
  "today",
  "toddler",
  "toe",
  "together",
  "toilet",
  "token",
  "tomato",
  "tomorrow",
  "tone",
  "tongue",
  "tonight",
  "tool",
  "tooth",
  "top",
  "topic",
  "topple",
  "torch",
  "tornado",
  "tortoise",
  "toss",
  "total",
  "tourist",
  "toward",
  "tower",
  "town",
  "toy",
  "track",
  "trade",
  "traffic",
  "tragic",
  "train",
  "transfer",
  "trap",
  "trash",
  "travel",
  "tray",
  "treat",
  "tree",
  "trend",
  "trial",
  "tribe",
  "trick",
  "trigger",
  "trim",
  "trip",
  "trophy",
  "trouble",
  "truck",
  "true",
  "truly",
  "trumpet",
  "trust",
  "truth",
  "try",
  "tube",
  "tuition",
  "tumble",
  "tuna",
  "tunnel",
  "turkey",
  "turn",
  "turtle",
  "twelve",
  "twenty",
  "twice",
  "twin",
  "twist",
  "two",
  "type",
  "typical",
  "ugly",
  "umbrella",
  "unable",
  "unaware",
  "uncle",
  "uncover",
  "under",
  "undo",
  "unfair",
  "unfold",
  "unhappy",
  "uniform",
  "unique",
  "unit",
  "universe",
  "unknown",
  "unlock",
  "until",
  "unusual",
  "unveil",
  "update",
  "upgrade",
  "uphold",
  "upon",
  "upper",
  "upset",
  "urban",
  "urge",
  "usage",
  "use",
  "used",
  "useful",
  "useless",
  "usual",
  "utility",
  "vacant",
  "vacuum",
  "vague",
  "valid",
  "valley",
  "valve",
  "van",
  "vanish",
  "vapor",
  "various",
  "vast",
  "vault",
  "vehicle",
  "velvet",
  "vendor",
  "venture",
  "venue",
  "verb",
  "verify",
  "version",
  "very",
  "vessel",
  "veteran",
  "viable",
  "vibrant",
  "vicious",
  "victory",
  "video",
  "view",
  "village",
  "vintage",
  "violin",
  "virtual",
  "virus",
  "visa",
  "visit",
  "visual",
  "vital",
  "vivid",
  "vocal",
  "voice",
  "void",
  "volcano",
  "volume",
  "vote",
  "voyage",
  "wage",
  "wagon",
  "wait",
  "walk",
  "wall",
  "walnut",
  "want",
  "warfare",
  "warm",
  "warrior",
  "wash",
  "wasp",
  "waste",
  "water",
  "wave",
  "way",
  "wealth",
  "weapon",
  "wear",
  "weasel",
  "weather",
  "web",
  "wedding",
  "weekend",
  "weird",
  "welcome",
  "west",
  "wet",
  "whale",
  "what",
  "wheat",
  "wheel",
  "when",
  "where",
  "whip",
  "whisper",
  "wide",
  "width",
  "wife",
  "wild",
  "will",
  "win",
  "window",
  "wine",
  "wing",
  "wink",
  "winner",
  "winter",
  "wire",
  "wisdom",
  "wise",
  "wish",
  "witness",
  "wolf",
  "woman",
  "wonder",
  "wood",
  "wool",
  "word",
  "work",
  "world",
  "worry",
  "worth",
  "wrap",
  "wreck",
  "wrestle",
  "wrist",
  "write",
  "wrong",
  "yard",
  "year",
  "yellow",
  "you",
  "young",
  "youth",
  "zebra",
  "zero",
  "zone",
  "zoo"
};
} // namespace language<|MERGE_RESOLUTION|>--- conflicted
+++ resolved
@@ -2,52 +2,10 @@
 // Distributed under the MIT software license, see the accompanying
 // file COPYING or http://www.opensource.org/licenses/mit-license.php.
 #include "crypto/mnemonic/dictionary.h"
-<<<<<<< HEAD
-
-#include <openssl/rand.h>
-=======
->>>>>>> 15c63622
 
 namespace language
 {
 
-<<<<<<< HEAD
-// next three functinos are copypasted from random.h
-// as including it's not int libcrypto library
-[[noreturn]] static void RandFailure()
-{
-    std::abort();
-}
-
-void GetRandBytes(unsigned char* buf, int num)
-{
-    if (RAND_bytes(buf, num) != 1) {
-        RandFailure();
-    }
-}
-
-uint64_t GetRand(uint64_t nMax)
-{
-    if (nMax == 0)
-        return 0;
-
-    // The range of the random source must be a multiple of the modulus
-    // to give every possible output value an equal possibility
-    uint64_t nRange = (std::numeric_limits<uint64_t>::max() / nMax) * nMax;
-    uint64_t nRand = 0;
-    do {
-        GetRandBytes((unsigned char*)&nRand, sizeof(nRand));
-    } while (nRand >= nRange);
-    return (nRand % nMax);
-}
-
-const std::string& GetRandomWord(const Dictionary& dict)
-{
-    return dict[GetRand(dict.size())];
-}
-
-=======
->>>>>>> 15c63622
 Dictionary en = {
   "abandon",
   "ability",
