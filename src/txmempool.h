// Copyright (c) 2012-2017 The Merit Foundation developers
// Copyright (c) 2009-2010 Satoshi Nakamoto
// Copyright (c) 2009-2016 The Bitcoin Core developers
// Distributed under the MIT software license, see the accompanying
// file COPYING or http://www.opensource.org/licenses/mit-license.php.

#ifndef MERIT_TXMEMPOOL_H
#define MERIT_TXMEMPOOL_H

#include <memory>
#include <set>
#include <map>
#include <vector>
#include <utility>
#include <string>

#include "addressindex.h"
#include "spentindex.h"
#include "amount.h"
#include "coins.h"
#include "indirectmap.h"
#include "policy/feerate.h"
#include "primitives/transaction.h"
#include "sync.h"
#include "random.h"
#include "referrals.h"

#include <boost/multi_index_container.hpp>
#include <boost/multi_index/hashed_index.hpp>
#include <boost/multi_index/ordered_index.hpp>
#include <boost/multi_index/sequenced_index.hpp>
#include <boost/signals2/signal.hpp>

class CBlockIndex;

/** Fake height value used in Coin to signify they are only in the memory pool (since 0.8) */
static const uint32_t MEMPOOL_HEIGHT = 0x7FFFFFFF;

struct LockPoints
{
    // Will be set to the blockchain height and median time past
    // values that would be necessary to satisfy all relative locktime
    // constraints (BIP68) of this tx given our view of block chain history
    int height;
    int64_t time;
    // As long as the current chain descends from the highest height block
    // containing one of the inputs used in the calculation, then the cached
    // values are still valid even after a reorg.
    CBlockIndex* maxInputBlock;

    LockPoints() : height(0), time(0), maxInputBlock(nullptr) { }
};

/** \class CTxMemPoolEntry
 *
 * CTxMemPoolEntry stores data about the corresponding transaction, as well
 * as data about all in-mempool transactions that depend on the transaction
 * ("descendant" transactions).
 *
 * When a new entry is added to the mempool, we update the descendant state
 * (nCountWithDescendants, nSizeWithDescendants, and nModFeesWithDescendants) for
 * all ancestors of the newly added transaction.
 *
 */
class CTxMemPoolEntry
{
private:
    CTransactionRef tx;
    CAmount nFee;              //!< Cached to avoid expensive parent-transaction lookups
    size_t nTxWeight;          //!< ... and avoid recomputing tx weight (also used for GetTxSize())
    size_t nUsageSize;         //!< ... and total memory usage
    int64_t nTime;             //!< Local time when entering the mempool
    unsigned int entryHeight;  //!< Chain height when entering the mempool
    bool spendsCoinbase;       //!< keep track of transactions that spend a coinbase
    int64_t sigOpCost;         //!< Total sigop cost
    int64_t feeDelta;          //!< Used for determining the priority of the transaction for mining in a block
    LockPoints lockPoints;     //!< Track the height and time at which tx was final

    // Information about descendants of this transaction that are in the
    // mempool; if we remove this transaction we must remove all of these
    // descendants as well.
    uint64_t nCountWithDescendants;  //!< number of descendant transactions
    uint64_t nSizeWithDescendants;   //!< ... and size
    CAmount nModFeesWithDescendants; //!< ... and total fees (all including us)

    // Analogous statistics for ancestor transactions
    uint64_t nCountWithAncestors;
    uint64_t nSizeWithAncestors;
    CAmount nModFeesWithAncestors;
    int64_t nSigOpCostWithAncestors;

public:
    CTxMemPoolEntry(const CTransactionRef& _tx, const CAmount& _nFee,
                    int64_t _nTime, unsigned int _entryHeight,
                    bool spendsCoinbase,
                    int64_t nSigOpsCost, LockPoints lp);

    const CTransaction& GetTx() const { return *this->tx; }
    CTransactionRef GetSharedTx() const { return this->tx; }
    const CAmount& GetFee() const { return nFee; }
    size_t GetTxSize() const;
    size_t GetTxWeight() const { return nTxWeight; }
    int64_t GetTime() const { return nTime; }
    unsigned int GetHeight() const { return entryHeight; }
    int64_t GetSigOpCost() const { return sigOpCost; }
    int64_t GetModifiedFee() const { return nFee + feeDelta; }
    size_t DynamicMemoryUsage() const { return nUsageSize; }
    const LockPoints& GetLockPoints() const { return lockPoints; }

    // Adjusts the descendant state.
    void UpdateDescendantState(int64_t modifySize, CAmount modifyFee, int64_t modifyCount);
    // Adjusts the ancestor state
    void UpdateAncestorState(int64_t modifySize, CAmount modifyFee, int64_t modifyCount, int modifySigOps);
    // Updates the fee delta used for mining priority score, and the
    // modified fees with descendants.
    void UpdateFeeDelta(int64_t feeDelta);
    // Update the LockPoints after a reorg
    void UpdateLockPoints(const LockPoints& lp);

    uint64_t GetCountWithDescendants() const { return nCountWithDescendants; }
    uint64_t GetSizeWithDescendants() const { return nSizeWithDescendants; }
    CAmount GetModFeesWithDescendants() const { return nModFeesWithDescendants; }

    bool GetSpendsCoinbase() const { return spendsCoinbase; }

    uint64_t GetCountWithAncestors() const { return nCountWithAncestors; }
    uint64_t GetSizeWithAncestors() const { return nSizeWithAncestors; }
    CAmount GetModFeesWithAncestors() const { return nModFeesWithAncestors; }
    int64_t GetSigOpCostWithAncestors() const { return nSigOpCostWithAncestors; }

    mutable size_t vTxHashesIdx; //!< Index in mempool's vTxHashes
};

// Helpers for modifying CTxMemPool::mapTx, which is a boost multi_index.
struct update_descendant_state
{
    update_descendant_state(int64_t _modifySize, CAmount _modifyFee, int64_t _modifyCount) :
        modifySize(_modifySize), modifyFee(_modifyFee), modifyCount(_modifyCount)
    {}

    void operator() (CTxMemPoolEntry &e)
        { e.UpdateDescendantState(modifySize, modifyFee, modifyCount); }

    private:
        int64_t modifySize;
        CAmount modifyFee;
        int64_t modifyCount;
};

struct update_ancestor_state
{
    update_ancestor_state(int64_t _modifySize, CAmount _modifyFee, int64_t _modifyCount, int64_t _modifySigOpsCost) :
        modifySize(_modifySize), modifyFee(_modifyFee), modifyCount(_modifyCount), modifySigOpsCost(_modifySigOpsCost)
    {}

    void operator() (CTxMemPoolEntry &e)
        { e.UpdateAncestorState(modifySize, modifyFee, modifyCount, modifySigOpsCost); }

    private:
        int64_t modifySize;
        CAmount modifyFee;
        int64_t modifyCount;
        int64_t modifySigOpsCost;
};

struct update_fee_delta
{
    explicit update_fee_delta(int64_t _feeDelta) : feeDelta(_feeDelta) { }

    void operator() (CTxMemPoolEntry &e) { e.UpdateFeeDelta(feeDelta); }

private:
    int64_t feeDelta;
};

struct update_lock_points
{
    explicit update_lock_points(const LockPoints& _lp) : lp(_lp) { }

    void operator() (CTxMemPoolEntry &e) { e.UpdateLockPoints(lp); }

private:
    const LockPoints& lp;
};

// extracts a transaction hash from CTxMempoolEntry or CTransactionRef
struct mempoolentry_txid
{
    typedef uint256 result_type;
    result_type operator() (const CTxMemPoolEntry &entry) const
    {
        return entry.GetTx().GetHash();
    }

    result_type operator() (const CTransactionRef& tx) const
    {
        return tx->GetHash();
    }
};

/** \class CompareTxMemPoolEntryByDescendantScore
 *
 *  Sort an entry by max(score/size of entry's tx, score/size with all descendants).
 */
class CompareTxMemPoolEntryByDescendantScore
{
public:
    bool operator()(const CTxMemPoolEntry& a, const CTxMemPoolEntry& b)
    {
        bool fUseADescendants = UseDescendantScore(a);
        bool fUseBDescendants = UseDescendantScore(b);

        double aModFee = fUseADescendants ? a.GetModFeesWithDescendants() : a.GetModifiedFee();
        double aSize = fUseADescendants ? a.GetSizeWithDescendants() : a.GetTxSize();

        double bModFee = fUseBDescendants ? b.GetModFeesWithDescendants() : b.GetModifiedFee();
        double bSize = fUseBDescendants ? b.GetSizeWithDescendants() : b.GetTxSize();

        // Avoid division by rewriting (a/b > c/d) as (a*d > c*b).
        double f1 = aModFee * bSize;
        double f2 = aSize * bModFee;

        if (f1 == f2) {
            return a.GetTime() >= b.GetTime();
        }
        return f1 < f2;
    }

    // Calculate which score to use for an entry (avoiding division).
    bool UseDescendantScore(const CTxMemPoolEntry &a)
    {
        double f1 = (double)a.GetModifiedFee() * a.GetSizeWithDescendants();
        double f2 = (double)a.GetModFeesWithDescendants() * a.GetTxSize();
        return f2 > f1;
    }
};

/** \class CompareTxMemPoolEntryByScore
 *
 *  Sort by score of entry ((fee+delta)/size) in descending order
 */
class CompareTxMemPoolEntryByScore
{
public:
    bool operator()(const CTxMemPoolEntry& a, const CTxMemPoolEntry& b)
    {
        double f1 = (double)a.GetModifiedFee() * b.GetTxSize();
        double f2 = (double)b.GetModifiedFee() * a.GetTxSize();
        if (f1 == f2) {
            return b.GetTx().GetHash() < a.GetTx().GetHash();
        }
        return f1 > f2;
    }
};

class CompareTxMemPoolEntryByEntryTime
{
public:
    bool operator()(const CTxMemPoolEntry& a, const CTxMemPoolEntry& b)
    {
        return a.GetTime() < b.GetTime();
    }
};

class CompareTxMemPoolEntryByAncestorFee
{
public:
    bool operator()(const CTxMemPoolEntry& a, const CTxMemPoolEntry& b)
    {
        double aFees = a.GetModFeesWithAncestors();
        double aSize = a.GetSizeWithAncestors();

        double bFees = b.GetModFeesWithAncestors();
        double bSize = b.GetSizeWithAncestors();

        // Avoid division by rewriting (a/b > c/d) as (a*d > c*b).
        double f1 = aFees * bSize;
        double f2 = aSize * bFees;

        if (f1 == f2) {
            return a.GetTx().GetHash() < b.GetTx().GetHash();
        }

        return f1 > f2;
    }
};

// Multi_index tag names
struct descendant_score {};
struct entry_time {};
struct mining_score {};
struct ancestor_score {};

class CBlockPolicyEstimator;

/**
 * Information about a mempool transaction.
 */
struct TxMempoolInfo
{
    /** The transaction itself */
    CTransactionRef tx;

    /** Time the transaction entered the mempool. */
    int64_t nTime;

    /** Feerate of the transaction. */
    CFeeRate feeRate;

    /** The fee delta. */
    int64_t nFeeDelta;
};

/** Reason why a transaction was removed from the mempool,
 * this is passed to the notification signal.
 */
enum class MemPoolRemovalReason {
    UNKNOWN = 0, //! Manually removed or unknown reason
    EXPIRY,      //! Expired from mempool
    SIZELIMIT,   //! Removed in size limiting
    REORG,       //! Removed for reorganization
    BLOCK,       //! Removed for block
    CONFLICT,    //! Removed for conflict with in-block transaction
    REPLACED     //! Removed for replacement
};

class SaltedTxidHasher
{
private:
    /** Salt */
    const uint64_t k0, k1;

public:
    SaltedTxidHasher();

    size_t operator()(const uint256& txid) const {
        return SipHashUint256(k0, k1, txid);
    }
};

using ReferralRefMap =std::map<uint256, ReferralRef>;

class ReferralTxMemPool
{
public:
    unsigned int m_nReferralsUpdated;

    ReferralRefMap mapRTx;
    mutable CCriticalSection cs;

    ReferralTxMemPool() : m_nReferralsUpdated(0) {};

    bool AddUnchecked(const uint256& hash, const ReferralRef entry);
    void RemoveForBlock(const std::vector<ReferralRef>& vRefs);

    bool exists(const uint256& hash) const
    {
        LOCK(cs);
        return (mapRTx.count(hash) != 0);
    }

    bool ExistsWithCodeHash(const uint256& hash) const;
    ReferralRef GetWithCodeHash(const uint256& codeHash) const;

<<<<<<< HEAD
=======
    ReferralRef get(const uint256& hash) const;

    unsigned long size()
    {
        LOCK(cs);
        return mapRTx.size();
    }

    std::vector<ReferralRef> GetReferrals() const;

>>>>>>> 95ba101b
    boost::signals2::signal<void (ReferralRef)> NotifyEntryAdded;
    boost::signals2::signal<void (ReferralRef, MemPoolRemovalReason)> NotifyEntryRemoved;
};

/**
 * CTxMemPool stores valid-according-to-the-current-best-chain transactions
 * that may be included in the next block.
 *
 * Transactions are added when they are seen on the network (or created by the
 * local node), but not all transactions seen are added to the pool. For
 * example, the following new transactions will not be added to the mempool:
 * - a transaction which doesn't meet the minimum fee requirements.
 * - a new transaction that double-spends an input of a transaction already in
 * the pool where the new transaction does not meet the Replace-By-Fee
 * requirements as defined in BIP 125.
 * - a non-standard transaction.
 *
 * CTxMemPool::mapTx, and CTxMemPoolEntry bookkeeping:
 *
 * mapTx is a boost::multi_index that sorts the mempool on 4 criteria:
 * - transaction hash
 * - feerate [we use max(feerate of tx, feerate of tx with all descendants)]
 * - time in mempool
 * - mining score (feerate modified by any fee deltas from PrioritiseTransaction)
 *
 * Note: the term "descendant" refers to in-mempool transactions that depend on
 * this one, while "ancestor" refers to in-mempool transactions that a given
 * transaction depends on.
 *
 * In order for the feerate sort to remain correct, we must update transactions
 * in the mempool when new descendants arrive.  To facilitate this, we track
 * the set of in-mempool direct parents and direct children in mapLinks.  Within
 * each CTxMemPoolEntry, we track the size and fees of all descendants.
 *
 * Usually when a new transaction is added to the mempool, it has no in-mempool
 * children (because any such children would be an orphan).  So in
 * addUnchecked(), we:
 * - update a new entry's setMemPoolParents to include all in-mempool parents
 * - update the new entry's direct parents to include the new tx as a child
 * - update all ancestors of the transaction to include the new tx's size/fee
 *
 * When a transaction is removed from the mempool, we must:
 * - update all in-mempool parents to not track the tx in setMemPoolChildren
 * - update all ancestors to not include the tx's size/fees in descendant state
 * - update all in-mempool children to not include it as a parent
 *
 * These happen in UpdateForRemoveFromMempool().  (Note that when removing a
 * transaction along with its descendants, we must calculate that set of
 * transactions to be removed before doing the removal, or else the mempool can
 * be in an inconsistent state where it's impossible to walk the ancestors of
 * a transaction.)
 *
 * In the event of a reorg, the assumption that a newly added tx has no
 * in-mempool children is false.  In particular, the mempool is in an
 * inconsistent state while new transactions are being added, because there may
 * be descendant transactions of a tx coming from a disconnected block that are
 * unreachable from just looking at transactions in the mempool (the linking
 * transactions may also be in the disconnected block, waiting to be added).
 * Because of this, there's not much benefit in trying to search for in-mempool
 * children in addUnchecked().  Instead, in the special case of transactions
 * being added from a disconnected block, we require the caller to clean up the
 * state, to account for in-mempool, out-of-block descendants for all the
 * in-block transactions by calling UpdateTransactionsFromBlock().  Note that
 * until this is called, the mempool state is not consistent, and in particular
 * mapLinks may not be correct (and therefore functions like
 * CalculateMemPoolAncestors() and CalculateDescendants() that rely
 * on them to walk the mempool are not generally safe to use).
 *
 * Computational limits:
 *
 * Updating all in-mempool ancestors of a newly added transaction can be slow,
 * if no bound exists on how many in-mempool ancestors there may be.
 * CalculateMemPoolAncestors() takes configurable limits that are designed to
 * prevent these calculations from being too CPU intensive.
 *
 */
class CTxMemPool
{
private:
    uint32_t nCheckFrequency; //!< Value n means that n times in 2^32 we check.
    unsigned int nTransactionsUpdated; //!< Used by getblocktemplate to trigger CreateNewBlock() invocation
    CBlockPolicyEstimator* minerPolicyEstimator;

    uint64_t totalTxSize;      //!< sum of all mempool tx's virtual sizes. Differs from serialized tx size since witness data is discounted. Defined in BIP 141.
    uint64_t cachedInnerUsage; //!< sum of dynamic memory usage of all the map elements (NOT the maps themselves)

    mutable int64_t lastRollingFeeUpdate;
    mutable bool blockSinceLastRollingFeeBump;
    mutable double rollingMinimumFeeRate; //!< minimum fee to get into the pool, decreases exponentially

    void trackPackageRemoved(const CFeeRate& rate);

public:

    static const int ROLLING_FEE_HALFLIFE = 60 * 60 * 12; // public only for testing

    typedef boost::multi_index_container<
        CTxMemPoolEntry,
        boost::multi_index::indexed_by<
            // sorted by txid
            boost::multi_index::hashed_unique<mempoolentry_txid, SaltedTxidHasher>,
            // sorted by fee rate
            boost::multi_index::ordered_non_unique<
                boost::multi_index::tag<descendant_score>,
                boost::multi_index::identity<CTxMemPoolEntry>,
                CompareTxMemPoolEntryByDescendantScore
            >,
            // sorted by entry time
            boost::multi_index::ordered_non_unique<
                boost::multi_index::tag<entry_time>,
                boost::multi_index::identity<CTxMemPoolEntry>,
                CompareTxMemPoolEntryByEntryTime
            >,
            // sorted by score (for mining prioritization)
            boost::multi_index::ordered_unique<
                boost::multi_index::tag<mining_score>,
                boost::multi_index::identity<CTxMemPoolEntry>,
                CompareTxMemPoolEntryByScore
            >,
            // sorted by fee rate with ancestors
            boost::multi_index::ordered_non_unique<
                boost::multi_index::tag<ancestor_score>,
                boost::multi_index::identity<CTxMemPoolEntry>,
                CompareTxMemPoolEntryByAncestorFee
            >
        >
    > indexed_transaction_set;

    mutable CCriticalSection cs;
    indexed_transaction_set mapTx;

    typedef indexed_transaction_set::nth_index<0>::type::iterator txiter;
    std::vector<std::pair<uint256, txiter> > vTxHashes; //!< All tx witness hashes/entries in mapTx, in random order

    struct CompareIteratorByHash {
        bool operator()(const txiter &a, const txiter &b) const {
            return a->GetTx().GetHash() < b->GetTx().GetHash();
        }
    };
    typedef std::set<txiter, CompareIteratorByHash> setEntries;

    const setEntries & GetMemPoolParents(txiter entry) const;
    const setEntries & GetMemPoolChildren(txiter entry) const;
private:
    typedef std::map<txiter, setEntries, CompareIteratorByHash> cacheMap;

    struct TxLinks {
        setEntries parents;
        setEntries children;
    };

    typedef std::map<txiter, TxLinks, CompareIteratorByHash> txlinksMap;
    txlinksMap mapLinks;

    typedef std::map<CMempoolAddressDeltaKey, CMempoolAddressDelta, CMempoolAddressDeltaKeyCompare> addressDeltaMap;
    addressDeltaMap mapAddress;

    typedef std::map<uint256, std::vector<CMempoolAddressDeltaKey> > addressDeltaMapInserted;
    addressDeltaMapInserted mapAddressInserted;

    typedef std::map<CSpentIndexKey, CSpentIndexValue, CSpentIndexKeyCompare> mapSpentIndex;
    mapSpentIndex mapSpent;

    typedef std::map<uint256, std::vector<CSpentIndexKey> > mapSpentIndexInserted;
    mapSpentIndexInserted mapSpentInserted;

    void UpdateParent(txiter entry, txiter parent, bool add);
    void UpdateChild(txiter entry, txiter child, bool add);

    std::vector<indexed_transaction_set::const_iterator> GetSortedDepthAndScore() const;

public:
    indirectmap<COutPoint, const CTransaction*> mapNextTx;
    std::map<uint256, CAmount> mapDeltas;

    /** Create a new CTxMemPool.
     */
    explicit CTxMemPool(CBlockPolicyEstimator* estimator = nullptr);

    /**
     * If sanity-checking is turned on, check makes sure the pool is
     * consistent (does not contain two transactions that spend the same inputs,
     * all inputs are in the mapNextTx array). If sanity-checking is turned off,
     * check does nothing.
     */
    void check(const CCoinsViewCache *pcoins, const ReferralsViewCache& referralsCache) const;
    void setSanityCheck(double dFrequency = 1.0) { nCheckFrequency = dFrequency * 4294967295.0; }

    // addUnchecked must updated state for all ancestors of a given transaction,
    // to track size/count of descendant transactions.  First version of
    // addUnchecked can be used to have it call CalculateMemPoolAncestors(), and
    // then invoke the second version.
    bool addUnchecked(const uint256& hash, const CTxMemPoolEntry &entry, bool validFeeEstimate = true);
    bool addUnchecked(const uint256& hash, const CTxMemPoolEntry &entry, setEntries &setAncestors, bool validFeeEstimate = true);

    void addAddressIndex(const CTxMemPoolEntry &entry, const CCoinsViewCache &view);
    bool getAddressIndex(std::vector<std::pair<uint160, int> > &addresses,
                         std::vector<std::pair<CMempoolAddressDeltaKey, CMempoolAddressDelta> > &results);
    bool removeAddressIndex(const uint256 txhash);

    void addSpentIndex(const CTxMemPoolEntry &entry, const CCoinsViewCache &view);
    bool getSpentIndex(CSpentIndexKey &key, CSpentIndexValue &value);
    bool removeSpentIndex(const uint256 txhash);

    void removeRecursive(const CTransaction &tx, MemPoolRemovalReason reason = MemPoolRemovalReason::UNKNOWN);
    void removeForReorg(const CCoinsViewCache *pcoins, unsigned int nMemPoolHeight, int flags);
    void removeConflicts(const CTransaction &tx);
    void removeForBlock(const std::vector<CTransactionRef>& vtx, unsigned int nBlockHeight);

    void clear();
    void _clear(); //lock free
    bool CompareDepthAndScore(const uint256& hasha, const uint256& hashb);
    void queryHashes(std::vector<uint256>& vtxid);
    bool isSpent(const COutPoint& outpoint);
    unsigned int GetTransactionsUpdated() const;
    void AddTransactionsUpdated(unsigned int n);
    /**
     * Check that none of this transactions inputs are in the mempool, and thus
     * the tx is not dependent on other mempool transactions to be included in a block.
     */
    bool HasNoInputsOf(const CTransaction& tx) const;

    /** Affect CreateNewBlock prioritisation of transactions */
    void PrioritiseTransaction(const uint256& hash, const CAmount& nFeeDelta);
    void ApplyDelta(const uint256 hash, CAmount &nFeeDelta) const;
    void ClearPrioritisation(const uint256 hash);

public:
    /** Remove a set of transactions from the mempool.
     *  If a transaction is in this set, then all in-mempool descendants must
     *  also be in the set, unless this transaction is being removed for being
     *  in a block.
     *  Set updateDescendants to true when removing a tx that was in a block, so
     *  that any in-mempool descendants have their ancestor state updated.
     */
    void RemoveStaged(setEntries &stage, bool updateDescendants, MemPoolRemovalReason reason = MemPoolRemovalReason::UNKNOWN);

    /** When adding transactions from a disconnected block back to the mempool,
     *  new mempool entries may have children in the mempool (which is generally
     *  not the case when otherwise adding transactions).
     *  UpdateTransactionsFromBlock() will find child transactions and update the
     *  descendant state for each transaction in vHashesToUpdate (excluding any
     *  child transactions present in vHashesToUpdate, which are already accounted
     *  for).  Note: vHashesToUpdate should be the set of transactions from the
     *  disconnected block that have been accepted back into the mempool.
     */
    void UpdateTransactionsFromBlock(const std::vector<uint256> &vHashesToUpdate);

    /** Try to calculate all in-mempool ancestors of entry.
     *  (these are all calculated including the tx itself)
     *  limitAncestorCount = max number of ancestors
     *  limitAncestorSize = max size of ancestors
     *  limitDescendantCount = max number of descendants any ancestor can have
     *  limitDescendantSize = max size of descendants any ancestor can have
     *  errString = populated with error reason if any limits are hit
     *  fSearchForParents = whether to search a tx's vin for in-mempool parents, or
     *    look up parents from mapLinks. Must be true for entries not in the mempool
     */
    bool CalculateMemPoolAncestors(const CTxMemPoolEntry &entry, setEntries &setAncestors, uint64_t limitAncestorCount, uint64_t limitAncestorSize, uint64_t limitDescendantCount, uint64_t limitDescendantSize, std::string &errString, bool fSearchForParents = true) const;

    /** Populate setDescendants with all in-mempool descendants of hash.
     *  Assumes that setDescendants includes all in-mempool descendants of anything
     *  already in it.  */
    void CalculateDescendants(txiter it, setEntries &setDescendants);

    /** The minimum fee to get into the mempool, which may itself not be enough
      *  for larger-sized transactions.
      *  The incrementalRelayFee policy variable is used to bound the time it
      *  takes the fee rate to go back down all the way to 0. When the feerate
      *  would otherwise be half of this, it is set to 0 instead.
      */
    CFeeRate GetMinFee(size_t sizelimit) const;

    /** Remove transactions from the mempool until its dynamic size is <= sizelimit.
      *  pvNoSpendsRemaining, if set, will be populated with the list of outpoints
      *  which are not in mempool which no longer have any spends in this mempool.
      */
    void TrimToSize(size_t sizelimit, std::vector<COutPoint>* pvNoSpendsRemaining=nullptr);

    /** Expire all transaction (and their dependencies) in the mempool older than time. Return the number of removed transactions. */
    int Expire(int64_t time);

    /** Returns false if the transaction is in the mempool and not within the chain limit specified. */
    bool TransactionWithinChainLimit(const uint256& txid, size_t chainLimit) const;

    unsigned long size()
    {
        LOCK(cs);
        return mapTx.size();
    }

    uint64_t GetTotalTxSize() const
    {
        LOCK(cs);
        return totalTxSize;
    }

    bool exists(uint256 hash) const
    {
        LOCK(cs);
        return (mapTx.count(hash) != 0);
    }

    CTransactionRef get(const uint256& hash) const;
    TxMempoolInfo info(const uint256& hash) const;
    std::vector<TxMempoolInfo> infoAll() const;

    size_t DynamicMemoryUsage() const;

    boost::signals2::signal<void (CTransactionRef)> NotifyEntryAdded;
    boost::signals2::signal<void (CTransactionRef, MemPoolRemovalReason)> NotifyEntryRemoved;

private:
    /** UpdateForDescendants is used by UpdateTransactionsFromBlock to update
     *  the descendants for a single transaction that has been added to the
     *  mempool but may have child transactions in the mempool, eg during a
     *  chain reorg.  setExclude is the set of descendant transactions in the
     *  mempool that must not be accounted for (because any descendants in
     *  setExclude were added to the mempool after the transaction being
     *  updated and hence their state is already reflected in the parent
     *  state).
     *
     *  cachedDescendants will be updated with the descendants of the transaction
     *  being updated, so that future invocations don't need to walk the
     *  same transaction again, if encountered in another transaction chain.
     */
    void UpdateForDescendants(txiter updateIt,
            cacheMap &cachedDescendants,
            const std::set<uint256> &setExclude);
    /** Update ancestors of hash to add/remove it as a descendant transaction. */
    void UpdateAncestorsOf(bool add, txiter hash, setEntries &setAncestors);
    /** Set ancestor state for an entry */
    void UpdateEntryForAncestors(txiter it, const setEntries &setAncestors);
    /** For each transaction being removed, update ancestors and any direct children.
      * If updateDescendants is true, then also update in-mempool descendants'
      * ancestor state. */
    void UpdateForRemoveFromMempool(const setEntries &entriesToRemove, bool updateDescendants);
    /** Sever link between specified transaction and direct children. */
    void UpdateChildrenForRemoval(txiter entry);

    /** Before calling removeUnchecked for a given transaction,
     *  UpdateForRemoveFromMempool must be called on the entire (dependent) set
     *  of transactions being removed at the same time.  We use each
     *  CTxMemPoolEntry's setMemPoolParents in order to walk ancestors of a
     *  given transaction that is removed, so we can't remove intermediate
     *  transactions in a chain before we've updated all the state for the
     *  removal.
     */
    void removeUnchecked(txiter entry, MemPoolRemovalReason reason = MemPoolRemovalReason::UNKNOWN);
};

/**
 * CCoinsView that brings transactions from a memorypool into view.
 * It does not check for spendings by memory pool transactions.
 * Instead, it provides access to all Coins which are either unspent in the
 * base CCoinsView, or are outputs from any mempool transaction!
 * This allows transaction replacement to work as expected, as you want to
 * have all inputs "available" to check signatures, and any cycles in the
 * dependency graph are checked directly in AcceptToMemoryPool.
 * It also allows you to sign a double-spend directly in signrawtransaction,
 * as long as the conflicting transaction is not yet confirmed.
 */
class CCoinsViewMemPool : public CCoinsViewBacked
{
protected:
    const CTxMemPool& mempool;

public:
    CCoinsViewMemPool(CCoinsView* baseIn, const CTxMemPool& mempoolIn);
    bool GetCoin(const COutPoint &outpoint, Coin &coin) const override;
};

/**
 * DisconnectedBlockTransactions

 * During the reorg, it's desirable to re-add previously confirmed transactions
 * to the mempool, so that anything not re-confirmed in the new chain is
 * available to be mined. However, it's more efficient to wait until the reorg
 * is complete and process all still-unconfirmed transactions at that time,
 * since we expect most confirmed transactions to (typically) still be
 * confirmed in the new chain, and re-accepting to the memory pool is expensive
 * (and therefore better to not do in the middle of reorg-processing).
 * Instead, store the disconnected transactions (in order!) as we go, remove any
 * that are included in blocks in the new chain, and then process the remaining
 * still-unconfirmed transactions at the end.
 */

// multi_index tag names
struct txid_index {};
struct insertion_order {};

struct DisconnectedBlockTransactions {
    typedef boost::multi_index_container<
        CTransactionRef,
        boost::multi_index::indexed_by<
            // sorted by txid
            boost::multi_index::hashed_unique<
                boost::multi_index::tag<txid_index>,
                mempoolentry_txid,
                SaltedTxidHasher
            >,
            // sorted by order in the blockchain
            boost::multi_index::sequenced<
                boost::multi_index::tag<insertion_order>
            >
        >
    > indexed_disconnected_transactions;

    // It's almost certainly a logic bug if we don't clear out queuedTx before
    // destruction, as we add to it while disconnecting blocks, and then we
    // need to re-process remaining transactions to ensure mempool consistency.
    // For now, assert() that we've emptied out this object on destruction.
    // This assert() can always be removed if the reorg-processing code were
    // to be refactored such that this assumption is no longer true (for
    // instance if there was some other way we cleaned up the mempool after a
    // reorg, besides draining this object).
    ~DisconnectedBlockTransactions() { assert(queuedTx.empty()); }

    indexed_disconnected_transactions queuedTx;
    uint64_t cachedInnerUsage = 0;

    // Estimate the overhead of queuedTx to be 6 pointers + an allocation, as
    // no exact formula for boost::multi_index_contained is implemented.
    size_t DynamicMemoryUsage() const {
        return memusage::MallocUsage(sizeof(CTransactionRef) + 6 * sizeof(void*)) * queuedTx.size() + cachedInnerUsage;
    }

    void addTransaction(const CTransactionRef& tx)
    {
        queuedTx.insert(tx);
        cachedInnerUsage += RecursiveDynamicUsage(tx);
    }

    // Remove entries based on txid_index, and update memory usage.
    void removeForBlock(const std::vector<CTransactionRef>& vtx)
    {
        // Short-circuit in the common case of a block being added to the tip
        if (queuedTx.empty()) {
            return;
        }
        for (auto const &tx : vtx) {
            auto it = queuedTx.find(tx->GetHash());
            if (it != queuedTx.end()) {
                cachedInnerUsage -= RecursiveDynamicUsage(*it);
                queuedTx.erase(it);
            }
        }
    }

    // Remove an entry by insertion_order index, and update memory usage.
    void removeEntry(indexed_disconnected_transactions::index<insertion_order>::type::iterator entry)
    {
        cachedInnerUsage -= RecursiveDynamicUsage(*entry);
        queuedTx.get<insertion_order>().erase(entry);
    }

    void clear()
    {
        cachedInnerUsage = 0;
        queuedTx.clear();
    }
};

#endif // MERIT_TXMEMPOOL_H<|MERGE_RESOLUTION|>--- conflicted
+++ resolved
@@ -362,8 +362,6 @@
     bool ExistsWithCodeHash(const uint256& hash) const;
     ReferralRef GetWithCodeHash(const uint256& codeHash) const;
 
-<<<<<<< HEAD
-=======
     ReferralRef get(const uint256& hash) const;
 
     unsigned long size()
@@ -374,7 +372,6 @@
 
     std::vector<ReferralRef> GetReferrals() const;
 
->>>>>>> 95ba101b
     boost::signals2::signal<void (ReferralRef)> NotifyEntryAdded;
     boost::signals2::signal<void (ReferralRef, MemPoolRemovalReason)> NotifyEntryRemoved;
 };
