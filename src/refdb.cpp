// Copyright (c) 2017 The Merit Foundation developers
// Distributed under the MIT software license, see the accompanying
// file COPYING or http://www.opensource.org/licenses/mit-license.php.

#include "refdb.h"

#include "base58.h"
#include <limits>

namespace referral
{
namespace
{
const char DB_CHILDREN = 'c';
const char DB_REFERRALS = 'r';
const char DB_REFERRALS_BY_KEY_ID = 'k';
const char DB_PARENT_KEY = 'p';
const char DB_ANV = 'a';
const char DB_LOT_SIZE = 's';
const char DB_LOT_VAL = 'v';

const size_t MAX_LEVELS = std::numeric_limits<size_t>::max();
}

using ANVTuple = std::tuple<char, Address, CAmount>;

ReferralsViewDB::ReferralsViewDB(
        size_t cache_size,
        bool memory,
        bool wipe,
        const std::string& db_name) :
    m_db(GetDataDir() / db_name, cache_size, memory, wipe, true) {}

MaybeReferral ReferralsViewDB::GetReferral(const uint256& code_hash) const {
     MutableReferral referral;
     return m_db.Read(std::make_pair(DB_REFERRALS,code_hash), referral) ?
         MaybeReferral{referral} : MaybeReferral{};
}

MaybeAddressPair ReferralsViewDB::GetReferrer(const Address& address) const
{
    AddressPair parent;
    return m_db.Read(std::make_pair(DB_PARENT_KEY, address), parent) ?
        MaybeAddressPair{parent} : MaybeAddressPair{};
}

ChildAddresses ReferralsViewDB::GetChildren(const Address& address) const
{
    ChildAddresses children;
    m_db.Read(std::make_pair(DB_CHILDREN, address), children);
    return children;
}

bool ReferralsViewDB::InsertReferral(const Referral& referral, bool allow_no_parent) {

    debug("Inserting referral %s code %s parent %s",
            CMeritAddress(referral.addressType, referral.pubKeyId).ToString(), 
            referral.codeHash.GetHex(),
            referral.previousReferral.GetHex());

    //write referral by code hash
    if(!m_db.Write(std::make_pair(DB_REFERRALS, referral.codeHash), referral)) {
<<<<<<< HEAD
=======
        return false;
    }

    ANVTuple anv{referral.addressType, referral.pubKeyId, CAmount{0}};
    if(!m_db.Write(std::make_pair(DB_ANV, referral.pubKeyId), anv)) {
>>>>>>> 1198198b
        return false;
    }

    // Typically because the referral should be written in order we should
    // be able to find the parent referral. We can then write the child->parent
    // mapping of public addresses
    Address parent_address;
<<<<<<< HEAD
    char parent_type = 0;
    if(auto parent_referral = GetReferral(referral.previousReferral)) {
        parent_address = parent_referral->pubKeyId;
        parent_type = parent_referral->addressType;
    }

    if(!m_db.Write(
                std::make_pair(DB_PARENT_KEY, referral.pubKeyId),
                std::make_pair(parent_type, parent_address))) {
        return false;
    }
=======
    if(auto parent_referral = GetReferral(referral.previousReferral)) {
        debug("\tInserting parent reference %s code %s parent %s paddress %s",
                CMeritAddress(referral.addressType, referral.pubKeyId).ToString(), 
                referral.codeHash.GetHex(),
                parent_referral->pubKeyId.GetHex(),
                CMeritAddress(parent_referral->addressType, parent_referral->pubKeyId).ToString() 
                );

        parent_address = parent_referral->pubKeyId;
        if(!m_db.Write(std::make_pair(DB_PARENT_KEY, referral.pubKeyId), parent_address))
            return false;

        // Now we update the children of the parent address by inserting into the
        // child address array for the parent.
        ChildAddresses children;
        m_db.Read(std::make_pair(DB_CHILDREN, parent_address), children);
>>>>>>> 1198198b

        children.push_back(referral.pubKeyId);

<<<<<<< HEAD
    children.push_back(referral.pubKeyId);
    if(!m_db.Write(std::make_pair(DB_CHILDREN, parent_address), children)) {
        return false;
=======
        if(!m_db.Write(std::make_pair(DB_CHILDREN, parent_address), children))
            return false;

    } else if(!allow_no_parent) {
        assert(false && "parent referral missing");
        return false;
    } else {
        debug("\tWarning Parent missing for code %s", referral.previousReferral.GetHex());
>>>>>>> 1198198b
    }

    return true;
}

bool ReferralsViewDB::RemoveReferral(const Referral& referral) {

    debug("Removing Referral %d", CMeritAddress{referral.addressType, referral.pubKeyId}.ToString());

    if(!m_db.Erase(std::make_pair(DB_REFERRALS, referral.codeHash)))
        return false;

    Address parent_address;
    if(auto parent_referral = GetReferral(referral.previousReferral))
        parent_address = parent_referral->pubKeyId;

    if(!m_db.Erase(std::make_pair(DB_PARENT_KEY, referral.pubKeyId)))
        return false;

    ChildAddresses children;
    m_db.Read(std::make_pair(DB_CHILDREN, parent_address), children);

    children.erase(
            std::remove(std::begin(children), std::end(children), referral.pubKeyId),
            std::end(children));

    if(!m_db.Write(std::make_pair(DB_CHILDREN, parent_address), children))
        return false;

    return true;
}

bool ReferralsViewDB::ReferralCodeExists(const uint256& code_hash) const {
    return m_db.Exists(std::make_pair(DB_REFERRALS, code_hash));
}

bool ReferralsViewDB::WalletIdExists(const Address& address) const
{
    return m_db.Exists(std::make_pair(DB_PARENT_KEY, address));
}

/**
 * Updates ANV for the address and all parents. Note change can be negative if
 * there was a debit.
 */

bool ReferralsViewDB::UpdateANV(
        char address_type,
        const Address& start_address,
        CAmount change)
{
<<<<<<< HEAD
    debug("\tUpdateANV: %s + %d",
            CMeritAddress(address_type, start_address).ToString(), change);
=======
    debug("\tUpdateANV: %s + %d", CMeritAddress(addressType, start_address).ToString(), change);

>>>>>>> 1198198b
    MaybeAddress address = start_address;
    size_t level = 0;

    //MAX_LEVELS guards against cycles in DB
    while(address && level < MAX_LEVELS)
    {
        //it's possible address didn't exist yet so an ANV of 0 is assumed.
        ANVTuple anv;
<<<<<<< HEAD
        m_db.Read(std::make_pair(DB_ANV, *address), anv);

        if(levels == 0) {
            std::get<0>(anv) = address_type;
            std::get<1>(anv) = start_address;
=======
        if(!m_db.Read(std::make_pair(DB_ANV, *address), anv)) {
            debug("\tFailed to read ANV for %s", address->GetHex());
            return false;
>>>>>>> 1198198b
        }

        assert(std::get<0>(anv) != 0);
        assert(!std::get<1>(anv).IsNull());

        debug(
                "\t\t %d %s %d + %d",
                level,
                CMeritAddress(std::get<0>(anv),std::get<1>(anv)).ToString(),
                std::get<2>(anv),
                change);

        std::get<2>(anv) += change;

        if(!m_db.Write(std::make_pair(DB_ANV, *address), anv)) {
            //TODO: Do we rollback anv computation for already processed address?
            // likely if we can't write then rollback will fail too.
            // figure out how to mark database as corrupt.
            return false;
        }

<<<<<<< HEAD
        const auto parent = GetReferrer(*address);
        if(parent) {
            address_type = parent->first;
            address = parent->second;
        } else {
            address.reset();
        }
        levels++;
=======
        address = GetReferrer(*address);
        level++;
>>>>>>> 1198198b
    }

    // We should never have cycles in the DB.
    // Hacked? Bug?
    assert(level < MAX_LEVELS && "reached max levels. Referral DB cycle detected");
    return true;
}

MaybeAddressANV ReferralsViewDB::GetANV(const Address& address) const
{
    ANVTuple anv;
    return m_db.Read(std::make_pair(DB_ANV, address), anv) ? 
        MaybeAddressANV{{ std::get<0>(anv), std::get<1>(anv), std::get<2>(anv) }} : 
        MaybeAddressANV{};
}

AddressANVs ReferralsViewDB::GetAllANVs() const
{
    std::unique_ptr<CDBIterator> iter{m_db.NewIterator()};
    iter->SeekToFirst();

    AddressANVs anvs;
    auto address = std::make_pair(DB_ANV, Address{});
    while(iter->Valid())
    {
        //filter non ANV addresss
        if(!iter->GetKey(address)) {
            iter->Next();
            continue;
        }

        if(address.first != DB_ANV) {
            iter->Next();
            continue;
        }

        ANVTuple anv;
        if(!iter->GetValue(anv)) {
            iter->Next();
            continue;
        }

        anvs.push_back({
                std::get<0>(anv),
                std::get<1>(anv),
                std::get<2>(anv)
                });

        iter->Next();
    }
    return anvs;
}

AddressANVs ReferralsViewDB::GetAllRewardableANVs() const
{
    const auto heap_size = GetLotteryHeapSize();
    AddressANVs anvs;
    for(size_t i = 0; i < heap_size; i++) {

        LotteryEntrant v;
        if(!m_db.Read(std::make_pair(DB_LOT_VAL, i), v))  {
            break;
        }

        auto maybe_anv = GetANV(std::get<2>(v));
        if(!maybe_anv) {
            break;
        }

        anvs.push_back(*maybe_anv);
    }
    return anvs;
}

bool ReferralsViewDB::FindLotteryPos(const Address& address, size_t& pos) const
{
    const auto heap_size = GetLotteryHeapSize();
    for(size_t i = 0; i < heap_size; i++) {

        LotteryEntrant v;
        if(!m_db.Read(std::make_pair(DB_LOT_VAL, i), v))  {
            return false;
        }

        if(std::get<2>(v) == address) {
            pos = i;
            return true;
        }
    }

    pos = heap_size;
    return true;
}

/**
 * This function uses a modified version of the weighted random sampling algorithm
 * by Efraimidis and Spirakis 
 * (https://www.sciencedirect.com/science/article/pii/S002001900500298X).
 *
 * Instead of computing R=rand^(1/W) where rand is some uniform random value
 * between [0,1] and W is the ANV, we will compute log(R). 
 */
bool ReferralsViewDB::AddAddressToLottery(
        const uint256& rand_value,
        char address_type,
        MaybeAddress address,
        const size_t max_reservoir_size,
        LotteryUndos& undos)
{
    const auto maybe_anv = GetANV(*address);
    if(!maybe_anv) return false;

    size_t levels = 0;
    while(address && levels < MAX_LEVELS) {

        const auto weighted_key = pog::WeightedKeyForSampling(rand_value, maybe_anv->anv);
        const auto heap_size = GetLotteryHeapSize();

        debug("Lottery: Attempting to add %s with weighted Key %d",
                CMeritAddress(address_type, *address).ToString(),
                static_cast<double>(weighted_key));

        // Note we are duplicating FindLotterPos inside both if conditions because
        // once the reservoir is full, we won't be attempting to add every time
        // so it is silly to check for duplicates if we aren't going to add anyway.

        if(heap_size < max_reservoir_size) {
            size_t pos;
            if(!FindLotteryPos(*address, pos)) {
                return false;
            }

            //Only add entrants that are not already participating.
            if(pos == heap_size) {
                if(!InsertLotteryEntrant(weighted_key, address_type, *address)) {
                    return false;
                }

                LotteryUndo undo{
                    weighted_key,
                    address_type,
                    *address,
                    *address
                };

                undos.emplace_back(undo);
            } else {
                debug("\tLottery: %s is already in the lottery.",
                        CMeritAddress(address_type, *address).ToString());
            }
        } else {
            const auto maybe_min_entrant = GetMinLotteryEntrant();   
            if(!maybe_min_entrant) { 
                return false;
            }

            const auto min_weighted_key = std::get<0>(*maybe_min_entrant);
            //Insert into reservoir only if the new key is bigger
            //than the smallest key already there.
            if(min_weighted_key < weighted_key) {
                size_t pos;
                if(!FindLotteryPos(*address, pos)) {
                    return false;
                }

                //Only add entrants that are not already participating.
                if(pos == heap_size) {

                    if(!PopMinFromLotteryHeap()) {
                        return false;
                    }

                    if(!InsertLotteryEntrant(weighted_key, address_type, *address)) {
                        return false;
                    }

                    LotteryUndo undo{
                        std::get<0>(*maybe_min_entrant),
                            std::get<1>(*maybe_min_entrant),
                            std::get<2>(*maybe_min_entrant),
                            *address
                    };

                    undos.emplace_back(undo);
                } else {
                    debug("\tLottery: %s is already in the lottery.",
                            CMeritAddress(address_type, *address).ToString());
                }
            } else {
                debug("\tLottery: %s didn't make the cut with key %d, min %d",
                        CMeritAddress(address_type, *address).ToString(),
                        static_cast<double>(weighted_key),
                        static_cast<double>(min_weighted_key));
            }
        }

        const auto parent = GetReferrer(*address);
        if(parent) {
            address = parent->second;
        } else {
            address.reset();
        }
        levels++;
    }

    return true;
}

bool ReferralsViewDB::UndoLotteryEntrant(const LotteryUndo& undo)
{
    if(!RemoveFromLottery(undo.replaced_with)) {
        return false;
    } 

    //Undo where the replaced address is the same as replaced_with are considered
    //add only and we just remove the entry and not try to add it.
    if(undo.replaced_with == undo.replaced_address) {
        return true;
    }

    if(!InsertLotteryEntrant(
                undo.replaced_key,
                undo.replaced_address_type,
                undo.replaced_address)) {
        return false;
    }

    return true;
}

std::size_t ReferralsViewDB::GetLotteryHeapSize() const
{
    std::size_t size = 0;
    m_db.Read(DB_LOT_SIZE, size);
    return size;
}

MaybeLotteryEntrant ReferralsViewDB::GetMinLotteryEntrant() const
{
    LotteryEntrant v;

    const size_t first = 0;
    return m_db.Read(std::make_pair(DB_LOT_VAL, first), v) ? 
        MaybeLotteryEntrant{v} : 
        MaybeLotteryEntrant{};
}

/**
 * The addresses in a lottery are kept in a min-heap. This function inserts
 * the address at the end and bubbles it up to the correct spot swapping with
 * parents until the right spot is found. If this function returns false, then
 * some bad things happened. You must not call this function when the heap is
 * full. You first must pop an element off the heap using PopMinFromLotteryHeap
 */
bool ReferralsViewDB::InsertLotteryEntrant(
        const pog::WeightedKey& key,
        char address_type,
        const Address& address)
{

    auto heap_size = GetLotteryHeapSize();
    auto pos = heap_size;

    while(pos != 0)
    {
        const auto parent_pos = (pos - 1) / 2;

        LotteryEntrant parent_value;
        if(!m_db.Read(std::make_pair(DB_LOT_VAL, parent_pos), parent_value)) {
            return false;
        }

        //We found our spot
        if(key > std::get<0>(parent_value)) {
            break;
        }

        //Push our parent down since we are moving up.
        if(!m_db.Write(std::make_tuple(DB_LOT_VAL, pos), parent_value)) {
            return false;
        }

        pos = parent_pos;
    }

    //write final value
    debug("\tAdding to Reservoir %s at pos %d", CMeritAddress(address_type, address).ToString(), pos);
    if(!m_db.Write(std::make_pair(DB_LOT_VAL, pos), std::make_tuple(key, address_type, address))) {
        return false;
    }

    if(!m_db.Write(DB_LOT_SIZE, heap_size + 1))
        return false;

    return true;
}

bool ReferralsViewDB::PopMinFromLotteryHeap()
{
    return RemoveFromLottery(0);
}

bool ReferralsViewDB::RemoveFromLottery(const Address& to_remove)
{
    size_t pos;
    if(!FindLotteryPos(to_remove, pos)) {
        return false;
    }
    return RemoveFromLottery(pos);
}

bool ReferralsViewDB::RemoveFromLottery(size_t current)
{
    debug("\tPopping from lottery reservoir position %d", current);
    auto heap_size = GetLotteryHeapSize();
    if(heap_size == 0) return false;

    LotteryEntrant last;
    if(!m_db.Read(std::make_pair(DB_LOT_VAL, heap_size-1), last)) {
        return false;
    }

    LotteryEntrant smallest_val = last;

    //Walk down heap and bubble down the last value until we find the correct spot.
    while(true) {

        size_t smallest = current;
        size_t left = 2*current + 1;
        size_t right = 2*current + 2;

        if(left < heap_size) {
            LotteryEntrant left_val;
            if(!m_db.Read(std::make_pair(DB_LOT_VAL, left), left_val)) {
                return false;
            }

            if(std::get<0>(left_val) < std::get<0>(smallest_val)) {
                smallest = left;
                smallest_val = left_val;
            }
        }

        if(right < heap_size) {
            LotteryEntrant right_val;
            if(!m_db.Read(std::make_pair(DB_LOT_VAL, right), right_val)) {
                return false;
            }

            if(std::get<0>(right_val) < std::get<0>(smallest_val)) {
                smallest = right;
                smallest_val = right_val;
            }
        }

        if(smallest != current) {
            //write the current element with the smallest
            if(!m_db.Write(std::make_pair(DB_LOT_VAL, current), smallest_val)) {
                return false;
            }

            //now go down the smallest path
            current = smallest;
        } else {
            break;
        }
    }

    //finally write the value in the correct spot and reduce the heap
    //size by 1
    if(!m_db.Write(std::make_pair(DB_LOT_VAL, current), last)) {
        return false;
    }

    m_db.Write(DB_LOT_SIZE, heap_size - 1);

    debug("\tPopped from lottery reservoir, last ended up at %d", current);
    return true;
}

/*
 * Orders referrals by constructing a dependency graph and doing a breath
 * first walk through the forrest.
 */
bool ReferralsViewDB::OrderReferrals(referral::ReferralRefs& refs)
{
    if(refs.empty()) {
        return true;
    }

    auto end_roots =
        std::partition(refs.begin(), refs.end(),
            [this](const referral::ReferralRef& ref) -> bool {
            return static_cast<bool>(GetReferral(ref->previousReferral));
    });

    //If we don't have any roots, we have an invalid block.
    if(end_roots == refs.begin()) {
        return false;
    }

    std::map<uint256, referral::ReferralRefs> graph;

    //insert roots of trees into graph
    std::for_each(
            refs.begin(), end_roots,
            [&graph](const referral::ReferralRef& ref) {
                graph[ref->codeHash] =  referral::ReferralRefs{};
            });

    //Insert disconnected referrals
    std::for_each(end_roots, refs.end(),
            [&graph](const referral::ReferralRef& ref) {
                graph[ref->previousReferral].push_back(ref);
            });

    //copy roots to work queue
    std::deque<referral::ReferralRef> to_process(std::distance(refs.begin(), end_roots));
    std::copy(refs.begin(), end_roots, to_process.begin());

    //do breath first walk through the trees to create correct referral
    //ordering
    auto replace = refs.begin();
    while(!to_process.empty() && replace != refs.end()) {
        const auto& ref = to_process.front();
        *replace = ref; 
        to_process.pop_front();
        replace++;

        const auto& children = graph[ref->codeHash];
        to_process.insert(to_process.end(), children.begin(), children.end());
    }

    //If any of these conditions are not met, it means we have an invalid block 
    if(replace != refs.end() || !to_process.empty()) {
        return false;
    }

    return true;
}

}<|MERGE_RESOLUTION|>--- conflicted
+++ resolved
@@ -60,14 +60,11 @@
 
     //write referral by code hash
     if(!m_db.Write(std::make_pair(DB_REFERRALS, referral.codeHash), referral)) {
-<<<<<<< HEAD
-=======
         return false;
     }
 
     ANVTuple anv{referral.addressType, referral.pubKeyId, CAmount{0}};
     if(!m_db.Write(std::make_pair(DB_ANV, referral.pubKeyId), anv)) {
->>>>>>> 1198198b
         return false;
     }
 
@@ -75,19 +72,6 @@
     // be able to find the parent referral. We can then write the child->parent
     // mapping of public addresses
     Address parent_address;
-<<<<<<< HEAD
-    char parent_type = 0;
-    if(auto parent_referral = GetReferral(referral.previousReferral)) {
-        parent_address = parent_referral->pubKeyId;
-        parent_type = parent_referral->addressType;
-    }
-
-    if(!m_db.Write(
-                std::make_pair(DB_PARENT_KEY, referral.pubKeyId),
-                std::make_pair(parent_type, parent_address))) {
-        return false;
-    }
-=======
     if(auto parent_referral = GetReferral(referral.previousReferral)) {
         debug("\tInserting parent reference %s code %s parent %s paddress %s",
                 CMeritAddress(referral.addressType, referral.pubKeyId).ToString(), 
@@ -104,15 +88,9 @@
         // child address array for the parent.
         ChildAddresses children;
         m_db.Read(std::make_pair(DB_CHILDREN, parent_address), children);
->>>>>>> 1198198b
 
         children.push_back(referral.pubKeyId);
 
-<<<<<<< HEAD
-    children.push_back(referral.pubKeyId);
-    if(!m_db.Write(std::make_pair(DB_CHILDREN, parent_address), children)) {
-        return false;
-=======
         if(!m_db.Write(std::make_pair(DB_CHILDREN, parent_address), children))
             return false;
 
@@ -121,7 +99,6 @@
         return false;
     } else {
         debug("\tWarning Parent missing for code %s", referral.previousReferral.GetHex());
->>>>>>> 1198198b
     }
 
     return true;
@@ -173,13 +150,9 @@
         const Address& start_address,
         CAmount change)
 {
-<<<<<<< HEAD
     debug("\tUpdateANV: %s + %d",
             CMeritAddress(address_type, start_address).ToString(), change);
-=======
-    debug("\tUpdateANV: %s + %d", CMeritAddress(addressType, start_address).ToString(), change);
-
->>>>>>> 1198198b
+
     MaybeAddress address = start_address;
     size_t level = 0;
 
@@ -188,17 +161,9 @@
     {
         //it's possible address didn't exist yet so an ANV of 0 is assumed.
         ANVTuple anv;
-<<<<<<< HEAD
-        m_db.Read(std::make_pair(DB_ANV, *address), anv);
-
-        if(levels == 0) {
-            std::get<0>(anv) = address_type;
-            std::get<1>(anv) = start_address;
-=======
         if(!m_db.Read(std::make_pair(DB_ANV, *address), anv)) {
             debug("\tFailed to read ANV for %s", address->GetHex());
             return false;
->>>>>>> 1198198b
         }
 
         assert(std::get<0>(anv) != 0);
@@ -220,7 +185,6 @@
             return false;
         }
 
-<<<<<<< HEAD
         const auto parent = GetReferrer(*address);
         if(parent) {
             address_type = parent->first;
@@ -228,11 +192,7 @@
         } else {
             address.reset();
         }
-        levels++;
-=======
-        address = GetReferrer(*address);
         level++;
->>>>>>> 1198198b
     }
 
     // We should never have cycles in the DB.
