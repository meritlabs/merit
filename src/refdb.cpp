// Copyright (c) 2017 The Merit Foundation developers
// Distributed under the MIT software license, see the accompanying
// file COPYING or http://www.opensource.org/licenses/mit-license.php.

#include "refdb.h"

#include "base58.h"
#include <boost/rational.hpp>
#include <limits>

namespace referral
{
namespace
{
const char DB_CHILDREN = 'c';
const char DB_REFERRALS = 'r';
const char DB_HASH = 'h';
const char DB_PARENT_ADDRESS = 'p';
const char DB_ANV = 'a';
const char DB_PUBKEY = 'k';
const char DB_LOT_SIZE = 's';
const char DB_LOT_VAL = 'v';
const char DB_CONFIRMATION = 'i';
const char DB_CONFIRMATION_IDX = 'n';
const char DB_CONFIRMATION_TOTAL = 'u';
const char DB_PRE_DAEDALUS_CONFIRMED = 'k';

const size_t MAX_LEVELS = std::numeric_limits<size_t>::max();
}

//stores ANV internally as a rational number with numerator/denominator
using AnvInternal = std::pair<CAmount, CAmount>;
using ANVTuple = std::tuple<char, Address, AnvInternal>;
using AnvRat = boost::rational<CAmount>;
using TransactionOutIndex = int;
using ConfirmationTuple = std::tuple<char, Address, TransactionHash, TransactionOutIndex>;

ReferralsViewDB::ReferralsViewDB(
    size_t cache_size,
    bool memory,
    bool wipe,
    const std::string& db_name) : m_db(GetDataDir() / db_name, cache_size, memory, wipe, true) {}

MaybeReferral ReferralsViewDB::GetReferral(const Address& address) const
{
    MutableReferral referral;
    return m_db.Read(std::make_pair(DB_REFERRALS, address), referral) ?
               MaybeReferral{referral} :
               MaybeReferral{};
}

MaybeReferral ReferralsViewDB::GetReferral(const uint256& hash) const
{
    Address address;
    if (m_db.Read(std::make_pair(DB_HASH, hash), address)) {
        return GetReferral(address);
    }

    return {};
}

MaybeAddress ReferralsViewDB::GetAddressByPubKey(const CPubKey& pubkey) const
{
    Address address;
    return m_db.Read(std::make_pair(DB_PUBKEY, pubkey), address) ? MaybeAddress{address} : MaybeAddress{};
}

MaybeAddressPair ReferralsViewDB::GetParentAddress(const Address& address) const
{
    AddressPair parent;
    return m_db.Read(std::make_pair(DB_PARENT_ADDRESS, address), parent) ?
               MaybeAddressPair{parent} :
               MaybeAddressPair{};
}

ChildAddresses ReferralsViewDB::GetChildren(const Address& address) const
{
    ChildAddresses children;
    m_db.Read(std::make_pair(DB_CHILDREN, address), children);
    return children;
}

bool ReferralsViewDB::InsertReferral(const Referral& referral, bool allow_no_parent)
{
    debug("Inserting referral %s parent %s",
        CMeritAddress{referral.addressType, referral.GetAddress()}.ToString(),
        referral.parentAddress.GetHex());

    if (Exists(referral.GetAddress())) {
        return true;
    }

    //write referral by code hash
    if (!m_db.Write(std::make_pair(DB_REFERRALS, referral.GetAddress()), referral)) {
        return false;
    }

    ANVTuple anv{referral.addressType, referral.GetAddress(), AnvInternal{0, 1}};
    if (!m_db.Write(std::make_pair(DB_ANV, referral.GetAddress()), anv)) {
        return false;
    }

    // write referral address by hash
    if (!m_db.Write(std::make_pair(DB_HASH, referral.GetHash()), referral.GetAddress()))
        return false;

    // write referral address by pubkey
    if (!m_db.Write(std::make_pair(DB_PUBKEY, referral.pubkey), referral.GetAddress()))
        return false;

    // Typically because the referral should be written in order we should
    // be able to find the parent referral. We can then write the child->parent
    // mapping of public addresses
    if (auto parent_referral = GetReferral(referral.parentAddress)) {
        debug("\tInserting parent reference %s parent %s",
            CMeritAddress{referral.addressType, referral.GetAddress()}.ToString(),
            CMeritAddress{parent_referral->addressType, parent_referral->GetAddress()}.ToString());

        const auto parent_address = parent_referral->GetAddress();
        AddressPair parent_addr_pair{parent_referral->addressType, parent_address};
        if (!m_db.Write(std::make_pair(DB_PARENT_ADDRESS, referral.GetAddress()), parent_addr_pair))
            return false;

        // Now we update the children of the parent address by inserting into the
        // child address array for the parent.
        ChildAddresses children;
        m_db.Read(std::make_pair(DB_CHILDREN, referral.parentAddress), children);

        children.push_back(referral.GetAddress());

        if (!m_db.Write(std::make_pair(DB_CHILDREN, referral.parentAddress), children))
            return false;

        debug("Inserted referral %s parent %s",
            CMeritAddress{referral.addressType, referral.GetAddress()}.ToString(),
            CMeritAddress{parent_referral->addressType, referral.parentAddress}.ToString());

    } else if (!allow_no_parent) {
        assert(false && "parent referral missing");
        return false;
    } else {
        debug("\tWarning Parent missing for address %s. Parent: %s",
            CMeritAddress{referral.addressType, referral.GetAddress()}.ToString(),
            referral.parentAddress.GetHex());
    }

    return true;
}

bool ReferralsViewDB::RemoveReferral(const Referral& referral)
{
    debug("Removing Referral %d", CMeritAddress{referral.addressType, referral.GetAddress()}.ToString());

    if (!m_db.Erase(std::make_pair(DB_REFERRALS, referral.GetAddress())))
        return false;

    if (!m_db.Erase(std::make_pair(DB_HASH, referral.GetHash())))
        return false;

    if (!m_db.Erase(std::make_pair(DB_PUBKEY, referral.pubkey)))
        return false;

    if (!m_db.Erase(std::make_pair(DB_PARENT_ADDRESS, referral.GetAddress())))
        return false;

    ChildAddresses children;
    m_db.Read(std::make_pair(DB_CHILDREN, referral.parentAddress), children);

    children.erase(std::remove(std::begin(children), std::end(children),
                       referral.GetAddress()),
        std::end(children));

    if (!m_db.Write(std::make_pair(DB_CHILDREN, referral.parentAddress), children))
        return false;

    return true;
}

/**
 * Updates ANV for the address and all parents. Note change can be negative if
 * there was a debit.
 *
 * Internally ANV values are stored as rational numbers because as ANV values
 * bubble up, they get halved each step along the way and we need to make sure
 * to account for values at the sub-micro level. This design discourages
 * creating long chains of referrals and rewards those who grow wider trees.
 */

bool ReferralsViewDB::UpdateANV(
    char address_type,
    const Address& start_address,
    CAmount change)
{
    AnvRat change_rat = change;

    debug("\tUpdateANV: %s + %d",
        CMeritAddress(address_type, start_address).ToString(), change);

    MaybeAddress address = start_address;
    size_t level = 0;

    //MAX_LEVELS guards against cycles in DB
    while (address && change != 0 && level < MAX_LEVELS) {
        //it's possible address didn't exist yet so an ANV of 0 is assumed.
        ANVTuple anv;
        if (!m_db.Read(std::make_pair(DB_ANV, *address), anv)) {
            debug("\tFailed to read ANV for %s", address->GetHex());
            return false;
        }

        assert(std::get<0>(anv) != 0);
        assert(!std::get<1>(anv).IsNull());

        debug(
            "\t\t %d %s %d/%d + %d",
            level,
            CMeritAddress(std::get<0>(anv), std::get<1>(anv)).ToString(),
            std::get<0>((std::get<2>(anv))),
            std::get<1>((std::get<2>(anv))),
            change);

        auto& anv_in = std::get<2>(anv);

        AnvRat anv_rat{anv_in.first, anv_in.second};

        anv_rat += change_rat;

        anv_in.first = anv_rat.numerator();
        anv_in.second = anv_rat.denominator();

        if (!m_db.Write(std::make_pair(DB_ANV, *address), anv)) {
            //TODO: Do we rollback anv computation for already processed address?
            // likely if we can't write then rollback will fail too.
            // figure out how to mark database as corrupt.
            return false;
        }

        const auto parent = GetParentAddress(*address);
        if (parent) {
            address_type = parent->first;
            address = parent->second;
        } else {
            address.reset();
        }
        level++;
        change_rat /= 2;
    }

    // We should never have cycles in the DB.
    // Hacked? Bug?
    assert(level < MAX_LEVELS && "reached max levels. Referral DB cycle detected");
    return true;
}

CAmount AnvInToAnvPub(const AnvInternal& in)
{
    AnvRat anv_rat{in.first, in.second};
    return boost::rational_cast<CAmount>(anv_rat);
}

MaybeAddressANV ReferralsViewDB::GetANV(const Address& address) const
{
    ANVTuple anv;
    if (!m_db.Read(std::make_pair(DB_ANV, address), anv)) {
        return MaybeAddressANV{};
    }

    const auto anv_pub = AnvInToAnvPub(std::get<2>(anv));
    return MaybeAddressANV({std::get<0>(anv),
        std::get<1>(anv),
        anv_pub});
}

AddressANVs ReferralsViewDB::GetAllANVs() const
{
    std::unique_ptr<CDBIterator> iter{m_db.NewIterator()};
    iter->SeekToFirst();

    AddressANVs anvs;
    auto address = std::make_pair(DB_ANV, Address{});
    while (iter->Valid()) {
        //filter non ANV addresss
        if (!iter->GetKey(address)) {
            iter->Next();
            continue;
        }

        if (address.first != DB_ANV) {
            iter->Next();
            continue;
        }

        ANVTuple anv;
        if (!iter->GetValue(anv)) {
            iter->Next();
            continue;
        }

        const auto anv_pub = AnvInToAnvPub(std::get<2>(anv));
        anvs.push_back({std::get<0>(anv),
            std::get<1>(anv),
            anv_pub});

        iter->Next();
    }
    return anvs;
}

AddressANVs ReferralsViewDB::GetAllRewardableANVs() const
{
    const auto heap_size = GetLotteryHeapSize();
    AddressANVs anvs;
    for (uint64_t i = 0; i < heap_size; i++) {
        LotteryEntrant v;
        if (!m_db.Read(std::make_pair(DB_LOT_VAL, i), v)) {
            break;
        }

        auto maybe_anv = GetANV(std::get<2>(v));
        if (!maybe_anv) {
            break;
        }

        anvs.push_back(*maybe_anv);
    }
    return anvs;
}

bool ReferralsViewDB::FindLotteryPos(const Address& address, uint64_t& pos) const
{
    const auto heap_size = GetLotteryHeapSize();
    for (uint64_t i = 0; i < heap_size; i++) {
        LotteryEntrant v;
        if (!m_db.Read(std::make_pair(DB_LOT_VAL, i), v)) {
            return false;
        }

        if (std::get<2>(v) == address) {
            pos = i;
            return true;
        }
    }

    pos = heap_size;
    return true;
}

/**
 * This function uses a modified version of the weighted random sampling algorithm
 * by Efraimidis and Spirakis
 * (https://www.sciencedirect.com/science/article/pii/S002001900500298X).
 *
 * Instead of computing R=rand^(1/W) where rand is some uniform random value
 * between [0,1] and W is the ANV, we will compute log(R).
 *
 * See pog::WeightedKeyForSampling for more details.
 *
 * A MinHeap is maintained in the DB and this function, once it decides if
 * it wants to add the address, it uses InsertLotteryEntrant to insert and
 * maintain the heap.
 */
bool ReferralsViewDB::AddAddressToLottery(
    int height,
    uint256 rand_value,
    char address_type,
    MaybeAddress address,
    const uint64_t max_reservoir_size,
    LotteryUndos& undos)
{
    auto maybe_anv = GetANV(*address);
    if (!maybe_anv) return false;

    size_t levels = 0;
    while (address && levels < MAX_LEVELS) {
        /**
         * Fix for the sampling algorithm before the reservoir is full.
         * The bug has little impact when the reservoir is not full.
         */
        if (height >= 16000) {
            maybe_anv = GetANV(*address);
            if (!maybe_anv) return false;

            //combine hashes and hash to get next sampling value
            CHashWriter hasher{SER_DISK, CLIENT_VERSION};
            hasher << rand_value << *address;
            rand_value = hasher.GetHash();
        }

        const auto weighted_key = pog::WeightedKeyForSampling(rand_value, maybe_anv->anv);
        const auto heap_size = GetLotteryHeapSize();

        debug("Lottery: Attempting to add %s with weighted Key %d",
            CMeritAddress(address_type, *address).ToString(),
            static_cast<double>(weighted_key));

        // Note we are duplicating FindLotterPos inside both if conditions because
        // once the reservoir is full, we won't be attempting to add every time
        // so it is silly to check for duplicates if we aren't going to add anyway.

        if (heap_size < max_reservoir_size) {
            uint64_t pos;
            if (!FindLotteryPos(*address, pos)) {
                return false;
            }

            //Only add entrants that are not already participating.
            if (pos == heap_size) {
                if (!InsertLotteryEntrant(
                        weighted_key,
                        address_type,
                        *address,
                        max_reservoir_size)) {
                    return false;
                }

                LotteryUndo undo{
                    weighted_key,
                    address_type,
                    *address,
                    *address};

                undos.emplace_back(undo);
            } else {
                debug("\tLottery: %s is already in the lottery.",
                    CMeritAddress(address_type, *address).ToString());
            }
        } else {
            const auto maybe_min_entrant = GetMinLotteryEntrant();
            if (!maybe_min_entrant) {
                return false;
            }

            const auto min_weighted_key = std::get<0>(*maybe_min_entrant);
            //Insert into reservoir only if the new key is bigger
            //than the smallest key already there. Over time as the currency
            //grows in amount there should always be a key greater than the
            //smallest at some point as time goes on.
            if (min_weighted_key < weighted_key) {
                uint64_t pos;
                if (!FindLotteryPos(*address, pos)) {
                    return false;
                }

                //Only add entrants that are not already participating.
                if (pos == heap_size) {
                    if (!PopMinFromLotteryHeap()) {
                        return false;
                    }

                    if (!InsertLotteryEntrant(
                            weighted_key,
                            address_type,
                            *address,
                            max_reservoir_size)) {
                        return false;
                    }

                    LotteryUndo undo{
                        std::get<0>(*maybe_min_entrant),
                        std::get<1>(*maybe_min_entrant),
                        std::get<2>(*maybe_min_entrant),
                        *address};

                    undos.emplace_back(undo);
                } else {
                    debug("\tLottery: %s is already in the lottery.",
                        CMeritAddress(address_type, *address).ToString());
                }
            } else {
                debug("\tLottery: %s didn't make the cut with key %d, min %d",
                    CMeritAddress(address_type, *address).ToString(),
                    static_cast<double>(weighted_key),
                    static_cast<double>(min_weighted_key));
            }
        }

        const auto parent = GetParentAddress(*address);
        if (parent) {
            address_type = parent->first;
            address = parent->second;
        } else {
            address.reset();
        }
        levels++;
    }

    return true;
}

bool ReferralsViewDB::UndoLotteryEntrant(
    const LotteryUndo& undo,
    const uint64_t max_reservoir_size)
{
    if (!RemoveFromLottery(undo.replaced_with)) {
        return false;
    }

    //Undo where the replaced address is the same as replaced_with are considered
    //add only and we just remove the entry and not try to add it.
    if (undo.replaced_with == undo.replaced_address) {
        return true;
    }

    if (!InsertLotteryEntrant(
            undo.replaced_key,
            undo.replaced_address_type,
            undo.replaced_address,
            max_reservoir_size)) {
        return false;
    }

    return true;
}

uint64_t ReferralsViewDB::GetLotteryHeapSize() const
{
    uint64_t size = 0;
    m_db.Read(DB_LOT_SIZE, size);
    return size;
}

MaybeLotteryEntrant ReferralsViewDB::GetMinLotteryEntrant() const
{
    LotteryEntrant v;

    const uint64_t first = 0;
    return m_db.Read(std::make_pair(DB_LOT_VAL, first), v) ?
               MaybeLotteryEntrant{v} :
               MaybeLotteryEntrant{};
}

/**
 * The addresses in a lottery are kept in a MinHeap. This function inserts
 * the address at the end and bubbles it up to the correct spot swapping with
 * parents until the right spot is found. If this function returns false, then
 * some bad things happened. You must not call this function when the heap is
 * full. You first must pop an element off the heap using PopMinFromLotteryHeap
 */
bool ReferralsViewDB::InsertLotteryEntrant(
    const pog::WeightedKey& key,
    char address_type,
    const Address& address,
    const uint64_t max_reservoir_size)
{
    auto heap_size = GetLotteryHeapSize();
    assert(heap_size < max_reservoir_size);

    auto pos = heap_size;

    while (pos != 0) {
        const auto parent_pos = (pos - 1) / 2;

        LotteryEntrant parent_value;
        if (!m_db.Read(std::make_pair(DB_LOT_VAL, parent_pos), parent_value)) {
            return false;
        }

        //We found our spot
        if (key > std::get<0>(parent_value)) {
            break;
        }

        //Push our parent down since we are moving up.
        if (!m_db.Write(std::make_tuple(DB_LOT_VAL, pos), parent_value)) {
            return false;
        }

        pos = parent_pos;
    }

    //write final value
    debug("\tAdding to Reservoir %s at pos %d", CMeritAddress(address_type, address).ToString(), pos);
    if (!m_db.Write(std::make_pair(DB_LOT_VAL, pos), std::make_tuple(key, address_type, address))) {
        return false;
    }

    uint64_t new_size = heap_size + 1;
    if (!m_db.Write(DB_LOT_SIZE, new_size))
        return false;

    assert(new_size <= max_reservoir_size);
    return true;
}

bool ReferralsViewDB::PopMinFromLotteryHeap()
{
    return RemoveFromLottery(0);
}

bool ReferralsViewDB::RemoveFromLottery(const Address& to_remove)
{
    uint64_t pos;
    if (!FindLotteryPos(to_remove, pos)) {
        return false;
    }
    return RemoveFromLottery(pos);
}

bool ReferralsViewDB::RemoveFromLottery(uint64_t current)
{
    debug("\tPopping from lottery reservoir position %d", current);
    auto heap_size = GetLotteryHeapSize();
    if (heap_size == 0) return false;

    LotteryEntrant last;
    if (!m_db.Read(std::make_pair(DB_LOT_VAL, heap_size - 1), last)) {
        return false;
    }

    LotteryEntrant smallest_val = last;

    //Walk down heap and bubble down the last value until we find the correct spot.
    while (true) {
        uint64_t smallest = current;
        uint64_t left = 2 * current + 1;
        uint64_t right = 2 * current + 2;

        if (left < heap_size) {
            LotteryEntrant left_val;
            if (!m_db.Read(std::make_pair(DB_LOT_VAL, left), left_val)) {
                return false;
            }

            if (std::get<0>(left_val) < std::get<0>(smallest_val)) {
                smallest = left;
                smallest_val = left_val;
            }
        }

        if (right < heap_size) {
            LotteryEntrant right_val;
            if (!m_db.Read(std::make_pair(DB_LOT_VAL, right), right_val)) {
                return false;
            }

            if (std::get<0>(right_val) < std::get<0>(smallest_val)) {
                smallest = right;
                smallest_val = right_val;
            }
        }

        if (smallest != current) {
            //write the current element with the smallest
            if (!m_db.Write(std::make_pair(DB_LOT_VAL, current), smallest_val)) {
                return false;
            }

            //now go down the smallest path
            current = smallest;
        } else {
            break;
        }
    }

    //finally write the value in the correct spot and reduce the heap
    //size by 1
    if (!m_db.Write(std::make_pair(DB_LOT_VAL, current), last)) {
        return false;
    }

    uint64_t new_size = heap_size - 1;
    if (!m_db.Write(DB_LOT_SIZE, new_size)) {
        return false;
    }

    debug("\tPopped from lottery reservoir, last ended up at %d", current);
    return true;
}

/*
 * Orders referrals by constructing a dependency graph and doing a breath
 * first walk through the forrest.
 */
bool ReferralsViewDB::OrderReferrals(referral::ReferralRefs& refs)
{
    if (refs.empty()) {
        return true;
    }

    auto end_roots =
        std::partition(refs.begin(), refs.end(),
            [this](const referral::ReferralRef& ref) -> bool {
                return static_cast<bool>(GetReferral(ref->parentAddress));
            });

    //If we don't have any roots, we have an invalid block.
    if (end_roots == refs.begin()) {
        return false;
    }

    std::map<uint160, referral::ReferralRefs> graph;

    //insert roots of trees into graph
    std::for_each(
        refs.begin(), end_roots,
        [&graph](const referral::ReferralRef& ref) {
            graph[ref->GetAddress()] = referral::ReferralRefs{};
        });

    //Insert disconnected referrals
    std::for_each(end_roots, refs.end(),
        [&graph](const referral::ReferralRef& ref) {
            graph[ref->parentAddress].push_back(ref);
        });

    //copy roots to work queue
    std::deque<referral::ReferralRef> to_process(std::distance(refs.begin(), end_roots));
    std::copy(refs.begin(), end_roots, to_process.begin());

    //do breath first walk through the trees to create correct referral
    //ordering
    auto replace = refs.begin();
    while (!to_process.empty() && replace != refs.end()) {
        const auto& ref = to_process.front();
        *replace = ref;
        to_process.pop_front();
        replace++;

        const auto& children = graph[ref->GetAddress()];
        to_process.insert(to_process.end(), children.begin(), children.end());
    }

    //If any of these conditions are not met, it means we have an invalid block
    if (replace != refs.end() || !to_process.empty()) {
        return false;
    }

    return true;
}

bool ReferralsViewDB::ConfirmReferral(
    const Referral& referral,
    const TransactionHash& hash,
    int output_index)
{
    const auto& address = referral.GetAddress();

<<<<<<< HEAD
    if (IsConfirmed(address)) {
        return false;
    }
=======
    if(IsConfirmed(address)) {
        return true;
     } 
>>>>>>> 6c4e0d14

    uint64_t total_confirmations = 0;
    m_db.Read(DB_CONFIRMATION_TOTAL, total_confirmations);

    if (!m_db.Write(
            std::make_pair(DB_CONFIRMATION_IDX, total_confirmations),
            std::make_tuple(
                referral.addressType,
                address,
                hash,
                output_index))) {
        return false;
    }

    if (!m_db.Write(
            std::make_pair(DB_CONFIRMATION, address),
            total_confirmations)) {
        return false;
    }

    return m_db.Write(DB_CONFIRMATION_TOTAL, total_confirmations + 1);
}


bool ReferralsViewDB::Exists(const referral::Address& address) const
{
    return m_db.Exists(std::make_pair(DB_REFERRALS, address));
}

bool ReferralsViewDB::IsConfirmed(const referral::Address& address) const
{
    return m_db.Exists(std::make_pair(DB_CONFIRMATION, address));
}

bool ReferralsViewDB::RemoveReferralConfirmation(const Address& address)
{
    uint64_t idx = 0;
    if (!m_db.Read(std::make_pair(DB_CONFIRMATION, address), idx)) {
        return false;
    }

    if (!m_db.Erase(std::make_pair(DB_CONFIRMATION, address))) {
        return false;
    }

    if (!m_db.Erase(std::make_pair(DB_CONFIRMATION, idx))) {
        return false;
    }

    uint64_t total = 0;
    if (!m_db.Read(DB_CONFIRMATION_TOTAL, total)) {
        return false;
    }

    assert(total > 0);
    return m_db.Write(DB_CONFIRMATION_TOTAL, total - 1);
}

bool ReferralsViewDB::ConfirmAllPreDaedalusAddresses()
{
    //Check to see if addresses have already been confirmed.
    if (m_db.Exists(DB_PRE_DAEDALUS_CONFIRMED)) {
        return true;
    }

    std::unique_ptr<CDBIterator> iter{m_db.NewIterator()};
    iter->SeekToFirst();

    uint256 confirmed_tag;
    unsigned char* tag = static_cast<unsigned char*>(confirmed_tag.begin());
    tag[0] = 'd';

    const int confirmed_index = 0;
    size_t total_confirmations = 0;

    auto address = std::make_pair(DB_REFERRALS, Address{});
    while (iter->Valid()) {
        // filter non ANV addresses
        if (!iter->GetKey(address)) {
            iter->Next();
            continue;
        }

        if (address.first != DB_REFERRALS) {
            iter->Next();
            continue;
        }

        MutableReferral referral;
        if (!iter->GetValue(referral)) {
            return false;
        }

        if (!ConfirmReferral(referral, confirmed_tag, confirmed_index)) {

            return false;
        }

        if(!m_db.Write(
                    std::make_pair(DB_CONFIRMATION, referral_address),
                    total_confirmations)) {
            return false;
        }

        total_confirmations++;

        iter->Next();
    }

    if(!m_db.Write(DB_CONFIRMATION_TOTAL, total_confirmations)) {
        return false;
    }

    //Mark state in DB that all addresses before daedalus have been confirmed.
    if (!m_db.Write(DB_PRE_DAEDALUS_CONFIRMED, true)) {
        return false;
    }

    return true;
}

bool ReferralsViewDB::AreAllPreDaedalusAddressesConfirmed() const
{
    return m_db.Exists(DB_PRE_DAEDALUS_CONFIRMED);
}

uint64_t ReferralsViewDB::GetTotalConfirmations() const
{
    uint64_t total = 0;
    m_db.Read(DB_CONFIRMATION_TOTAL, total);
    return total;
}

MaybeConfirmedAddress ReferralsViewDB::GetConfirmation(uint64_t idx) const
{
    auto total = GetTotalConfirmations();
    if (idx >= total) {
        return MaybeConfirmedAddress{};
    }

    ConfirmationTuple val;
    if (!m_db.Read(std::make_pair(DB_CONFIRMATION_IDX, idx), val)) {
        return MaybeConfirmedAddress{};
    }

    return MaybeConfirmedAddress{{std::get<0>(val),
        std::get<1>(val)}};
}

} //namespace referral<|MERGE_RESOLUTION|>--- conflicted
+++ resolved
@@ -735,15 +735,9 @@
 {
     const auto& address = referral.GetAddress();
 
-<<<<<<< HEAD
     if (IsConfirmed(address)) {
-        return false;
-    }
-=======
-    if(IsConfirmed(address)) {
         return true;
-     } 
->>>>>>> 6c4e0d14
+    }
 
     uint64_t total_confirmations = 0;
     m_db.Read(DB_CONFIRMATION_TOTAL, total_confirmations);
