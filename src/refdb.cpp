--- conflicted
+++ resolved
@@ -827,27 +827,12 @@
         }
 
         MutableReferral referral;
-<<<<<<< HEAD
         if (!iter->GetValue(referral)) {
             return false;
         }
 
         if (!ConfirmReferral(referral, confirmed_tag, confirmed_index)) {
-=======
-        if(!iter->GetValue(referral)) {
-            return false;
-        }
-
-        auto referral_address = referral.GetAddress();
-
-        if(!m_db.Write(
-                    std::make_pair(DB_CONFIRMATION_IDX, total_confirmations), 
-                    std::make_tuple(
-                        referral.addressType,
-                        referral_address,
-                        confirmed_tag,
-                        confirmed_index))) {
->>>>>>> 90160d17
+
             return false;
         }
 
