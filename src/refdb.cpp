// Copyright (c) 2017 The Merit Foundation developers
// Distributed under the MIT software license, see the accompanying
// file COPYING or http://www.opensource.org/licenses/mit-license.php.

#include "refdb.h"

<<<<<<< HEAD
const char REF_NUM_CHILDREN_PREFIX = 'n';
const char REF_PARENT = 'p';
=======
static const char DB_REFERRALS = 'r';
>>>>>>> e9090f63

ReferralsViewDB::ReferralsViewDB(size_t nCacheSize, bool fMemory, bool fWipe) :
    m_db(GetDataDir() / "referrals", nCacheSize, fMemory, fWipe, true) {}

<<<<<<< HEAD
MaybeReferral ReferralsViewDB::GetReferral(const uint256& code_hash) const {
     MutableReferral referral;
     return m_db.Read(code_hash, referral) ? referral : {};
}

bool ReferralsViewDB::InsertReferral(const Referral& referral) {
    //write referral
    bool referral_written = m_db.Write(referral.m_codeHash, referral);
    if(!referral_written) return false;

    //write that key id exists

    // Typically because the referral should be writen in order we should
    // be able to find the parent referral. We can then write the child->parent
    // mapping of public keys
    if(auto parent_referral = GetReferral(referral.m_previousReferral, previous_referral); parent_referral)
        return m_db.Write(std::make_pair(REF_PARENT, referral.m_pubKeyId), previous_referral.m_pubKeyId);
    else
        return m_db.Write(std::make_pair(REF_PARENT, referral.m_pubKeyId), CKeyID{});

    return true;
}

bool ReferralsViewDB::ReferralCodeExists(const uint256& code_hash) const {
    return m_db.Exists(code_hash);
}

MaybeKeyID ReferralsViewDB::GetRefferer(const CKeyID& key) const
{
    CKeyID parent;
    return m_db.Read(key, parent) ? parent : {};
}

bool ReferralsViewDB::WalletIdExists(const CKeyID& key) const
{
    return m_db.Exists(key);
=======
bool ReferralsViewDB::GetReferral(const uint256& code_hash, MutableReferral& referral) const {
    return m_db.Read(std::make_pair(DB_REFERRALS, code_hash), referral);
}

bool ReferralsViewDB::InsertReferral(const Referral& referral) {
    return m_db.Write(std::make_pair(DB_REFERRALS, referral.m_codeHash), referral);
}

bool ReferralsViewDB::ReferralCodeExists(const uint256& code_hash) const {
    return m_db.Exists(std::make_pair(DB_REFERRALS, code_hash));
>>>>>>> e9090f63
}<|MERGE_RESOLUTION|>--- conflicted
+++ resolved
@@ -4,63 +4,48 @@
 
 #include "refdb.h"
 
-<<<<<<< HEAD
-const char REF_NUM_CHILDREN_PREFIX = 'n';
-const char REF_PARENT = 'p';
-=======
-static const char DB_REFERRALS = 'r';
->>>>>>> e9090f63
+namespace 
+{
+const char DB_REF_NUM_CHILDREN_PREFIX = 'n';
+const char DB_REFERRALS = 'r';
+const char DB_PARENT_KEY = 'p';
+}
 
 ReferralsViewDB::ReferralsViewDB(size_t nCacheSize, bool fMemory, bool fWipe) :
     m_db(GetDataDir() / "referrals", nCacheSize, fMemory, fWipe, true) {}
 
-<<<<<<< HEAD
 MaybeReferral ReferralsViewDB::GetReferral(const uint256& code_hash) const {
      MutableReferral referral;
-     return m_db.Read(code_hash, referral) ? referral : {};
+     return m_db.Read(std::make_pair(DB_REFERRALS,code_hash), referral) ? referral : {};
 }
 
 bool ReferralsViewDB::InsertReferral(const Referral& referral) {
     //write referral
-    bool referral_written = m_db.Write(referral.m_codeHash, referral);
+    bool referral_written = m_db.Write(std::make_pair(DB_REFERRALS, referral.m_codeHash), referral);
     if(!referral_written) return false;
-
-    //write that key id exists
 
     // Typically because the referral should be writen in order we should
     // be able to find the parent referral. We can then write the child->parent
     // mapping of public keys
     if(auto parent_referral = GetReferral(referral.m_previousReferral, previous_referral); parent_referral)
-        return m_db.Write(std::make_pair(REF_PARENT, referral.m_pubKeyId), previous_referral.m_pubKeyId);
+        return m_db.Write(std::make_pair(DB_PARENT_KEY, referral.m_pubKeyId), previous_referral.m_pubKeyId);
     else
-        return m_db.Write(std::make_pair(REF_PARENT, referral.m_pubKeyId), CKeyID{});
+        return m_db.Write(std::make_pair(DB_PARENT_KEY, referral.m_pubKeyId), CKeyID{});
 
     return true;
 }
 
 bool ReferralsViewDB::ReferralCodeExists(const uint256& code_hash) const {
-    return m_db.Exists(code_hash);
+    return m_db.Exists(std::make_pair(DB_REFERRALS, code_hash));
 }
 
 MaybeKeyID ReferralsViewDB::GetRefferer(const CKeyID& key) const
 {
     CKeyID parent;
-    return m_db.Read(key, parent) ? parent : {};
+    return m_db.Read(std::make_pair(DB_PARENT_KEY, key), parent) ? parent : {};
 }
 
 bool ReferralsViewDB::WalletIdExists(const CKeyID& key) const
 {
-    return m_db.Exists(key);
-=======
-bool ReferralsViewDB::GetReferral(const uint256& code_hash, MutableReferral& referral) const {
-    return m_db.Read(std::make_pair(DB_REFERRALS, code_hash), referral);
-}
-
-bool ReferralsViewDB::InsertReferral(const Referral& referral) {
-    return m_db.Write(std::make_pair(DB_REFERRALS, referral.m_codeHash), referral);
-}
-
-bool ReferralsViewDB::ReferralCodeExists(const uint256& code_hash) const {
-    return m_db.Exists(std::make_pair(DB_REFERRALS, code_hash));
->>>>>>> e9090f63
+    return m_db.Exists(std::make_pair(DB_PARENT_KEY, key));
 }