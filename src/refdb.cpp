--- conflicted
+++ resolved
@@ -30,13 +30,10 @@
         const char DB_CONFIRMATION_TOTAL = 'u';
         const char DB_PRE_DAEDALUS_CONFIRMED = 'd';
         const char DB_ALIAS = 'l';
-<<<<<<< HEAD
         const char DB_HEIGHT = 'b';
         const char DB_NOVITE_RANGE = 'o';
         const char DB_MAX_NOVITE = 'm';
-=======
         const char DB_LOT_INV = 'L';
->>>>>>> d9f065fe
 
         const size_t MAX_LEVELS = std::numeric_limits<size_t>::max();
     }
