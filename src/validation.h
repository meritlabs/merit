--- conflicted
+++ resolved
@@ -544,10 +544,6 @@
 
 
 /** Functions for disk access for blocks */
-<<<<<<< HEAD
-bool ReadBlockFromDisk(CBlock& block, const CDiskBlockPos& pos, const Consensus::Params& consensusParams, bool validate = true);
-bool ReadBlockFromDisk(CBlock& block, const CBlockIndex* pindex, const Consensus::Params& consensusParams, bool validate = true);
-=======
 bool ReadBlockFromDisk(
         CBlock& block,
         const CDiskBlockPos& pos,
@@ -559,7 +555,6 @@
         const CBlockIndex* pindex,
         const Consensus::Params& consensusParams,
         bool validate = true);
->>>>>>> b5941cb8
 
 /** Functions for validating blocks and updating the block tree */
 
