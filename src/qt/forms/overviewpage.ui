--- conflicted
+++ resolved
@@ -6,13 +6,8 @@
    <rect>
     <x>0</x>
     <y>0</y>
-<<<<<<< HEAD
-    <width>644</width>
-    <height>450</height>
-=======
     <width>699</width>
     <height>342</height>
->>>>>>> 99b0dc20
    </rect>
   </property>
   <property name="windowTitle">
