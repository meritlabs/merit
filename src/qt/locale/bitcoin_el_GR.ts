--- conflicted
+++ resolved
@@ -42,8 +42,6 @@
         <translation>&amp;Διαγραφή</translation>
     </message>
     <message>
-<<<<<<< HEAD
-=======
         <source>Choose the address to send coins to</source>
         <translation>Επιλέξτε διεύθυνση αποστολής των νομισμάτων σας</translation>
     </message>
@@ -56,7 +54,6 @@
         <translation>Ε&amp;πιλογή</translation>
     </message>
     <message>
->>>>>>> e773ccb6
         <source>Sending addresses</source>
         <translation>Διευθύνσεις αποστολής</translation>
     </message>
@@ -64,8 +61,6 @@
         <source>Receiving addresses</source>
         <translation>Διευθύνσεις λήψης</translation>
     </message>
-<<<<<<< HEAD
-=======
     <message>
         <source>&amp;Copy Address</source>
         <translation>&amp;Αντιγραφή Διεύθυνσης</translation>
@@ -90,7 +85,6 @@
         <source>Exporting Failed</source>
         <translation>Αποτυχία Εξαγωγής</translation>
     </message>
->>>>>>> e773ccb6
     </context>
 <context>
     <name>AddressTableModel</name>
@@ -126,18 +120,13 @@
         <translation>Επανέλαβε τον νέο κωδικό πρόσβασης</translation>
     </message>
     <message>
-<<<<<<< HEAD
+        <source>Encrypt wallet</source>
+        <translation>Κρυπτογράφηση πορτοφολιού</translation>
+    </message>
+    <message>
         <source>Unlock wallet</source>
         <translation>Ξεκλειδωσε το πορτοφολι</translation>
     </message>
-=======
-        <source>Encrypt wallet</source>
-        <translation>Κρυπτογράφηση πορτοφολιού</translation>
-    </message>
-    <message>
-        <source>Unlock wallet</source>
-        <translation>Ξεκλειδωσε το πορτοφολι</translation>
-    </message>
     <message>
         <source>Change passphrase</source>
         <translation>Αλλάξτε Φράση Πρόσβασης</translation>
@@ -146,7 +135,6 @@
         <source>Wallet unlock failed</source>
         <translation>Το Ξεκλείδωμα του Πορτοφολιού Απέτυχε</translation>
     </message>
->>>>>>> e773ccb6
     </context>
 <context>
     <name>BanTableModel</name>
