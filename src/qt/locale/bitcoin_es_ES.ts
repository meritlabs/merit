<TS language="es_ES" version="2.1">
<context>
    <name>AddressBookPage</name>
    <message>
        <source>Right-click to edit address or label</source>
        <translation>Haz clic derecho para editar la dirección o etiqueta</translation>
    </message>
    <message>
        <source>Create a new address</source>
        <translation>Crear una nueva dirección</translation>
    </message>
    <message>
        <source>&amp;New</source>
        <translation>&amp;Nuevo</translation>
    </message>
    <message>
        <source>Copy the currently selected address to the system clipboard</source>
        <translation>Copiar la dirección seleccionada al portapapeles del sistema</translation>
    </message>
    <message>
        <source>&amp;Copy</source>
        <translation>&amp;Copiar</translation>
    </message>
    <message>
        <source>C&amp;lose</source>
        <translation>C&amp;errar</translation>
    </message>
    <message>
        <source>Delete the currently selected address from the list</source>
        <translation>Eliminar la dirección seleccionada de la lista</translation>
    </message>
    <message>
        <source>Export the data in the current tab to a file</source>
        <translation>Exportar los datos en la ficha actual a un archivo</translation>
    </message>
    <message>
        <source>&amp;Export</source>
        <translation>&amp;Exportar</translation>
    </message>
    <message>
        <source>&amp;Delete</source>
        <translation>&amp;Eliminar</translation>
    </message>
    <message>
        <source>Choose the address to send coins to</source>
        <translation>Seleccione la dirección a la que enviar monedas</translation>
    </message>
    <message>
        <source>Choose the address to receive coins with</source>
        <translation>Seleccione la dirección de la que recibir monedas</translation>
    </message>
    <message>
        <source>C&amp;hoose</source>
        <translation>E&amp;scoger</translation>
    </message>
    <message>
        <source>Sending addresses</source>
        <translation>Enviando direcciones</translation>
    </message>
    <message>
        <source>Receiving addresses</source>
        <translation>Recibiendo direcciones</translation>
    </message>
    <message>
        <source>These are your Bitcoin addresses for sending payments. Always check the amount and the receiving address before sending coins.</source>
        <translation>Estas son sus direcciones Bitcoin para enviar pagos. Verifique siempre la cantidad y la dirección de recibimiento antes de enviar monedas.</translation>
    </message>
    <message>
        <source>These are your Bitcoin addresses for receiving payments. It is recommended to use a new receiving address for each transaction.</source>
        <translation>Estas son sus direcciones Bitcoin para recibir pagos. Se recomienda utilizar una nueva dirección de recibimiento para cada transacción</translation>
    </message>
    <message>
        <source>&amp;Copy Address</source>
        <translation>&amp;Copiar Dirección</translation>
    </message>
    <message>
        <source>Copy &amp;Label</source>
        <translation>Copiar &amp;Etiqueta</translation>
    </message>
    <message>
        <source>&amp;Edit</source>
        <translation>&amp;Editar</translation>
    </message>
    <message>
        <source>Export Address List</source>
        <translation>Exportar lista de direcciones</translation>
    </message>
    <message>
        <source>Comma separated file (*.csv)</source>
        <translation>Archivo separado de coma (*.csv)</translation>
    </message>
    <message>
        <source>Exporting Failed</source>
        <translation>Falló la exportación</translation>
    </message>
    <message>
        <source>There was an error trying to save the address list to %1. Please try again.</source>
        <translation>Había un error intentando guardar la lista de direcciones en %1. Por favor inténtelo de nuevo.</translation>
    </message>
</context>
<context>
    <name>AddressTableModel</name>
    <message>
        <source>Label</source>
        <translation>Etiqueta</translation>
    </message>
    <message>
        <source>Address</source>
        <translation>Dirección</translation>
    </message>
    <message>
        <source>(no label)</source>
        <translation>(sin etiqueta)</translation>
    </message>
</context>
<context>
    <name>AskPassphraseDialog</name>
    <message>
        <source>Passphrase Dialog</source>
        <translation>Diálogo de contraseña</translation>
    </message>
    <message>
        <source>Enter passphrase</source>
        <translation>Introducir contraseña</translation>
    </message>
    <message>
        <source>New passphrase</source>
        <translation>Nueva contraseña</translation>
    </message>
    <message>
        <source>Repeat new passphrase</source>
        <translation>Repita la nueva contraseña</translation>
    </message>
    <message>
        <source>Enter the new passphrase to the wallet.&lt;br/&gt;Please use a passphrase of &lt;b&gt;ten or more random characters&lt;/b&gt;, or &lt;b&gt;eight or more words&lt;/b&gt;.</source>
        <translation>Introduzca la nueva frase clave del monedero. &lt;br/&gt;Por favor utilice una frase clave de &lt;b&gt;diez o más carácteres aleatorios&lt;/b&gt;, o &lt;b&gt;ocho o más palabras&lt;/b&gt;.</translation>
    </message>
    <message>
        <source>Encrypt wallet</source>
        <translation>Monedero encriptado</translation>
    </message>
    <message>
        <source>This operation needs your wallet passphrase to unlock the wallet.</source>
        <translation>Esta operación necesita su frase clave de monedero para desbloquear el monedero.</translation>
    </message>
    <message>
        <source>Unlock wallet</source>
        <translation>Desbloquear monedero</translation>
    </message>
    <message>
        <source>This operation needs your wallet passphrase to decrypt the wallet.</source>
        <translation>Esta operación necesita su frase clave de cartera para desencriptar el monedero.</translation>
    </message>
    <message>
        <source>Decrypt wallet</source>
        <translation>Desencriptar monedero</translation>
    </message>
    <message>
        <source>Change passphrase</source>
        <translation>Cambiar frase clave</translation>
    </message>
    <message>
        <source>Enter the old passphrase and new passphrase to the wallet.</source>
        <translation>Introduzca la vieja frase clave y la nueva flase clave para el monedero.</translation>
    </message>
    <message>
        <source>Confirm wallet encryption</source>
        <translation>Confirmar encriptación del monedero</translation>
    </message>
    <message>
        <source>Warning: If you encrypt your wallet and lose your passphrase, you will &lt;b&gt;LOSE ALL OF YOUR BITCOINS&lt;/b&gt;!</source>
        <translation>Advertencia: Si encripta su monedero y pierde su frase clave &lt;b&gt;PERDERÁ TODOS SUS BITCOINS&lt;/b&gt;!</translation>
    </message>
    <message>
        <source>Are you sure you wish to encrypt your wallet?</source>
        <translation>¿Seguro que desea encriptar su monedero?</translation>
    </message>
    <message>
        <source>Wallet encrypted</source>
        <translation>Monedero encriptado</translation>
    </message>
    <message>
        <source>%1 will close now to finish the encryption process. Remember that encrypting your wallet cannot fully protect your bitcoins from being stolen by malware infecting your computer.</source>
        <translation>%1 se cerrará ahora para terminar el proceso de encriptación. Recuerde que encriptar su monedero no puede proteger completamente su monedero de ser robado por malware que infecte su ordenador.</translation>
    </message>
    <message>
        <source>IMPORTANT: Any previous backups you have made of your wallet file should be replaced with the newly generated, encrypted wallet file. For security reasons, previous backups of the unencrypted wallet file will become useless as soon as you start using the new, encrypted wallet.</source>
        <translation>IMPORTANTE: Cualquier copia de seguridad anterior que haya hecho en su archivo de monedero debería ser reemplazada con el archivo de monedero encriptado generado recientemente. Por razones de seguridad, las copias de seguridad anteriores del archivo de monedero desencriptado serán inútiles en cuanto empiece a utilizar el nuevo monedero encriptado.</translation>
    </message>
    <message>
        <source>Wallet encryption failed</source>
        <translation>Fracasó la encriptación de monedero</translation>
    </message>
    <message>
        <source>Wallet encryption failed due to an internal error. Your wallet was not encrypted.</source>
        <translation>Falló la encriptación del monedero debido a un error interno. Su monedero no fue encriptado.</translation>
    </message>
    <message>
        <source>The supplied passphrases do not match.</source>
        <translation>La frase clave introducida no coincide.</translation>
    </message>
    <message>
        <source>Wallet unlock failed</source>
        <translation>Fracasó el desbloqueo del monedero</translation>
    </message>
    <message>
        <source>The passphrase entered for the wallet decryption was incorrect.</source>
        <translation>La frase clave introducida para la encriptación del monedero es incorrecta.</translation>
    </message>
    <message>
        <source>Wallet decryption failed</source>
        <translation>Fracasó la encriptación del monedero</translation>
    </message>
    <message>
        <source>Wallet passphrase was successfully changed.</source>
        <translation>La frase clave del monedero se ha cambiado con éxito.</translation>
    </message>
    <message>
        <source>Warning: The Caps Lock key is on!</source>
        <translation>Alerta: ¡La clave de bloqueo Caps está activa!</translation>
    </message>
</context>
<context>
    <name>BanTableModel</name>
    <message>
        <source>IP/Netmask</source>
        <translation>IP/Máscara</translation>
    </message>
    <message>
        <source>Banned Until</source>
        <translation>Bloqueado Hasta</translation>
    </message>
</context>
<context>
    <name>BitcoinGUI</name>
    <message>
        <source>Sign &amp;message...</source>
        <translation>Firmar &amp;mensaje...</translation>
    </message>
    <message>
        <source>Synchronizing with network...</source>
        <translation>Sincronizando con la red…</translation>
    </message>
    <message>
        <source>&amp;Overview</source>
        <translation>&amp;Vista general</translation>
    </message>
    <message>
        <source>Node</source>
        <translation>Nodo</translation>
    </message>
    <message>
        <source>Show general overview of wallet</source>
        <translation>Mostrar vista general del monedero</translation>
    </message>
    <message>
        <source>&amp;Transactions</source>
        <translation>&amp;Transacciones</translation>
    </message>
    <message>
        <source>Browse transaction history</source>
        <translation>Examinar el historial de transacciones</translation>
    </message>
    <message>
        <source>E&amp;xit</source>
        <translation>S&amp;alir</translation>
    </message>
    <message>
        <source>Quit application</source>
        <translation>Salir de la aplicación</translation>
    </message>
    <message>
        <source>&amp;About %1</source>
        <translation>&amp;Acerca de %1</translation>
    </message>
    <message>
        <source>Show information about %1</source>
        <translation>Mostrar información acerca de %1</translation>
    </message>
    <message>
        <source>About &amp;Qt</source>
        <translation>Acerca de &amp;Qt</translation>
    </message>
    <message>
        <source>Show information about Qt</source>
        <translation>Mostrar información acerca de Qt</translation>
    </message>
    <message>
        <source>&amp;Options...</source>
        <translation>&amp;Opciones...</translation>
    </message>
    <message>
        <source>Modify configuration options for %1</source>
        <translation>Modificar las opciones de configuración para %1</translation>
    </message>
    <message>
        <source>&amp;Encrypt Wallet...</source>
        <translation>&amp;Cifrar monedero…</translation>
    </message>
    <message>
        <source>&amp;Backup Wallet...</source>
        <translation>&amp;Guardar copia del monedero...</translation>
    </message>
    <message>
        <source>&amp;Change Passphrase...</source>
        <translation>&amp;Cambiar la contraseña…</translation>
    </message>
    <message>
        <source>&amp;Sending addresses...</source>
        <translation>Direcciones de &amp;envío...</translation>
    </message>
    <message>
        <source>&amp;Receiving addresses...</source>
        <translation>Direcciones de &amp;recepción...</translation>
    </message>
    <message>
        <source>Open &amp;URI...</source>
        <translation>Abrir &amp;URI...</translation>
    </message>
    <message>
        <source>Click to disable network activity.</source>
        <translation>Haz click para desactivar la actividad de red.</translation>
    </message>
    <message>
        <source>Network activity disabled.</source>
        <translation>Actividad de red desactivada.</translation>
    </message>
    <message>
        <source>Click to enable network activity again.</source>
        <translation>Haz click para reactivar la actividad de red.</translation>
    </message>
    <message>
        <source>Syncing Headers (%1%)...</source>
        <translation>Sincronizando cabeceras (%1%)...</translation>
    </message>
    <message>
        <source>Reindexing blocks on disk...</source>
        <translation>Reindexando bloques en disco...</translation>
    </message>
    <message>
        <source>Send coins to a Bitcoin address</source>
        <translation>Enviar bitcoins a una dirección Bitcoin</translation>
    </message>
    <message>
        <source>Backup wallet to another location</source>
        <translation>Copia de seguridad del monedero en otra ubicación</translation>
    </message>
    <message>
        <source>Change the passphrase used for wallet encryption</source>
        <translation>Cambiar la contraseña utilizada para el cifrado del monedero</translation>
    </message>
    <message>
        <source>&amp;Debug window</source>
        <translation>&amp;Ventana de depuración</translation>
    </message>
    <message>
        <source>Open debugging and diagnostic console</source>
        <translation>Abrir la consola de depuración y diagnóstico</translation>
    </message>
    <message>
        <source>&amp;Verify message...</source>
        <translation>&amp;Verificar mensaje...</translation>
    </message>
    <message>
        <source>Bitcoin</source>
        <translation>Bitcoin</translation>
    </message>
    <message>
        <source>Wallet</source>
        <translation>Monedero</translation>
    </message>
    <message>
        <source>&amp;Send</source>
        <translation>&amp;Enviar</translation>
    </message>
    <message>
        <source>&amp;Receive</source>
        <translation>&amp;Recibir</translation>
    </message>
    <message>
        <source>&amp;Show / Hide</source>
        <translation>&amp;Mostrar / Ocultar</translation>
    </message>
    <message>
        <source>Show or hide the main Window</source>
        <translation>Mostrar u ocultar la ventana principal</translation>
    </message>
    <message>
        <source>Encrypt the private keys that belong to your wallet</source>
        <translation>Cifrar las claves privadas de su monedero</translation>
    </message>
    <message>
        <source>Sign messages with your Bitcoin addresses to prove you own them</source>
        <translation>Firmar mensajes con sus direcciones Bitcoin para demostrar la propiedad</translation>
    </message>
    <message>
        <source>Verify messages to ensure they were signed with specified Bitcoin addresses</source>
        <translation>Verificar mensajes comprobando que están firmados con direcciones Bitcoin concretas</translation>
    </message>
    <message>
        <source>&amp;File</source>
        <translation>&amp;Archivo</translation>
    </message>
    <message>
        <source>&amp;Settings</source>
        <translation>&amp;Configuración</translation>
    </message>
    <message>
        <source>&amp;Help</source>
        <translation>&amp;Ayuda</translation>
    </message>
    <message>
        <source>Tabs toolbar</source>
        <translation>Barra de pestañas</translation>
    </message>
    <message>
        <source>Request payments (generates QR codes and bitcoin: URIs)</source>
        <translation>Solicitar pagos (generando códigos QR e identificadores URI "bitcoin:")</translation>
    </message>
    <message>
        <source>Show the list of used sending addresses and labels</source>
        <translation>Mostrar la lista de direcciones de envío y etiquetas</translation>
    </message>
    <message>
        <source>Show the list of used receiving addresses and labels</source>
        <translation>Muestra la lista de direcciones de recepción y etiquetas</translation>
    </message>
    <message>
        <source>Open a bitcoin: URI or payment request</source>
        <translation>Abrir un identificador URI "bitcoin:" o una petición de pago</translation>
    </message>
    <message>
        <source>&amp;Command-line options</source>
        <translation>&amp;Opciones de consola de comandos</translation>
    </message>
    <message numerus="yes">
        <source>%n active connection(s) to Bitcoin network</source>
        <translation><numerusform>%n conexión activa hacia la red Bitcoin</numerusform><numerusform>%n conexiones activas hacia la red Bitcoin</numerusform></translation>
    </message>
    <message>
        <source>Indexing blocks on disk...</source>
        <translation>Indexando bloques en disco...</translation>
    </message>
    <message>
        <source>Processing blocks on disk...</source>
        <translation>Procesando bloques en disco...</translation>
    </message>
    <message numerus="yes">
        <source>Processed %n block(s) of transaction history.</source>
        <translation><numerusform>%n bloque procesado del historial de transacciones.</numerusform><numerusform>%n bloques procesados del historial de transacciones.</numerusform></translation>
    </message>
    <message>
        <source>%1 behind</source>
        <translation>%1 atrás</translation>
    </message>
    <message>
        <source>Last received block was generated %1 ago.</source>
        <translation>El último bloque recibido fue generado hace %1.</translation>
    </message>
    <message>
        <source>Transactions after this will not yet be visible.</source>
        <translation>Las transacciones posteriores aún no están visibles.</translation>
    </message>
    <message>
        <source>Error</source>
        <translation>Error</translation>
    </message>
    <message>
        <source>Warning</source>
        <translation>Aviso</translation>
    </message>
    <message>
        <source>Information</source>
        <translation>Información</translation>
    </message>
    <message>
        <source>Up to date</source>
        <translation>Actualizado</translation>
    </message>
    <message>
        <source>Show the %1 help message to get a list with possible Bitcoin command-line options</source>
        <translation>Mostrar el mensaje de ayuda %1 para obtener una lista de los posibles comandos de linea de comandos de Bitcoin</translation>
    </message>
    <message>
        <source>%1 client</source>
        <translation>%1 cliente</translation>
    </message>
    <message>
        <source>Connecting to peers...</source>
        <translation>Conectando a pares...</translation>
    </message>
    <message>
        <source>Catching up...</source>
        <translation>Actualizando...</translation>
    </message>
    <message>
        <source>Date: %1
</source>
        <translation>Fecha: %1
</translation>
    </message>
    <message>
        <source>Amount: %1
</source>
        <translation>Amount: %1
</translation>
    </message>
    <message>
        <source>Type: %1
</source>
        <translation>Tipo: %1
</translation>
    </message>
    <message>
        <source>Label: %1
</source>
        <translation>Etiqueta: %1
</translation>
    </message>
    <message>
        <source>Address: %1
</source>
        <translation>Dirección: %1
</translation>
    </message>
    <message>
        <source>Sent transaction</source>
        <translation>Transacción enviada</translation>
    </message>
    <message>
        <source>Incoming transaction</source>
        <translation>Transacción entrante</translation>
    </message>
    <message>
        <source>Wallet is &lt;b&gt;encrypted&lt;/b&gt; and currently &lt;b&gt;unlocked&lt;/b&gt;</source>
        <translation>El monedero está &lt;b&gt;cifrado&lt;/b&gt; y actualmente &lt;b&gt;desbloqueado&lt;/b&gt;</translation>
    </message>
    <message>
        <source>Wallet is &lt;b&gt;encrypted&lt;/b&gt; and currently &lt;b&gt;locked&lt;/b&gt;</source>
        <translation>El monedero está &lt;b&gt;cifrado&lt;/b&gt; y actualmente &lt;b&gt;bloqueado&lt;/b&gt;</translation>
    </message>
    <message>
        <source>A fatal error occurred. Bitcoin can no longer continue safely and will quit.</source>
        <translation>Ha ocurrido un error fatal. Bitcoin no puede continuar de manera segura y se cerrará.</translation>
    </message>
</context>
<context>
    <name>CoinControlDialog</name>
    <message>
        <source>Coin Selection</source>
        <translation>Selección de la moneda</translation>
    </message>
    <message>
        <source>Quantity:</source>
        <translation>Cantidad:</translation>
    </message>
    <message>
        <source>Bytes:</source>
        <translation>Bytes:</translation>
    </message>
    <message>
        <source>Amount:</source>
        <translation>Cuantía:</translation>
    </message>
    <message>
        <source>Fee:</source>
        <translation>Tasa:</translation>
    </message>
    <message>
        <source>Dust:</source>
        <translation>Polvo:</translation>
    </message>
    <message>
        <source>After Fee:</source>
        <translation>Después de aplicar la comisión:</translation>
    </message>
    <message>
        <source>Change:</source>
        <translation>Cambio:</translation>
    </message>
    <message>
        <source>(un)select all</source>
        <translation>(des)marcar todos</translation>
    </message>
    <message>
        <source>Tree mode</source>
        <translation>Modo árbol</translation>
    </message>
    <message>
        <source>List mode</source>
        <translation>Modo lista</translation>
    </message>
    <message>
        <source>Amount</source>
        <translation>Cantidad</translation>
    </message>
    <message>
        <source>Received with label</source>
        <translation>Recibido con etiqueta</translation>
    </message>
    <message>
        <source>Received with address</source>
        <translation>Recibido con dirección</translation>
    </message>
    <message>
        <source>Date</source>
        <translation>Fecha</translation>
    </message>
    <message>
        <source>Confirmations</source>
        <translation>Confirmaciones</translation>
    </message>
    <message>
        <source>Confirmed</source>
        <translation>Confirmado</translation>
    </message>
    <message>
        <source>Copy address</source>
        <translation>Copiar ubicación</translation>
    </message>
    <message>
        <source>Copy label</source>
        <translation>Copiar etiqueta</translation>
    </message>
    <message>
        <source>Copy amount</source>
        <translation>Copiar cantidad</translation>
    </message>
    <message>
        <source>Copy transaction ID</source>
        <translation>Copiar ID de transacción</translation>
    </message>
    <message>
        <source>Lock unspent</source>
        <translation>Bloquear lo no gastado</translation>
    </message>
    <message>
        <source>Unlock unspent</source>
        <translation>Desbloquear lo no gastado</translation>
    </message>
    <message>
        <source>Copy quantity</source>
        <translation>Copiar cantidad</translation>
    </message>
    <message>
        <source>Copy fee</source>
        <translation>Copiar cuota</translation>
    </message>
    <message>
        <source>Copy after fee</source>
        <translation>Copiar después de couta</translation>
    </message>
    <message>
        <source>Copy bytes</source>
        <translation>Copiar bytes</translation>
    </message>
    <message>
        <source>Copy dust</source>
        <translation>Copiar polvo</translation>
    </message>
    <message>
        <source>Copy change</source>
        <translation>Copiar cambio</translation>
    </message>
    <message>
        <source>(%1 locked)</source>
        <translation>(%1 bloqueado)</translation>
    </message>
    <message>
        <source>yes</source>
        <translation>sí</translation>
    </message>
    <message>
        <source>no</source>
        <translation>no</translation>
    </message>
    <message>
        <source>This label turns red if any recipient receives an amount smaller than the current dust threshold.</source>
        <translation>Esta etiqueta se vuelve roja si algún destinatario recibe una cantidad inferior a la actual puerta polvorienta.</translation>
    </message>
    <message>
        <source>Can vary +/- %1 satoshi(s) per input.</source>
        <translation>Puede variar +/- %1 satoshi(s) por entrada.</translation>
    </message>
    <message>
        <source>(no label)</source>
        <translation>(sin etiqueta)</translation>
    </message>
    <message>
        <source>change from %1 (%2)</source>
        <translation>cambia desde %1 (%2)</translation>
    </message>
    <message>
        <source>(change)</source>
        <translation>(cambio)</translation>
    </message>
</context>
<context>
    <name>EditAddressDialog</name>
    <message>
        <source>Edit Address</source>
        <translation>Editar Dirección</translation>
    </message>
    <message>
        <source>&amp;Label</source>
        <translation>&amp;Etiqueta</translation>
    </message>
    <message>
        <source>The label associated with this address list entry</source>
        <translation>La etiqueta asociada con esta entrada de la lista de direcciones</translation>
    </message>
    <message>
        <source>The address associated with this address list entry. This can only be modified for sending addresses.</source>
        <translation>La dirección asociada con esta entrada de la lista de direcciones. Solo puede ser modificada para direcciones de envío.</translation>
    </message>
    <message>
        <source>&amp;Address</source>
        <translation>&amp;Dirección</translation>
    </message>
    <message>
        <source>New receiving address</source>
        <translation>Nueva dirección de recivimiento</translation>
    </message>
    <message>
        <source>New sending address</source>
        <translation>Nueva dirección de envío</translation>
    </message>
    <message>
        <source>Edit receiving address</source>
        <translation>Editar dirección de recivimiento</translation>
    </message>
    <message>
        <source>Edit sending address</source>
        <translation>Editar dirección de envío</translation>
    </message>
    <message>
        <source>The entered address "%1" is not a valid Bitcoin address.</source>
        <translation>La dirección introducida "%1" no es una dirección Bitcoin válida.</translation>
    </message>
    <message>
        <source>The entered address "%1" is already in the address book.</source>
        <translation>La dirección introducida "%1" está ya en la agenda.</translation>
    </message>
    <message>
        <source>Could not unlock wallet.</source>
        <translation>Podría no desbloquear el monedero.</translation>
    </message>
    <message>
        <source>New key generation failed.</source>
        <translation>Falló la generación de la nueva clave.</translation>
    </message>
</context>
<context>
    <name>FreespaceChecker</name>
    <message>
        <source>A new data directory will be created.</source>
        <translation>Se creará un nuevo directorio de datos.</translation>
    </message>
    <message>
        <source>name</source>
        <translation>nombre</translation>
    </message>
    <message>
        <source>Directory already exists. Add %1 if you intend to create a new directory here.</source>
        <translation>El directorio ya existe. Añada %1 si pretende crear aquí un directorio nuevo.</translation>
    </message>
    <message>
        <source>Path already exists, and is not a directory.</source>
        <translation>La ruta ya existe y no es un directorio.</translation>
    </message>
    <message>
        <source>Cannot create data directory here.</source>
        <translation>No se puede crear un directorio de datos aquí.</translation>
    </message>
</context>
<context>
    <name>HelpMessageDialog</name>
    <message>
        <source>version</source>
        <translation>versión</translation>
    </message>
    <message>
        <source>(%1-bit)</source>
        <translation>(%1-bit)</translation>
    </message>
    <message>
        <source>About %1</source>
        <translation>Acerda de %1</translation>
    </message>
    <message>
        <source>Command-line options</source>
        <translation>Opciones de la línea de órdenes</translation>
    </message>
    <message>
        <source>Usage:</source>
        <translation>Uso:</translation>
    </message>
    <message>
        <source>command-line options</source>
        <translation>opciones de la consola de comandos</translation>
    </message>
    <message>
        <source>UI Options:</source>
        <translation>Opciones de interfaz de usuario:</translation>
    </message>
    <message>
        <source>Choose data directory on startup (default: %u)</source>
        <translation>Elegir directorio de datos al iniciar (predeterminado: %u)</translation>
    </message>
    <message>
        <source>Set language, for example "de_DE" (default: system locale)</source>
        <translation>Establecer el idioma, por ejemplo, "es_ES" (predeterminado: configuración regional del sistema)</translation>
    </message>
    <message>
        <source>Start minimized</source>
        <translation>Arrancar minimizado</translation>
    </message>
    <message>
        <source>Set SSL root certificates for payment request (default: -system-)</source>
        <translation>Establecer los certificados raíz SSL para solicitudes de pago (predeterminado: -system-)</translation>
    </message>
    <message>
        <source>Show splash screen on startup (default: %u)</source>
        <translation>Mostrar pantalla de bienvenida en el inicio (predeterminado: %u)</translation>
    </message>
    <message>
        <source>Reset all settings changed in the GUI</source>
        <translation>Reiniciar todos los ajustes modificados en el GUI</translation>
    </message>
</context>
<context>
    <name>Intro</name>
    <message>
        <source>Welcome</source>
        <translation>Bienvenido</translation>
    </message>
    <message>
        <source>Welcome to %1.</source>
        <translation>Bienvenido a %1</translation>
    </message>
    <message>
        <source>As this is the first time the program is launched, you can choose where %1 will store its data.</source>
        <translation>Al ser la primera vez que se ejecuta el programa, puede elegir donde %1 almacenara sus datos</translation>
    </message>
    <message>
        <source>%1 will download and store a copy of the Bitcoin block chain. At least %2GB of data will be stored in this directory, and it will grow over time. The wallet will also be stored in this directory.</source>
        <translation>%1 va a descargar y almacenar una copia de la cadena de bloques de Bitcoin. Al menos %2GB de datos seran almacenados en este directorio, que ira creciendo con el tiempo. El monedero se guardara tambien en ese directorio. </translation>
    </message>
    <message>
        <source>Use the default data directory</source>
        <translation>Utilizar el directorio de datos predeterminado</translation>
    </message>
    <message>
        <source>Use a custom data directory:</source>
        <translation>Utilizar un directorio de datos personalizado:</translation>
    </message>
    <message>
        <source>Error: Specified data directory "%1" cannot be created.</source>
        <translation>Error: no ha podido crearse el directorio de datos especificado "%1".</translation>
    </message>
    <message>
        <source>Error</source>
        <translation>Error</translation>
    </message>
    <message numerus="yes">
        <source>%n GB of free space available</source>
        <translation><numerusform>%n GB de espacio libre</numerusform><numerusform>%n GB de espacio disponible</numerusform></translation>
    </message>
    <message numerus="yes">
        <source>(of %n GB needed)</source>
        <translation><numerusform>(de %n GB necesitados)</numerusform><numerusform>(de %n GB requeridos)</numerusform></translation>
    </message>
</context>
<context>
    <name>ModalOverlay</name>
    <message>
        <source>Form</source>
        <translation>Formulario</translation>
    </message>
    <message>
        <source>Number of blocks left</source>
        <translation>Número de bloques restantes</translation>
    </message>
    <message>
        <source>Unknown...</source>
        <translation>Desconocido...</translation>
    </message>
    <message>
        <source>Last block time</source>
        <translation>Hora del último bloque</translation>
    </message>
    <message>
        <source>Progress</source>
        <translation>Progreso</translation>
    </message>
    <message>
        <source>Progress increase per hour</source>
        <translation>Incremento del progreso por hora</translation>
    </message>
    <message>
        <source>calculating...</source>
        <translation>calculando...</translation>
    </message>
    <message>
        <source>Estimated time left until synced</source>
        <translation>Tiempo estimado restante hasta sincronización completa</translation>
    </message>
    <message>
        <source>Hide</source>
        <translation>Ocultar</translation>
    </message>
    <message>
        <source>Unknown. Syncing Headers (%1)...</source>
        <translation>Desconocido. Sincronizando cabeceras (%1)...</translation>
    </message>
</context>
<context>
    <name>OpenURIDialog</name>
    <message>
        <source>Open URI</source>
        <translation>Abrir URI...</translation>
    </message>
    <message>
        <source>Open payment request from URI or file</source>
        <translation>Abrir solicitud de pago a partir de un identificador URI o de un archivo</translation>
    </message>
    <message>
        <source>URI:</source>
        <translation>URI:</translation>
    </message>
    <message>
        <source>Select payment request file</source>
        <translation>Seleccionar archivo de sulicitud de pago</translation>
    </message>
    <message>
        <source>Select payment request file to open</source>
        <translation>Seleccionar el archivo de solicitud de pago para abrir</translation>
    </message>
</context>
<context>
    <name>OptionsDialog</name>
    <message>
        <source>Options</source>
        <translation>Opciones</translation>
    </message>
    <message>
        <source>&amp;Main</source>
        <translation>&amp;Principal</translation>
    </message>
    <message>
        <source>Automatically start %1 after logging in to the system.</source>
        <translation>Iniciar automaticamente  %1 al encender el sistema.</translation>
    </message>
    <message>
        <source>&amp;Start %1 on system login</source>
        <translation>&amp;Iniciar %1 al iniciar el sistema</translation>
    </message>
    <message>
        <source>Size of &amp;database cache</source>
        <translation>Tamaño de cache de la &amp;base de datos</translation>
    </message>
    <message>
        <source>MB</source>
        <translation>MB</translation>
    </message>
    <message>
        <source>Number of script &amp;verification threads</source>
        <translation>Número de hilos de &amp;verificación de scripts</translation>
    </message>
    <message>
        <source>Accept connections from outside</source>
        <translation>Aceptar conexiones desde el exterior</translation>
    </message>
    <message>
        <source>Allow incoming connections</source>
        <translation>Aceptar conexiones entrantes</translation>
    </message>
    <message>
        <source>IP address of the proxy (e.g. IPv4: 127.0.0.1 / IPv6: ::1)</source>
        <translation>Dirección IP del proxy (p. ej. IPv4: 127.0.0.1 / IPv6: ::1)</translation>
    </message>
    <message>
        <source>Minimize instead of exit the application when the window is closed. When this option is enabled, the application will be closed only after selecting Exit in the menu.</source>
        <translation>Minimizar en lugar de salir de la aplicación cuando la ventana está cerrada. Cuando se activa esta opción, la aplicación sólo se cerrará después de seleccionar Salir en el menú.</translation>
    </message>
    <message>
        <source>Third party URLs (e.g. a block explorer) that appear in the transactions tab as context menu items. %s in the URL is replaced by transaction hash. Multiple URLs are separated by vertical bar |.</source>
        <translation>Identificadores URL de terceros (por ejemplo, un explorador de bloques) que aparecen en la pestaña de transacciones como elementos del menú contextual. El %s en la URL es reemplazado por el valor hash de la transacción. Se pueden separar URL múltiples por una barra vertical |.</translation>
    </message>
    <message>
        <source>Third party transaction URLs</source>
        <translation>Identificadores URL de transacciones de terceros</translation>
    </message>
    <message>
        <source>Active command-line options that override above options:</source>
        <translation>Opciones activas de consola de comandos que tienen preferencia sobre las opciones anteriores:</translation>
    </message>
    <message>
        <source>Reset all client options to default.</source>
        <translation>Restablecer todas las opciones predeterminadas del cliente.</translation>
    </message>
    <message>
        <source>&amp;Reset Options</source>
        <translation>&amp;Restablecer opciones</translation>
    </message>
    <message>
        <source>&amp;Network</source>
        <translation>&amp;Red</translation>
    </message>
    <message>
        <source>(0 = auto, &lt;0 = leave that many cores free)</source>
        <translation>(0 = automático, &lt;0 = dejar libres ese número de núcleos)</translation>
    </message>
    <message>
        <source>W&amp;allet</source>
        <translation>&amp;Monedero</translation>
    </message>
    <message>
        <source>Expert</source>
        <translation>Experto</translation>
    </message>
    <message>
        <source>Enable coin &amp;control features</source>
        <translation>Habilitar funcionalidad de &amp;coin control</translation>
    </message>
    <message>
        <source>If you disable the spending of unconfirmed change, the change from a transaction cannot be used until that transaction has at least one confirmation. This also affects how your balance is computed.</source>
        <translation>Si desactiva el gasto del cambio no confirmado, no se podrá usar el cambio de una transacción hasta que se alcance al menos una confirmación. Esto afecta también a cómo se calcula su saldo.</translation>
    </message>
    <message>
        <source>&amp;Spend unconfirmed change</source>
        <translation>&amp;Gastar cambio no confirmado</translation>
    </message>
    <message>
        <source>Automatically open the Bitcoin client port on the router. This only works when your router supports UPnP and it is enabled.</source>
        <translation>Abrir automáticamente el puerto del cliente Bitcoin en el router. Esta opción solo funciona si el router admite UPnP y está activado.</translation>
    </message>
    <message>
        <source>Map port using &amp;UPnP</source>
        <translation>Mapear el puerto mediante &amp;UPnP</translation>
    </message>
    <message>
        <source>Connect to the Bitcoin network through a SOCKS5 proxy.</source>
        <translation>Conectarse a la red Bitcoin a través de un proxy SOCKS5.</translation>
    </message>
    <message>
        <source>&amp;Connect through SOCKS5 proxy (default proxy):</source>
        <translation>&amp;Conectarse a través de proxy SOCKS5 (proxy predeterminado):</translation>
    </message>
    <message>
        <source>Proxy &amp;IP:</source>
        <translation>Dirección &amp;IP del proxy:</translation>
    </message>
    <message>
        <source>&amp;Port:</source>
        <translation>&amp;Puerto:</translation>
    </message>
    <message>
        <source>Port of the proxy (e.g. 9050)</source>
        <translation>Puerto del servidor proxy (ej. 9050)</translation>
    </message>
    <message>
        <source>Used for reaching peers via:</source>
        <translation>Usado para alcanzar compañeros via:</translation>
    </message>
    <message>
        <source>Shows, if the supplied default SOCKS5 proxy is used to reach peers via this network type.</source>
        <translation>Muestra si el proxy SOCKS5 predeterminado es utilizado para llegar a los pares a traves de este tipo de red.</translation>
    </message>
    <message>
        <source>IPv4</source>
        <translation>IPv4</translation>
    </message>
    <message>
        <source>IPv6</source>
        <translation>IPv6</translation>
    </message>
    <message>
        <source>Tor</source>
        <translation>Tor</translation>
    </message>
    <message>
        <source>Connect to the Bitcoin network through a separate SOCKS5 proxy for Tor hidden services.</source>
        <translation>Conectar a la red Bitcoin mediante un proxy SOCKS5 por separado para los servicios ocultos de Tor.</translation>
    </message>
    <message>
        <source>Use separate SOCKS5 proxy to reach peers via Tor hidden services:</source>
        <translation>Usar distintos proxys SOCKS5 para comunicarse vía Tor de forma anónima:</translation>
    </message>
    <message>
        <source>&amp;Window</source>
        <translation>&amp;Ventana</translation>
    </message>
    <message>
        <source>&amp;Hide the icon from the system tray.</source>
        <translation>&amp;Ocultar el icono de la barra de tareas</translation>
    </message>
    <message>
        <source>Hide tray icon</source>
        <translation>Ocultar barra de tareas</translation>
    </message>
    <message>
        <source>Show only a tray icon after minimizing the window.</source>
        <translation>Minimizar la ventana a la bandeja de iconos del sistema.</translation>
    </message>
    <message>
        <source>&amp;Minimize to the tray instead of the taskbar</source>
        <translation>&amp;Minimizar a la bandeja en vez de a la barra de tareas</translation>
    </message>
    <message>
        <source>M&amp;inimize on close</source>
        <translation>M&amp;inimizar al cerrar</translation>
    </message>
    <message>
        <source>&amp;Display</source>
        <translation>&amp;Interfaz</translation>
    </message>
    <message>
        <source>User Interface &amp;language:</source>
        <translation>I&amp;dioma de la interfaz de usuario</translation>
    </message>
    <message>
        <source>The user interface language can be set here. This setting will take effect after restarting %1.</source>
        <translation>El idioma de la interfaz de usuario puede establecerse aquí. Esta configuración tendrá efecto tras reiniciar %1.</translation>
    </message>
    <message>
        <source>&amp;Unit to show amounts in:</source>
        <translation>Mostrar las cantidades en la &amp;unidad:</translation>
    </message>
    <message>
        <source>Choose the default subdivision unit to show in the interface and when sending coins.</source>
        <translation>Elegir la subdivisión predeterminada para mostrar cantidades en la interfaz y cuando se envían bitcoins.</translation>
    </message>
    <message>
        <source>Whether to show coin control features or not.</source>
        <translation>Mostrar o no funcionalidad de Coin Control</translation>
    </message>
    <message>
        <source>&amp;OK</source>
        <translation>&amp;Aceptar</translation>
    </message>
    <message>
        <source>&amp;Cancel</source>
        <translation>&amp;Cancelar</translation>
    </message>
    <message>
        <source>default</source>
        <translation>predeterminado</translation>
    </message>
    <message>
        <source>none</source>
        <translation>ninguna</translation>
    </message>
    <message>
        <source>Confirm options reset</source>
        <translation>Confirme el restablecimiento de las opciones</translation>
    </message>
    <message>
        <source>Client restart required to activate changes.</source>
        <translation>Se necesita reiniciar el cliente para activar los cambios.</translation>
    </message>
    <message>
        <source>Client will be shut down. Do you want to proceed?</source>
        <translation>El cliente se cerrará. ¿Desea continuar?</translation>
    </message>
    <message>
        <source>This change would require a client restart.</source>
        <translation>Este cambio exige el reinicio del cliente.</translation>
    </message>
    <message>
        <source>The supplied proxy address is invalid.</source>
        <translation>La dirección proxy indicada es inválida.</translation>
    </message>
</context>
<context>
    <name>OverviewPage</name>
    <message>
        <source>Form</source>
        <translation>Formulario</translation>
    </message>
    <message>
        <source>The displayed information may be out of date. Your wallet automatically synchronizes with the Bitcoin network after a connection is established, but this process has not completed yet.</source>
        <translation>La información mostrada puede estar desactualizada. Su monedero se sincroniza automáticamente con la red Bitcoin después de que se haya establecido una conexión, pero este proceso aún no se ha completado.</translation>
    </message>
    <message>
        <source>Watch-only:</source>
        <translation>De observación:</translation>
    </message>
    <message>
        <source>Available:</source>
        <translation>Disponible:</translation>
    </message>
    <message>
        <source>Your current spendable balance</source>
        <translation>Su saldo disponible actual</translation>
    </message>
    <message>
        <source>Pending:</source>
        <translation>Pendiente:</translation>
    </message>
    <message>
        <source>Total of transactions that have yet to be confirmed, and do not yet count toward the spendable balance</source>
        <translation>Total de transacciones pendientes de confirmar y que aún no contribuye al saldo disponible</translation>
    </message>
    <message>
        <source>Immature:</source>
        <translation>No madurado:</translation>
    </message>
    <message>
        <source>Mined balance that has not yet matured</source>
        <translation>Saldo recién minado que aún no ha madurado.</translation>
    </message>
    <message>
        <source>Balances</source>
        <translation>Saldos</translation>
    </message>
    <message>
        <source>Total:</source>
        <translation>Total:</translation>
    </message>
    <message>
        <source>Your current total balance</source>
        <translation>Su saldo actual total</translation>
    </message>
    <message>
        <source>Your current balance in watch-only addresses</source>
        <translation>Su saldo actual en direcciones watch-only</translation>
    </message>
    <message>
        <source>Spendable:</source>
        <translation>Gastable:</translation>
    </message>
    <message>
        <source>Recent transactions</source>
        <translation>Transacciones recientes</translation>
    </message>
    <message>
        <source>Unconfirmed transactions to watch-only addresses</source>
        <translation>Transacciones sin confirmar en direcciones watch-only</translation>
    </message>
    <message>
        <source>Mined balance in watch-only addresses that has not yet matured</source>
        <translation>Saldo minado en direcciones watch-only que aún no ha madurado</translation>
    </message>
    <message>
        <source>Current total balance in watch-only addresses</source>
        <translation>Saldo total en las direcciones watch-only</translation>
    </message>
</context>
<context>
    <name>PaymentServer</name>
    <message>
        <source>Payment request error</source>
        <translation>Fallo en la solicitud de pago</translation>
    </message>
    <message>
        <source>Cannot start bitcoin: click-to-pay handler</source>
        <translation>No se puede iniciar bitcoin: encargado click-para-pagar</translation>
    </message>
    <message>
        <source>URI handling</source>
        <translation>Manejo de URI</translation>
    </message>
    <message>
        <source>Payment request fetch URL is invalid: %1</source>
        <translation>La búsqueda de solicitud de pago URL es válida: %1</translation>
    </message>
    <message>
        <source>Invalid payment address %1</source>
        <translation>Dirección de pago inválida %1</translation>
    </message>
    <message>
        <source>URI cannot be parsed! This can be caused by an invalid Bitcoin address or malformed URI parameters.</source>
        <translation>URI no puede ser analizado! Esto puede ser causado por una dirección Bitcoin inválida o parametros URI mal formados.</translation>
    </message>
    <message>
        <source>Payment request file handling</source>
        <translation>Manejo del archivo de solicitud de pago</translation>
    </message>
    <message>
        <source>Payment request file cannot be read! This can be caused by an invalid payment request file.</source>
        <translation>¡El archivo de solicitud de pago no puede ser leído! Esto puede ser causado por un archivo de solicitud de pago inválido.</translation>
    </message>
    <message>
        <source>Payment request rejected</source>
        <translation>Solicitud de pago rechazada</translation>
    </message>
    <message>
        <source>Payment request network doesn't match client network.</source>
        <translation>La red de solicitud de pago no cimbina la red cliente.</translation>
    </message>
    <message>
        <source>Payment request expired.</source>
        <translation>Solicitud de pago caducada.</translation>
    </message>
    <message>
        <source>Payment request is not initialized.</source>
        <translation>La solicitud de pago no se ha iniciado.</translation>
    </message>
    <message>
        <source>Unverified payment requests to custom payment scripts are unsupported.</source>
        <translation>Solicitudes de pago sin verificar a scripts de pago habitual no se soportan.</translation>
    </message>
    <message>
        <source>Invalid payment request.</source>
        <translation>Solicitud de pago inválida.</translation>
    </message>
    <message>
        <source>Requested payment amount of %1 is too small (considered dust).</source>
        <translation>Cantidad de pago solicitada de %1 es demasiado pequeña (considerado polvo).</translation>
    </message>
    <message>
        <source>Refund from %1</source>
        <translation>Reembolsar desde %1</translation>
    </message>
    <message>
        <source>Payment request %1 is too large (%2 bytes, allowed %3 bytes).</source>
        <translation>Solicitud de pago de %1 es demasiado grande (%2 bytes, permitidos %3 bytes).</translation>
    </message>
    <message>
        <source>Error communicating with %1: %2</source>
        <translation>Fallo al comunicar con %1: %2</translation>
    </message>
    <message>
        <source>Payment request cannot be parsed!</source>
        <translation>¡La solicitud de pago no puede ser analizada!</translation>
    </message>
    <message>
        <source>Bad response from server %1</source>
        <translation>Mala respuesta desde el servidor %1</translation>
    </message>
    <message>
        <source>Network request error</source>
        <translation>Fallo de solicitud de red</translation>
    </message>
    <message>
        <source>Payment acknowledged</source>
        <translation>Pago declarado</translation>
    </message>
</context>
<context>
    <name>PeerTableModel</name>
    <message>
        <source>User Agent</source>
        <translation>User Agent</translation>
    </message>
    <message>
        <source>Node/Service</source>
        <translation>Nodo/Servicio</translation>
    </message>
    <message>
        <source>NodeId</source>
        <translation>NodeId</translation>
    </message>
<<<<<<< HEAD
    </context>
=======
    <message>
        <source>Ping</source>
        <translation>Ping</translation>
    </message>
</context>
>>>>>>> e773ccb6
<context>
    <name>QObject</name>
    <message>
        <source>Amount</source>
        <translation>Cantidad</translation>
    </message>
    <message>
        <source>Enter a Bitcoin address (e.g. %1)</source>
        <translation>Introducir una dirección Bitcoin (p. ej. %1)</translation>
    </message>
    <message>
        <source>%1 d</source>
        <translation>%1 d</translation>
    </message>
    <message>
        <source>%1 h</source>
        <translation>%1 h</translation>
    </message>
    <message>
        <source>%1 m</source>
        <translation>%1 m</translation>
    </message>
    <message>
        <source>%1 s</source>
        <translation>%1 s</translation>
    </message>
    <message>
        <source>None</source>
        <translation>Ninguno</translation>
    </message>
    <message>
        <source>N/A</source>
        <translation>N/D</translation>
    </message>
    <message>
        <source>%1 ms</source>
        <translation>%1 ms</translation>
    </message>
    <message>
        <source>%1 and %2</source>
        <translation>%1 y %2</translation>
    </message>
    <message>
        <source>%1 didn't yet exit safely...</source>
        <translation>%1 aún no ha salido de manera segura...</translation>
    </message>
</context>
<context>
    <name>QObject::QObject</name>
    <message>
        <source>Error: Specified data directory "%1" does not exist.</source>
        <translation>Error: directorio especificado "%1" no existe.</translation>
    </message>
    </context>
<context>
    <name>QRImageWidget</name>
    <message>
        <source>&amp;Save Image...</source>
        <translation>&amp;Guardar imagen...</translation>
    </message>
    <message>
        <source>&amp;Copy Image</source>
        <translation>&amp;Copiar imagen</translation>
    </message>
    <message>
        <source>Save QR Code</source>
        <translation>Guardar código QR</translation>
    </message>
    <message>
        <source>PNG Image (*.png)</source>
        <translation>Imagen PNG (*.png)</translation>
    </message>
</context>
<context>
    <name>RPCConsole</name>
    <message>
        <source>N/A</source>
        <translation>N/D</translation>
    </message>
    <message>
        <source>Client version</source>
        <translation>Versión del cliente</translation>
    </message>
    <message>
        <source>&amp;Information</source>
        <translation>&amp;Información</translation>
    </message>
    <message>
        <source>Debug window</source>
        <translation>Ventana de depuración</translation>
    </message>
    <message>
        <source>General</source>
        <translation>General</translation>
    </message>
    <message>
        <source>Using BerkeleyDB version</source>
        <translation>Utilizando la versión de BerkeleyDB</translation>
    </message>
    <message>
        <source>Datadir</source>
        <translation>Datadir</translation>
    </message>
    <message>
        <source>Startup time</source>
        <translation>Hora de inicio</translation>
    </message>
    <message>
        <source>Network</source>
        <translation>Red</translation>
    </message>
    <message>
        <source>Name</source>
        <translation>Nombre</translation>
    </message>
    <message>
        <source>Number of connections</source>
        <translation>Número de conexiones</translation>
    </message>
    <message>
        <source>Block chain</source>
        <translation>Cadena de bloques</translation>
    </message>
    <message>
        <source>Current number of blocks</source>
        <translation>Número actual de bloques</translation>
    </message>
    <message>
        <source>Memory Pool</source>
        <translation>Piscina de Memoria</translation>
    </message>
    <message>
        <source>Current number of transactions</source>
        <translation>Número actual de transacciones</translation>
    </message>
    <message>
        <source>Memory usage</source>
        <translation>Uso de memoria</translation>
    </message>
    <message>
        <source>Received</source>
        <translation>Recibido</translation>
    </message>
    <message>
        <source>Sent</source>
        <translation>Enviado</translation>
    </message>
    <message>
        <source>&amp;Peers</source>
        <translation>&amp;Pares</translation>
    </message>
    <message>
        <source>Banned peers</source>
        <translation>Peers Bloqueados</translation>
    </message>
    <message>
        <source>Select a peer to view detailed information.</source>
        <translation>Seleccionar un par para ver su información detallada.</translation>
    </message>
    <message>
        <source>Whitelisted</source>
        <translation>En la lista blanca</translation>
    </message>
    <message>
        <source>Direction</source>
        <translation>Dirección</translation>
    </message>
    <message>
        <source>Version</source>
        <translation>Versión</translation>
    </message>
    <message>
        <source>Starting Block</source>
        <translation>Importando bloques...</translation>
    </message>
    <message>
        <source>Synced Headers</source>
        <translation>Sincronizar Cabeceras</translation>
    </message>
    <message>
        <source>Synced Blocks</source>
        <translation>Bloques Sincronizados</translation>
    </message>
    <message>
        <source>User Agent</source>
        <translation>User Agent</translation>
    </message>
    <message>
        <source>Open the %1 debug log file from the current data directory. This can take a few seconds for large log files.</source>
        <translation>Abrir el archivo de depuración %1 desde el directorio de datos actual. Puede tardar unos segundos para ficheros de gran tamaño.</translation>
    </message>
    <message>
        <source>Decrease font size</source>
        <translation>Disminuir tamaño de letra</translation>
    </message>
    <message>
        <source>Increase font size</source>
        <translation>Aumentar tamaño de letra</translation>
    </message>
    <message>
        <source>Services</source>
        <translation>Servicios</translation>
    </message>
    <message>
        <source>Ban Score</source>
        <translation>Puntuación de bloqueo</translation>
    </message>
    <message>
        <source>Connection Time</source>
        <translation>Duración de la conexión</translation>
    </message>
    <message>
        <source>Last Send</source>
        <translation>Ultimo envío</translation>
    </message>
    <message>
        <source>Last Receive</source>
        <translation>Ultima recepción</translation>
    </message>
    <message>
        <source>Ping Time</source>
        <translation>Ping</translation>
    </message>
    <message>
        <source>The duration of a currently outstanding ping.</source>
        <translation>La duración de un ping actualmente en proceso.</translation>
    </message>
    <message>
        <source>Ping Wait</source>
        <translation>Espera de Ping</translation>
    </message>
    <message>
        <source>Time Offset</source>
        <translation>Desplazamiento de tiempo</translation>
    </message>
    <message>
        <source>Last block time</source>
        <translation>Hora del último bloque</translation>
    </message>
    <message>
        <source>&amp;Open</source>
        <translation>&amp;Abrir</translation>
    </message>
    <message>
        <source>&amp;Console</source>
        <translation>&amp;Consola</translation>
    </message>
    <message>
        <source>&amp;Network Traffic</source>
        <translation>&amp;Tráfico de Red</translation>
    </message>
    <message>
        <source>&amp;Clear</source>
        <translation>&amp;Vaciar</translation>
    </message>
    <message>
        <source>Totals</source>
        <translation>Total:</translation>
    </message>
    <message>
        <source>In:</source>
        <translation>Entrante:</translation>
    </message>
    <message>
        <source>Out:</source>
        <translation>Saliente:</translation>
    </message>
    <message>
        <source>Debug log file</source>
        <translation>Archivo de registro de depuración</translation>
    </message>
    <message>
        <source>Clear console</source>
        <translation>Borrar consola</translation>
    </message>
    <message>
        <source>1 &amp;hour</source>
        <translation>1 &amp;hora</translation>
    </message>
    <message>
        <source>1 &amp;day</source>
        <translation>1 &amp;día</translation>
    </message>
    <message>
        <source>1 &amp;week</source>
        <translation>1 &amp;semana</translation>
    </message>
    <message>
        <source>1 &amp;year</source>
        <translation>1 &amp;año</translation>
    </message>
    <message>
        <source>Welcome to the %1 RPC console.</source>
        <translation>Bienvenido a la consola RPC %1.</translation>
    </message>
    <message>
        <source>Use up and down arrows to navigate history, and &lt;b&gt;Ctrl-L&lt;/b&gt; to clear screen.</source>
        <translation>Use las flechas arriba y abajo para navegar por el historial y &lt;b&gt;Control+L&lt;/b&gt; para vaciar la pantalla.</translation>
    </message>
    <message>
        <source>Type &lt;b&gt;help&lt;/b&gt; for an overview of available commands.</source>
        <translation>Escriba &lt;b&gt;help&lt;/b&gt; para ver un resumen de los comandos disponibles.</translation>
    </message>
    <message>
        <source>%1 B</source>
        <translation>%1 B</translation>
    </message>
    <message>
        <source>%1 KB</source>
        <translation>%1 KB</translation>
    </message>
    <message>
        <source>%1 MB</source>
        <translation>%1 MB</translation>
    </message>
    <message>
        <source>%1 GB</source>
        <translation>%1 GB</translation>
    </message>
    <message>
        <source>(node id: %1)</source>
        <translation>(nodo: %1)</translation>
    </message>
    <message>
        <source>via %1</source>
        <translation>via %1</translation>
    </message>
    <message>
        <source>never</source>
        <translation>nunca</translation>
    </message>
    <message>
        <source>Inbound</source>
        <translation>Entrante</translation>
    </message>
    <message>
        <source>Outbound</source>
        <translation>Saliente</translation>
    </message>
    <message>
        <source>Yes</source>
        <translation>Sí</translation>
    </message>
    <message>
        <source>No</source>
        <translation>No</translation>
    </message>
    <message>
        <source>Unknown</source>
        <translation>Desconocido</translation>
    </message>
</context>
<context>
    <name>ReceiveCoinsDialog</name>
    <message>
        <source>&amp;Amount:</source>
        <translation>Cantidad</translation>
    </message>
    <message>
        <source>&amp;Label:</source>
        <translation>&amp;Etiqueta:</translation>
    </message>
    <message>
        <source>&amp;Message:</source>
        <translation>Mensaje:</translation>
    </message>
    <message>
        <source>Reuse one of the previously used receiving addresses. Reusing addresses has security and privacy issues. Do not use this unless re-generating a payment request made before.</source>
        <translation>Reutilizar una de las direcciones previamente usadas para recibir. Reutilizar direcciones tiene problemas de seguridad y privacidad. No lo uses a menos que antes regeneres una solicitud de pago.</translation>
    </message>
    <message>
        <source>R&amp;euse an existing receiving address (not recommended)</source>
        <translation>R&amp;eutilizar una dirección existente para recibir (no recomendado)</translation>
    </message>
    <message>
        <source>An optional message to attach to the payment request, which will be displayed when the request is opened. Note: The message will not be sent with the payment over the Bitcoin network.</source>
        <translation>Un mensaje opcional para adjuntar a la solicitud de pago, que se muestra cuando se abre la solicitud. Nota: El mensaje no se enviará con el pago por la red Bitcoin.</translation>
    </message>
    <message>
        <source>An optional label to associate with the new receiving address.</source>
        <translation>Etiqueta opcional para asociar con la nueva dirección de recepción.</translation>
    </message>
    <message>
        <source>Use this form to request payments. All fields are &lt;b&gt;optional&lt;/b&gt;.</source>
        <translation>Utilice este formulario para solicitar pagos. Todos los campos son &lt;b&gt;opcionales&lt;/b&gt;.</translation>
    </message>
    <message>
        <source>An optional amount to request. Leave this empty or zero to not request a specific amount.</source>
        <translation>Para solicitar una cantidad opcional. Deje este vacío o cero para no solicitar una cantidad específica.</translation>
    </message>
    <message>
        <source>Clear all fields of the form.</source>
        <translation>Vaciar todos los campos del formulario.</translation>
    </message>
    <message>
        <source>Clear</source>
        <translation>Vaciar</translation>
    </message>
    <message>
        <source>Requested payments history</source>
        <translation>Historial de pagos solicitados</translation>
    </message>
    <message>
        <source>&amp;Request payment</source>
        <translation>&amp;Solicitar pago</translation>
    </message>
    <message>
        <source>Show the selected request (does the same as double clicking an entry)</source>
        <translation>Muestra la petición seleccionada (También doble clic)</translation>
    </message>
    <message>
        <source>Show</source>
        <translation>Mostrar</translation>
    </message>
    <message>
        <source>Remove the selected entries from the list</source>
        <translation>Borrar de la lista las direcciónes actualmente seleccionadas</translation>
    </message>
    <message>
        <source>Remove</source>
        <translation>Eliminar</translation>
    </message>
    <message>
        <source>Copy URI</source>
        <translation>Copiar URL</translation>
    </message>
    <message>
        <source>Copy label</source>
        <translation>Copiar capa</translation>
    </message>
    <message>
        <source>Copy message</source>
        <translation>Copiar imagen</translation>
    </message>
    <message>
        <source>Copy amount</source>
        <translation>Copiar cantidad</translation>
    </message>
</context>
<context>
    <name>ReceiveRequestDialog</name>
    <message>
        <source>QR Code</source>
        <translation>Código QR</translation>
    </message>
    <message>
        <source>Copy &amp;URI</source>
        <translation>Copiar &amp;URI</translation>
    </message>
    <message>
        <source>Copy &amp;Address</source>
        <translation>Copiar &amp;Dirección</translation>
    </message>
    <message>
        <source>&amp;Save Image...</source>
        <translation>Guardar Imagen...</translation>
    </message>
    <message>
        <source>Request payment to %1</source>
        <translation>Solicitar pago a %1</translation>
    </message>
    <message>
        <source>Payment information</source>
        <translation>Información de pago</translation>
    </message>
    <message>
        <source>URI</source>
        <translation>URI</translation>
    </message>
    <message>
        <source>Address</source>
        <translation>Dirección</translation>
    </message>
    <message>
        <source>Amount</source>
        <translation>Cantidad</translation>
    </message>
    <message>
        <source>Label</source>
        <translation>Etiqueta</translation>
    </message>
    <message>
        <source>Message</source>
        <translation>Mensaje</translation>
    </message>
    <message>
        <source>Resulting URI too long, try to reduce the text for label / message.</source>
        <translation>URI resultante demasiado grande, trate de reducir el texto de etiqueta / mensaje.</translation>
    </message>
    <message>
        <source>Error encoding URI into QR Code.</source>
        <translation>Fallo al codificar URI en código QR.</translation>
    </message>
</context>
<context>
    <name>RecentRequestsTableModel</name>
    <message>
        <source>Date</source>
        <translation>Fecha</translation>
    </message>
    <message>
        <source>Label</source>
        <translation>Etiqueta</translation>
    </message>
    <message>
        <source>Message</source>
        <translation>Mensaje</translation>
    </message>
    <message>
        <source>(no label)</source>
        <translation>(sin etiqueta)</translation>
    </message>
    <message>
        <source>(no message)</source>
        <translation>(no hay mensaje)</translation>
    </message>
    <message>
        <source>(no amount requested)</source>
        <translation>(no hay solicitud de cantidad)</translation>
    </message>
    <message>
        <source>Requested</source>
        <translation>Solicitado</translation>
    </message>
</context>
<context>
    <name>SendCoinsDialog</name>
    <message>
        <source>Send Coins</source>
        <translation>Enviar bitcoins</translation>
    </message>
    <message>
        <source>Coin Control Features</source>
        <translation>Características de Coin Control</translation>
    </message>
    <message>
        <source>Inputs...</source>
        <translation>Entradas...</translation>
    </message>
    <message>
        <source>automatically selected</source>
        <translation>Seleccionado automáticamente</translation>
    </message>
    <message>
        <source>Insufficient funds!</source>
        <translation>Fondos insuficientes!</translation>
    </message>
    <message>
        <source>Quantity:</source>
        <translation>Cantidad:</translation>
    </message>
    <message>
        <source>Bytes:</source>
        <translation>Bytes:</translation>
    </message>
    <message>
        <source>Amount:</source>
        <translation>Cuantía:</translation>
    </message>
    <message>
        <source>Fee:</source>
        <translation>Tasa:</translation>
    </message>
    <message>
        <source>After Fee:</source>
        <translation>Después de tasas:</translation>
    </message>
    <message>
        <source>Change:</source>
        <translation>Cambio:</translation>
    </message>
    <message>
        <source>If this is activated, but the change address is empty or invalid, change will be sent to a newly generated address.</source>
        <translation>Si se marca esta opción pero la dirección de cambio está vacía o es inválida, el cambio se enviará a una nueva dirección recién generada.</translation>
    </message>
    <message>
        <source>Custom change address</source>
        <translation>Dirección propia</translation>
    </message>
    <message>
        <source>Transaction Fee:</source>
        <translation>Comisión de Transacción:</translation>
    </message>
    <message>
        <source>Choose...</source>
        <translation>Elija...</translation>
    </message>
    <message>
        <source>collapse fee-settings</source>
        <translation>Colapsar ajustes de cuota</translation>
    </message>
    <message>
        <source>per kilobyte</source>
        <translation>por kilobyte</translation>
    </message>
    <message>
        <source>If the custom fee is set to 1000 satoshis and the transaction is only 250 bytes, then "per kilobyte" only pays 250 satoshis in fee, while "total at least" pays 1000 satoshis. For transactions bigger than a kilobyte both pay by kilobyte.</source>
        <translation>Si la tarifa de aduana se establece en 1000 satoshis y la transacción está a sólo 250 bytes, entonces "por kilobyte" sólo paga 250 satoshis de cuota, mientras que "el mínimo total" pagaría 1.000 satoshis. Para las transacciones más grandes que un kilobyte ambos pagan por kilobyte</translation>
    </message>
    <message>
        <source>Hide</source>
        <translation>Ocultar</translation>
    </message>
    <message>
        <source>total at least</source>
        <translation>total por lo menos</translation>
    </message>
    <message>
        <source>Paying only the minimum fee is just fine as long as there is less transaction volume than space in the blocks. But be aware that this can end up in a never confirming transaction once there is more demand for bitcoin transactions than the network can process.</source>
        <translation>Pagando solamente la cuota mínima es correcto, siempre y cuando haya menos volumen de transacciones que el espacio en los bloques. Pero tenga en cuenta que esto puede terminar en una transacción nunca confirmada, una vez que haya más demanda para transacciones Bitcoin que la red pueda procesar.</translation>
    </message>
    <message>
        <source>(read the tooltip)</source>
        <translation>(leer la sugerencia)</translation>
    </message>
    <message>
        <source>Recommended:</source>
        <translation>Recomendado:</translation>
    </message>
    <message>
        <source>Custom:</source>
        <translation>Personalizado:</translation>
    </message>
    <message>
        <source>(Smart fee not initialized yet. This usually takes a few blocks...)</source>
        <translation>(Tarifa inteligente no inicializado aún. Esto generalmente lleva a pocos bloques...)</translation>
    </message>
    <message>
        <source>normal</source>
        <translation>normal</translation>
    </message>
    <message>
        <source>fast</source>
        <translation>rápido</translation>
    </message>
    <message>
        <source>Send to multiple recipients at once</source>
        <translation>Enviar a múltiples destinatarios de una vez</translation>
    </message>
    <message>
        <source>Add &amp;Recipient</source>
        <translation>Añadir &amp;destinatario</translation>
    </message>
    <message>
        <source>Clear all fields of the form.</source>
        <translation>Vaciar todos los campos del formulario</translation>
    </message>
    <message>
        <source>Dust:</source>
        <translation>Polvo:</translation>
    </message>
    <message>
        <source>Confirmation time target:</source>
        <translation>Tiempo objetivo de confirmación:</translation>
    </message>
    <message>
        <source>Clear &amp;All</source>
        <translation>Vaciar &amp;todo</translation>
    </message>
    <message>
        <source>Balance:</source>
        <translation>Saldo:</translation>
    </message>
    <message>
        <source>Confirm the send action</source>
        <translation>Confirmar el envío</translation>
    </message>
    <message>
        <source>S&amp;end</source>
        <translation>&amp;Enviar</translation>
    </message>
    <message>
        <source>Copy quantity</source>
        <translation>Copiar cantidad</translation>
    </message>
    <message>
        <source>Copy amount</source>
        <translation>Copiar cantidad</translation>
    </message>
    <message>
        <source>Copy fee</source>
        <translation>Copiar cuota</translation>
    </message>
    <message>
        <source>Copy after fee</source>
        <translation>Copiar después de couta</translation>
    </message>
    <message>
        <source>Copy bytes</source>
        <translation>Copiar bytes</translation>
    </message>
    <message>
        <source>Copy dust</source>
        <translation>Copiar polvo</translation>
    </message>
    <message>
        <source>Copy change</source>
        <translation>Copiar cambio</translation>
    </message>
    <message>
        <source>%1 to %2</source>
        <translation>%1 a %2</translation>
    </message>
    <message>
        <source>Are you sure you want to send?</source>
        <translation>¿Seguro que quiere enviar?</translation>
    </message>
    <message>
        <source>added as transaction fee</source>
        <translation>añadido como transacción de cuota</translation>
    </message>
    <message>
        <source>Total Amount %1</source>
        <translation>Cantidad total %1</translation>
    </message>
    <message>
        <source>or</source>
        <translation>o</translation>
    </message>
    <message>
        <source>Confirm send coins</source>
        <translation>Confirmar enviar monedas</translation>
    </message>
    <message>
        <source>The recipient address is not valid. Please recheck.</source>
        <translation>La dirección de destinatario no es válida. Por favor revísela.</translation>
    </message>
    <message>
        <source>The amount to pay must be larger than 0.</source>
        <translation>La cantidad a pagar debe de ser mayor que 0.</translation>
    </message>
    <message>
        <source>The amount exceeds your balance.</source>
        <translation>La cantidad excede su saldo.</translation>
    </message>
    <message>
        <source>The total exceeds your balance when the %1 transaction fee is included.</source>
        <translation>El total excede su saldo cuando la cuota de transacción de %1 es incluida.</translation>
    </message>
    <message>
        <source>Duplicate address found: addresses should only be used once each.</source>
        <translation>Dirección duplicada encontrada: la dirección sólo debería ser utilizada una vez por cada uso.</translation>
    </message>
    <message>
        <source>Transaction creation failed!</source>
        <translation>¡Falló la creación de transacción!</translation>
    </message>
    <message>
        <source>A fee higher than %1 is considered an absurdly high fee.</source>
        <translation>Una couta mayor que %1 se considera una cuota irracionalmente alta.</translation>
    </message>
    <message>
        <source>Payment request expired.</source>
        <translation>Solicitud de pago caducada.</translation>
    </message>
    <message>
        <source>Pay only the required fee of %1</source>
        <translation>Pagar únicamente la cuota solicitada de %1</translation>
    </message>
    <message>
        <source>Warning: Invalid Bitcoin address</source>
        <translation>Alerta: dirección Bitcoin inválida</translation>
    </message>
    <message>
        <source>Warning: Unknown change address</source>
        <translation>Alerta: dirección cambiada desconocida</translation>
    </message>
    <message>
        <source>(no label)</source>
        <translation>(sin etiqueta)</translation>
    </message>
</context>
<context>
    <name>SendCoinsEntry</name>
    <message>
        <source>A&amp;mount:</source>
        <translation>Ca&amp;ntidad:</translation>
    </message>
    <message>
        <source>Pay &amp;To:</source>
        <translation>&amp;Pagar a:</translation>
    </message>
    <message>
        <source>&amp;Label:</source>
        <translation>&amp;Etiqueta:</translation>
    </message>
    <message>
        <source>Choose previously used address</source>
        <translation>Escoger direcciones previamente usadas</translation>
    </message>
    <message>
        <source>This is a normal payment.</source>
        <translation>Esto es un pago ordinario.</translation>
    </message>
    <message>
        <source>The Bitcoin address to send the payment to</source>
        <translation>Dirección Bitcoin a la que enviar el pago</translation>
    </message>
    <message>
        <source>Alt+A</source>
        <translation>Alt+A</translation>
    </message>
    <message>
        <source>Paste address from clipboard</source>
        <translation>Pegar dirección desde portapapeles</translation>
    </message>
    <message>
        <source>Alt+P</source>
        <translation>Alt+P</translation>
    </message>
    <message>
        <source>Remove this entry</source>
        <translation>Eliminar esta transacción</translation>
    </message>
    <message>
        <source>The fee will be deducted from the amount being sent. The recipient will receive less bitcoins than you enter in the amount field. If multiple recipients are selected, the fee is split equally.</source>
        <translation>La cuota será deducida de la cantidad que sea mandada. El destinatario recibirá menos bitcoins de los que entres en el  </translation>
    </message>
    <message>
        <source>S&amp;ubtract fee from amount</source>
        <translation>Restar comisiones a la cantidad</translation>
    </message>
    <message>
        <source>Message:</source>
        <translation>Mensaje:</translation>
    </message>
    <message>
        <source>This is an unauthenticated payment request.</source>
        <translation>Esta es una petición de pago no autentificada.</translation>
    </message>
    <message>
        <source>This is an authenticated payment request.</source>
        <translation>Esta es una petición de pago autentificada.</translation>
    </message>
    <message>
        <source>Enter a label for this address to add it to the list of used addresses</source>
        <translation>Introduce una etiqueta para esta dirección para añadirla a la lista de direcciones utilizadas</translation>
    </message>
    <message>
        <source>A message that was attached to the bitcoin: URI which will be stored with the transaction for your reference. Note: This message will not be sent over the Bitcoin network.</source>
        <translation>Un mensaje que se adjuntó a la bitcoin: URL que será almacenada con la transacción para su referencia. Nota: Este mensaje no se envía a través de la red Bitcoin.</translation>
    </message>
    <message>
        <source>Pay To:</source>
        <translation>Paga a:</translation>
    </message>
    <message>
        <source>Memo:</source>
        <translation>Memo:</translation>
    </message>
    <message>
        <source>Enter a label for this address to add it to your address book</source>
        <translation>Introduzca una etiqueta para esta dirección para añadirla a su  agenda</translation>
    </message>
</context>
<context>
    <name>SendConfirmationDialog</name>
    <message>
        <source>Yes</source>
        <translation>Sí</translation>
    </message>
</context>
<context>
    <name>ShutdownWindow</name>
    <message>
        <source>%1 is shutting down...</source>
        <translation>%1 se esta cerrando...</translation>
    </message>
    <message>
        <source>Do not shut down the computer until this window disappears.</source>
        <translation>No apague el equipo hasta que desaparezca esta ventana.</translation>
    </message>
</context>
<context>
    <name>SignVerifyMessageDialog</name>
    <message>
        <source>Signatures - Sign / Verify a Message</source>
        <translation>Firmas - Firmar / verificar un mensaje</translation>
    </message>
    <message>
        <source>&amp;Sign Message</source>
        <translation>&amp;Firmar mensaje</translation>
    </message>
    <message>
        <source>You can sign messages/agreements with your addresses to prove you can receive bitcoins sent to them. Be careful not to sign anything vague or random, as phishing attacks may try to trick you into signing your identity over to them. Only sign fully-detailed statements you agree to.</source>
        <translation>Puede firmar los mensajes con sus direcciones para demostrar que las posee. Tenga cuidado de no firmar cualquier cosa de manera vaga o aleatoria, pues los ataques de phishing pueden tratar de engañarle firmando su identidad a través de ellos. Sólo firme declaraciones totalmente detalladas con las que usted esté de acuerdo.</translation>
    </message>
    <message>
        <source>The Bitcoin address to sign the message with</source>
        <translation>Dirección Bitcoin con la que firmar el mensaje</translation>
    </message>
    <message>
        <source>Choose previously used address</source>
        <translation>Escoger dirección previamente usada</translation>
    </message>
    <message>
        <source>Alt+A</source>
        <translation>Alt+A</translation>
    </message>
    <message>
        <source>Paste address from clipboard</source>
        <translation>Pegar dirección desde portapapeles</translation>
    </message>
    <message>
        <source>Alt+P</source>
        <translation>Alt+P</translation>
    </message>
    <message>
        <source>Enter the message you want to sign here</source>
        <translation>Introduzca el mensaje que desea firmar aquí</translation>
    </message>
    <message>
        <source>Signature</source>
        <translation>Firma</translation>
    </message>
    <message>
        <source>Copy the current signature to the system clipboard</source>
        <translation>Copiar la firma actual al portapapeles del sistema</translation>
    </message>
    <message>
        <source>Sign the message to prove you own this Bitcoin address</source>
        <translation>Firmar el mensaje para demostrar que se posee esta dirección Bitcoin</translation>
    </message>
    <message>
        <source>Sign &amp;Message</source>
        <translation>Firmar &amp;mensaje</translation>
    </message>
    <message>
        <source>Reset all sign message fields</source>
        <translation>Vaciar todos los campos de la firma de mensaje</translation>
    </message>
    <message>
        <source>Clear &amp;All</source>
        <translation>Vaciar &amp;todo</translation>
    </message>
    <message>
        <source>&amp;Verify Message</source>
        <translation>&amp;Verificar mensaje</translation>
    </message>
    <message>
        <source>Enter the receiver's address, message (ensure you copy line breaks, spaces, tabs, etc. exactly) and signature below to verify the message. Be careful not to read more into the signature than what is in the signed message itself, to avoid being tricked by a man-in-the-middle attack. Note that this only proves the signing party receives with the address, it cannot prove sendership of any transaction!</source>
        <translation>Introduzca la dirección para la firma, el mensaje (asegurándose de copiar tal cual los saltos de línea, espacios, tabulaciones, etc.) y la firma a continuación para verificar el mensaje. Tenga cuidado de no asumir más información de lo que dice el propio mensaje firmado para evitar fraudes basados en ataques de tipo man-in-the-middle. </translation>
    </message>
    <message>
        <source>The Bitcoin address the message was signed with</source>
        <translation>La dirección Bitcoin con la que se firmó el mensaje</translation>
    </message>
    <message>
        <source>Verify the message to ensure it was signed with the specified Bitcoin address</source>
        <translation>Verificar el mensaje para comprobar que fue firmado con la dirección Bitcoin indicada</translation>
    </message>
    <message>
        <source>Verify &amp;Message</source>
        <translation>Verificar &amp;mensaje</translation>
    </message>
    <message>
        <source>Reset all verify message fields</source>
        <translation>Vaciar todos los campos de la verificación de mensaje</translation>
    </message>
    <message>
        <source>Click "Sign Message" to generate signature</source>
        <translation>Click en "Fírmar mensaje" para generar una firma</translation>
    </message>
    <message>
        <source>The entered address is invalid.</source>
        <translation>La dirección introducida no es válida.</translation>
    </message>
    <message>
        <source>Please check the address and try again.</source>
        <translation>Por favor revise la dirección e inténtelo de nuevo.</translation>
    </message>
    <message>
        <source>The entered address does not refer to a key.</source>
        <translation>La dirección introducida no remite a una clave.</translation>
    </message>
    <message>
        <source>Wallet unlock was cancelled.</source>
        <translation>El desbloqueo del monedero fue cancelado.</translation>
    </message>
    <message>
        <source>Private key for the entered address is not available.</source>
        <translation>La clave privada de la dirección introducida no está disponible.</translation>
    </message>
    <message>
        <source>Message signing failed.</source>
        <translation>Falló la firma del mensaje.</translation>
    </message>
    <message>
        <source>Message signed.</source>
        <translation>Mensaje firmado.</translation>
    </message>
    <message>
        <source>The signature could not be decoded.</source>
        <translation>La firma no pudo descodificarse.</translation>
    </message>
    <message>
        <source>Please check the signature and try again.</source>
        <translation>Por favor compruebe la firma y pruebe de nuevo.</translation>
    </message>
    <message>
        <source>The signature did not match the message digest.</source>
        <translation>La firma no se combinó con el mensaje.</translation>
    </message>
    <message>
        <source>Message verification failed.</source>
        <translation>Falló la verificación del mensaje.</translation>
    </message>
    <message>
        <source>Message verified.</source>
        <translation>Mensaje verificado.</translation>
    </message>
</context>
<context>
    <name>SplashScreen</name>
    <message>
        <source>[testnet]</source>
        <translation>[testnet]</translation>
    </message>
</context>
<context>
    <name>TrafficGraphWidget</name>
    <message>
        <source>KB/s</source>
        <translation>KB/s</translation>
    </message>
</context>
<context>
    <name>TransactionDesc</name>
    <message>
        <source>Open until %1</source>
        <translation>Abierto hasta %1</translation>
    </message>
    <message>
        <source>conflicted with a transaction with %1 confirmations</source>
        <translation>Hay un conflicto con la traducción de las confirmaciones %1</translation>
    </message>
    <message>
        <source>%1/offline</source>
        <translation>%1/sin conexión</translation>
    </message>
    <message>
        <source>0/unconfirmed, %1</source>
        <translation>0/no confirmado, %1</translation>
    </message>
    <message>
        <source>in memory pool</source>
        <translation>en el equipo de memoria</translation>
    </message>
    <message>
        <source>not in memory pool</source>
        <translation>no en el equipo de memoria</translation>
    </message>
    <message>
        <source>abandoned</source>
        <translation>abandonado</translation>
    </message>
    <message>
        <source>%1/unconfirmed</source>
        <translation>%1/no confirmado</translation>
    </message>
    <message>
        <source>%1 confirmations</source>
        <translation>confirmaciones %1</translation>
    </message>
    <message>
        <source>Status</source>
        <translation>Estado</translation>
    </message>
    <message>
        <source>, has not been successfully broadcast yet</source>
        <translation>, no ha sido emitido con éxito aún</translation>
    </message>
    <message>
        <source>Date</source>
        <translation>Fecha</translation>
    </message>
    <message>
        <source>Source</source>
        <translation>Fuente</translation>
    </message>
    <message>
        <source>Generated</source>
        <translation>Generado</translation>
    </message>
    <message>
        <source>From</source>
        <translation>Desde</translation>
    </message>
    <message>
        <source>unknown</source>
        <translation>desconocido</translation>
    </message>
    <message>
        <source>To</source>
        <translation>Para</translation>
    </message>
    <message>
        <source>own address</source>
        <translation>dirección propia</translation>
    </message>
    <message>
        <source>watch-only</source>
        <translation>de observación</translation>
    </message>
    <message>
        <source>label</source>
        <translation>etiqueta</translation>
    </message>
    <message>
        <source>Credit</source>
        <translation>Credito</translation>
    </message>
    <message>
        <source>not accepted</source>
        <translation>no aceptada</translation>
    </message>
    <message>
        <source>Debit</source>
        <translation>Enviado</translation>
    </message>
    <message>
        <source>Total debit</source>
        <translation>Total enviado</translation>
    </message>
    <message>
        <source>Total credit</source>
        <translation>Total recibido</translation>
    </message>
    <message>
        <source>Transaction fee</source>
        <translation>Comisión de transacción</translation>
    </message>
    <message>
        <source>Net amount</source>
        <translation>Cantidad neta</translation>
    </message>
    <message>
        <source>Message</source>
        <translation>Mensaje</translation>
    </message>
    <message>
        <source>Comment</source>
        <translation>Comentario</translation>
    </message>
    <message>
        <source>Transaction ID</source>
        <translation>Identificador de transacción (ID)</translation>
    </message>
    <message>
        <source>Output index</source>
        <translation>Indice de salida</translation>
    </message>
    <message>
        <source>Merchant</source>
        <translation>Vendedor</translation>
    </message>
    <message>
        <source>Generated coins must mature %1 blocks before they can be spent. When you generated this block, it was broadcast to the network to be added to the block chain. If it fails to get into the chain, its state will change to "not accepted" and it won't be spendable. This may occasionally happen if another node generates a block within a few seconds of yours.</source>
        <translation>Los bitcoins generados deben madurar %1 bloques antes de que puedan gastarse. Cuando generó este bloque, se transmitió a la red para que se añadiera a la cadena de bloques. Si no consigue entrar en la cadena, su estado cambiará a "no aceptado" y ya no se podrá gastar. Esto puede ocurrir ocasionalmente si otro nodo genera un bloque a pocos segundos del suyo.</translation>
    </message>
    <message>
        <source>Debug information</source>
        <translation>Información de depuración</translation>
    </message>
    <message>
        <source>Transaction</source>
        <translation>Transacción</translation>
    </message>
    <message>
        <source>Inputs</source>
        <translation>entradas</translation>
    </message>
    <message>
        <source>Amount</source>
        <translation>Cantidad</translation>
    </message>
    <message>
        <source>true</source>
        <translation>verdadero</translation>
    </message>
    <message>
        <source>false</source>
        <translation>falso</translation>
    </message>
</context>
<context>
    <name>TransactionDescDialog</name>
    <message>
        <source>This pane shows a detailed description of the transaction</source>
        <translation>Esta ventana muestra información detallada sobre la transacción</translation>
    </message>
    <message>
        <source>Details for %1</source>
        <translation>Detalles para %1</translation>
    </message>
</context>
<context>
    <name>TransactionTableModel</name>
    <message>
        <source>Date</source>
        <translation>Fecha</translation>
    </message>
    <message>
        <source>Type</source>
        <translation>Tipo</translation>
    </message>
    <message>
        <source>Label</source>
        <translation>Etiqueta</translation>
    </message>
    <message>
        <source>Open until %1</source>
        <translation>Abierto hasta %1</translation>
    </message>
    <message>
        <source>Offline</source>
        <translation>Sin conexion</translation>
    </message>
    <message>
        <source>Unconfirmed</source>
        <translation>Sin confirmar</translation>
    </message>
    <message>
        <source>Abandoned</source>
        <translation>Abandonado</translation>
    </message>
    <message>
        <source>Confirming (%1 of %2 recommended confirmations)</source>
        <translation>Confirmando (%1 de %2 confirmaciones recomendadas)</translation>
    </message>
    <message>
        <source>Confirmed (%1 confirmations)</source>
        <translation>Confirmado (%1 confirmaciones)</translation>
    </message>
    <message>
        <source>Conflicted</source>
        <translation>En conflicto</translation>
    </message>
    <message>
        <source>Immature (%1 confirmations, will be available after %2)</source>
        <translation>No disponible (%1 confirmaciones. Estarán disponibles al cabo de %2)</translation>
    </message>
    <message>
        <source>This block was not received by any other nodes and will probably not be accepted!</source>
        <translation>Este bloque no ha sido recibido por otros nodos y probablemente no sea aceptado!</translation>
    </message>
    <message>
        <source>Generated but not accepted</source>
        <translation>Generado pero no aceptado</translation>
    </message>
    <message>
        <source>Received with</source>
        <translation>Recibido con</translation>
    </message>
    <message>
        <source>Received from</source>
        <translation>Recibidos de</translation>
    </message>
    <message>
        <source>Sent to</source>
        <translation>Enviado a</translation>
    </message>
    <message>
        <source>Payment to yourself</source>
        <translation>Pago proprio</translation>
    </message>
    <message>
        <source>Mined</source>
        <translation>Minado</translation>
    </message>
    <message>
        <source>watch-only</source>
        <translation>de observación</translation>
    </message>
    <message>
        <source>(n/a)</source>
        <translation>(nd)</translation>
    </message>
    <message>
        <source>(no label)</source>
        <translation>(sin etiqueta)</translation>
    </message>
    <message>
        <source>Transaction status. Hover over this field to show number of confirmations.</source>
        <translation>Estado de transacción. Pasa el ratón sobre este campo para ver el número de confirmaciones.</translation>
    </message>
    <message>
        <source>Date and time that the transaction was received.</source>
        <translation>Fecha y hora en que se recibió la transacción.</translation>
    </message>
    <message>
        <source>Type of transaction.</source>
        <translation>Tipo de transacción.</translation>
    </message>
    <message>
        <source>Whether or not a watch-only address is involved in this transaction.</source>
        <translation>Si una dirección watch-only está involucrada en esta transacción o no.</translation>
    </message>
    <message>
        <source>User-defined intent/purpose of the transaction.</source>
        <translation>Descripción de la transacción definido por el usuario.</translation>
    </message>
    <message>
        <source>Amount removed from or added to balance.</source>
        <translation>Cantidad retirada o añadida al saldo.</translation>
    </message>
</context>
<context>
    <name>TransactionView</name>
    <message>
        <source>All</source>
        <translation>Todo</translation>
    </message>
    <message>
        <source>Today</source>
        <translation>Hoy</translation>
    </message>
    <message>
        <source>This week</source>
        <translation>Esta semana</translation>
    </message>
    <message>
        <source>This month</source>
        <translation>Este mes</translation>
    </message>
    <message>
        <source>Last month</source>
        <translation>Mes pasado</translation>
    </message>
    <message>
        <source>This year</source>
        <translation>Este año</translation>
    </message>
    <message>
        <source>Range...</source>
        <translation>Rango...</translation>
    </message>
    <message>
        <source>Received with</source>
        <translation>Recibido con</translation>
    </message>
    <message>
        <source>Sent to</source>
        <translation>Enviado a</translation>
    </message>
    <message>
        <source>To yourself</source>
        <translation>A usted mismo</translation>
    </message>
    <message>
        <source>Mined</source>
        <translation>Minado</translation>
    </message>
    <message>
        <source>Other</source>
        <translation>Otra</translation>
    </message>
    <message>
        <source>Enter address or label to search</source>
        <translation>Introduzca una dirección o etiqueta que buscar</translation>
    </message>
    <message>
        <source>Min amount</source>
        <translation>Cantidad mínima</translation>
    </message>
    <message>
        <source>Abandon transaction</source>
        <translation>Transacción abandonada</translation>
    </message>
    <message>
        <source>Copy address</source>
        <translation>Copiar ubicación</translation>
    </message>
    <message>
        <source>Copy label</source>
        <translation>Copiar capa</translation>
    </message>
    <message>
        <source>Copy amount</source>
        <translation>Copiar cantidad</translation>
    </message>
    <message>
        <source>Copy transaction ID</source>
        <translation>Copiar ID de transacción</translation>
    </message>
    <message>
        <source>Copy raw transaction</source>
        <translation>Copiar transacción raw</translation>
    </message>
    <message>
        <source>Copy full transaction details</source>
        <translation>Copiar todos los detalles de la transacción</translation>
    </message>
    <message>
        <source>Edit label</source>
        <translation>Editar etiqueta</translation>
    </message>
    <message>
        <source>Show transaction details</source>
        <translation>Mostrar detalles de la transacción</translation>
    </message>
    <message>
        <source>Export Transaction History</source>
        <translation>Exportar historial de transacciones</translation>
    </message>
    <message>
        <source>Comma separated file (*.csv)</source>
        <translation>Archivo separado de coma (*.csv)</translation>
    </message>
    <message>
        <source>Confirmed</source>
        <translation>Confirmado</translation>
    </message>
    <message>
        <source>Watch-only</source>
        <translation>De observación</translation>
    </message>
    <message>
        <source>Date</source>
        <translation>Fecha</translation>
    </message>
    <message>
        <source>Type</source>
        <translation>Tipo</translation>
    </message>
    <message>
        <source>Label</source>
        <translation>Etiqueta</translation>
    </message>
    <message>
        <source>Address</source>
        <translation>Dirección</translation>
    </message>
    <message>
        <source>ID</source>
        <translation>ID</translation>
    </message>
    <message>
        <source>Exporting Failed</source>
        <translation>Falló la exportación</translation>
    </message>
    <message>
        <source>There was an error trying to save the transaction history to %1.</source>
        <translation>Ha habido un error al intentar guardar la transacción con %1.</translation>
    </message>
    <message>
        <source>Exporting Successful</source>
        <translation>Exportación finalizada</translation>
    </message>
    <message>
        <source>The transaction history was successfully saved to %1.</source>
        <translation>La transacción ha sido guardada en %1.</translation>
    </message>
    <message>
        <source>Range:</source>
        <translation>Rango:</translation>
    </message>
    <message>
        <source>to</source>
        <translation>para</translation>
    </message>
</context>
<context>
    <name>UnitDisplayStatusBarControl</name>
    <message>
        <source>Unit to show amounts in. Click to select another unit.</source>
        <translation>Unidad en la que se muestran las cantidades. Haga clic para seleccionar otra unidad.</translation>
    </message>
</context>
<context>
    <name>WalletFrame</name>
    <message>
        <source>No wallet has been loaded.</source>
        <translation>No se ha cargado ningún monedero</translation>
    </message>
</context>
<context>
    <name>WalletModel</name>
    <message>
        <source>Send Coins</source>
        <translation>Enviar</translation>
    </message>
</context>
<context>
    <name>WalletView</name>
    <message>
        <source>&amp;Export</source>
        <translation>&amp;Exportar</translation>
    </message>
    <message>
        <source>Export the data in the current tab to a file</source>
        <translation>Exportar a un archivo los datos de esta pestaña</translation>
    </message>
    <message>
        <source>Backup Wallet</source>
        <translation>Copia de seguridad del monedero</translation>
    </message>
    <message>
        <source>Wallet Data (*.dat)</source>
        <translation>Datos de monedero (*.dat)</translation>
    </message>
    <message>
        <source>Backup Failed</source>
        <translation>La copia de seguridad ha fallado</translation>
    </message>
    <message>
        <source>There was an error trying to save the wallet data to %1.</source>
        <translation>Ha habido un error al intentar guardar los datos del monedero en %1.</translation>
    </message>
    <message>
        <source>Backup Successful</source>
        <translation>Se ha completado con éxito la copia de respaldo</translation>
    </message>
    <message>
        <source>The wallet data was successfully saved to %1.</source>
        <translation>Los datos del monedero se han guardado con éxito en %1.</translation>
    </message>
</context>
<context>
    <name>bitcoin-core</name>
    <message>
        <source>Options:</source>
        <translation>Opciones:
</translation>
    </message>
    <message>
        <source>Specify data directory</source>
        <translation>Especificar directorio para los datos</translation>
    </message>
    <message>
        <source>Connect to a node to retrieve peer addresses, and disconnect</source>
        <translation>Conectar a un nodo para obtener direcciones de pares y desconectar</translation>
    </message>
    <message>
        <source>Specify your own public address</source>
        <translation>Especifique su propia dirección pública</translation>
    </message>
    <message>
        <source>Accept command line and JSON-RPC commands</source>
        <translation>Aceptar comandos consola y JSON-RPC
</translation>
    </message>
    <message>
        <source>If &lt;category&gt; is not supplied or if &lt;category&gt; = 1, output all debugging information.</source>
        <translation>Si &lt;category&gt; no es proporcionado o si &lt;category&gt; =1, muestra toda la información de depuración.</translation>
    </message>
    <message>
        <source>Prune configured below the minimum of %d MiB.  Please use a higher number.</source>
        <translation>La Poda se ha configurado por debajo del minimo de %d MiB. Por favor utiliza un valor mas alto.</translation>
    </message>
    <message>
        <source>Prune: last wallet synchronisation goes beyond pruned data. You need to -reindex (download the whole blockchain again in case of pruned node)</source>
        <translation>Poda:  la ultima sincronizacion de la cartera sobrepasa los datos podados. Necesitas reindexar con -reindex (o descargar la cadena de bloques de nuevo en el caso de un nodo podado)</translation>
    </message>
    <message>
        <source>Rescans are not possible in pruned mode. You will need to use -reindex which will download the whole blockchain again.</source>
        <translation>Nos es posible re-escanear en modo podado.Necesitas utilizar -reindex el cual descargara la cadena de bloques al completo de nuevo.</translation>
    </message>
    <message>
        <source>Error: A fatal internal error occurred, see debug.log for details</source>
        <translation>Un error interno fatal ocurrió, ver debug.log para detalles</translation>
    </message>
    <message>
        <source>Fee (in %s/kB) to add to transactions you send (default: %s)</source>
        <translation>Comisión (en %s/KB) para agregar a las transacciones que envíe (por defecto: %s)</translation>
    </message>
    <message>
        <source>Pruning blockstore...</source>
        <translation>Poda blockstore ...</translation>
    </message>
    <message>
        <source>Run in the background as a daemon and accept commands</source>
        <translation>Ejecutar en segundo plano como daemon y aceptar comandos
</translation>
    </message>
    <message>
        <source>Unable to start HTTP server. See debug log for details.</source>
        <translation>No se ha podido comenzar el servidor HTTP. Ver debug log para detalles.</translation>
    </message>
    <message>
        <source>Bitcoin Core</source>
        <translation>Bitcoin Core</translation>
    </message>
    <message>
        <source>The %s developers</source>
        <translation>Los %s desarrolladores</translation>
    </message>
    <message>
        <source>A fee rate (in %s/kB) that will be used when fee estimation has insufficient data (default: %s)</source>
        <translation>Una comision (en %s/kB) que sera usada cuando las estimacion de comision no disponga de suficientes datos (predeterminado: %s)</translation>
    </message>
    <message>
        <source>Accept relayed transactions received from whitelisted peers even when not relaying transactions (default: %d)</source>
        <translation>Aceptar transacciones retransmitidas recibidas desde nodos en la lista blanca incluso cuando no estés retransmitiendo transacciones (predeterminado: %d)</translation>
    </message>
    <message>
        <source>Bind to given address and always listen on it. Use [host]:port notation for IPv6</source>
        <translation>Vincular a la dirección dada y escuchar siempre en ella. Utilice la notación [host]:port para IPv6</translation>
    </message>
    <message>
        <source>Cannot obtain a lock on data directory %s. %s is probably already running.</source>
        <translation>No se puede bloquear el directorio %s. %s ya se está ejecutando.</translation>
    </message>
    <message>
        <source>Delete all wallet transactions and only recover those parts of the blockchain through -rescan on startup</source>
        <translation>Borrar todas las transacciones del monedero y sólo recuperar aquellas partes de la cadena de bloques por medio de -rescan on startup.</translation>
    </message>
    <message>
        <source>Error loading %s: You can't enable HD on a already existing non-HD wallet</source>
        <translation>Error cargando %s: No puede habilitar HD en un monedero existente que no es HD</translation>
    </message>
    <message>
        <source>Error reading %s! All keys read correctly, but transaction data or address book entries might be missing or incorrect.</source>
        <translation>Error leyendo %s!. Todas las claves se han leido correctamente, pero los datos de transacciones o la libreta de direcciones pueden faltar o ser incorrectos.</translation>
    </message>
    <message>
        <source>Execute command when a wallet transaction changes (%s in cmd is replaced by TxID)</source>
        <translation>Ejecutar comando cuando una transacción del monedero cambia (%s en cmd se remplazará por TxID)</translation>
    </message>
    <message>
        <source>Maximum allowed median peer time offset adjustment. Local perspective of time may be influenced by peers forward or backward by this amount. (default: %u seconds)</source>
        <translation>Ajuste máximo permitido del tiempo offset medio de pares. La perspectiva local de tiempo se verá influenciada por los pares anteriores y posteriores a esta cantidad. (Por defecto: %u segundos)</translation>
    </message>
    <message>
        <source>Maximum total fees (in %s) to use in a single wallet transaction or raw transaction; setting this too low may abort large transactions (default: %s)</source>
        <translation>Máximas comisiones totales (en %s) para utilizar en una sola transacción de la cartera; establecer esto demasiado bajo puede abortar grandes transacciones (predeterminado: %s)</translation>
    </message>
    <message>
        <source>Please check that your computer's date and time are correct! If your clock is wrong, %s will not work properly.</source>
        <translation>Por favor, compruebe si la fecha y hora en su computadora son correctas! Si su reloj esta mal, %s no trabajara correctamente. </translation>
    </message>
    <message>
        <source>Please contribute if you find %s useful. Visit %s for further information about the software.</source>
        <translation>Contribuya si encuentra %s de utilidad. Visite %s para mas información acerca del programa.</translation>
    </message>
    <message>
        <source>Set the number of script verification threads (%u to %d, 0 = auto, &lt;0 = leave that many cores free, default: %d)</source>
        <translation>Establecer el número de hilos (threads) de verificación de scripts (entre %u y %d, 0 = automático, &lt;0 = dejar libres ese número de núcleos; predeterminado: %d)</translation>
    </message>
    <message>
        <source>The block database contains a block which appears to be from the future. This may be due to your computer's date and time being set incorrectly. Only rebuild the block database if you are sure that your computer's date and time are correct</source>
        <translation>La base de datos de bloques contiene un bloque que parece ser del futuro. Esto puede ser porque la fecha y hora de tu ordenador están mal ajustados. Reconstruye la base de datos de bloques solo si estas seguro de que la fecha y hora de tu ordenador estan ajustados correctamente.</translation>
    </message>
    <message>
        <source>Unable to rewind the database to a pre-fork state. You will need to redownload the blockchain</source>
        <translation>No es posible reconstruir la base de datos a un estado anterior. Debe descargar de nuevo la cadena de bloques.</translation>
    </message>
    <message>
        <source>Use UPnP to map the listening port (default: 1 when listening and no -proxy)</source>
        <translation>Utiliza UPnP para asignar el puerto de escucha (predeterminado: 1 cuando esta escuchando sin -proxy)</translation>
    </message>
    <message>
        <source>You need to rebuild the database using -reindex-chainstate to change -txindex</source>
        <translation>Necesita reconstruir la base de datos usando -reindex-chainstate para cambiar -txindex</translation>
    </message>
    <message>
        <source>%s corrupt, salvage failed</source>
        <translation>%s corrupto. Fracasó la recuperacion</translation>
    </message>
    <message>
        <source>-maxmempool must be at least %d MB</source>
        <translation>-maxmempool debe ser por lo menos de %d MB</translation>
    </message>
    <message>
        <source>&lt;category&gt; can be:</source>
        <translation>&lt;category&gt; puede ser:</translation>
    </message>
    <message>
        <source>Append comment to the user agent string</source>
        <translation>Adjunta un comentario a la linea de agente de usuario</translation>
    </message>
    <message>
        <source>Attempt to recover private keys from a corrupt wallet on startup</source>
        <translation>Intento de recuperar claves privadas de un monedero corrupto en arranque</translation>
    </message>
    <message>
        <source>Block creation options:</source>
        <translation>Opciones de creación de bloques:</translation>
    </message>
    <message>
        <source>Cannot resolve -%s address: '%s'</source>
        <translation>No se puede resolver -%s direccion: '%s'</translation>
    </message>
    <message>
        <source>Change index out of range</source>
        <translation>Cambio de indice fuera de rango</translation>
    </message>
    <message>
        <source>Connection options:</source>
        <translation>Opciones de conexión:</translation>
    </message>
    <message>
        <source>Copyright (C) %i-%i</source>
        <translation>Copyright (C) %i-%i</translation>
    </message>
    <message>
        <source>Corrupted block database detected</source>
        <translation>Corrupción de base de datos de bloques detectada.</translation>
    </message>
    <message>
        <source>Debugging/Testing options:</source>
        <translation>Opciones de depuración/pruebas:</translation>
    </message>
    <message>
        <source>Do not load the wallet and disable wallet RPC calls</source>
        <translation>No cargar el monedero y desactivar las llamadas RPC del monedero</translation>
    </message>
    <message>
        <source>Do you want to rebuild the block database now?</source>
        <translation>¿Quieres reconstruir la base de datos de bloques ahora?</translation>
    </message>
    <message>
        <source>Enable publish hash block in &lt;address&gt;</source>
        <translation>Activar publicar bloque .hash en &lt;.Address&gt;</translation>
    </message>
    <message>
        <source>Enable publish hash transaction in &lt;address&gt;</source>
        <translation>Activar publicar transacción .hash en &lt;.Address&gt;</translation>
    </message>
    <message>
        <source>Enable publish raw block in &lt;address&gt;</source>
        <translation>Habilita la publicacion de bloques en bruto en &lt;direccion&gt;</translation>
    </message>
    <message>
        <source>Enable publish raw transaction in &lt;address&gt;</source>
        <translation>Habilitar publicar transacción en rama en &lt;dirección&gt;</translation>
    </message>
    <message>
        <source>Enable transaction replacement in the memory pool (default: %u)</source>
        <translation>Habilita el reemplazamiento de transacciones en la piscina de memoria (predeterminado: %u)</translation>
    </message>
    <message>
        <source>Error initializing block database</source>
        <translation>Error al inicializar la base de datos de bloques</translation>
    </message>
    <message>
        <source>Error initializing wallet database environment %s!</source>
        <translation>Error al inicializar el entorno de la base de datos del monedero  %s</translation>
    </message>
    <message>
        <source>Error loading %s</source>
        <translation>Error cargando %s</translation>
    </message>
    <message>
        <source>Error loading %s: Wallet corrupted</source>
        <translation>Error cargando %s: Monedero dañado</translation>
    </message>
    <message>
        <source>Error loading %s: Wallet requires newer version of %s</source>
        <translation>Error cargando %s: Monedero requiere un versión mas reciente de %s</translation>
    </message>
    <message>
        <source>Error loading %s: You can't disable HD on a already existing HD wallet</source>
        <translation>Error cargando %s: No puede deshabilitar HD en un monedero existente que ya es HD</translation>
    </message>
    <message>
        <source>Error loading block database</source>
        <translation>Error cargando base de datos de bloques</translation>
    </message>
    <message>
        <source>Error opening block database</source>
        <translation>Error al abrir base de datos de bloques.</translation>
    </message>
    <message>
        <source>Error: Disk space is low!</source>
        <translation>Error: ¡Espacio en disco bajo!</translation>
    </message>
    <message>
        <source>Failed to listen on any port. Use -listen=0 if you want this.</source>
        <translation>Ha fallado la escucha en todos los puertos. Use -listen=0 si desea esto.</translation>
    </message>
    <message>
        <source>Importing...</source>
        <translation>Importando...</translation>
    </message>
    <message>
        <source>Incorrect or no genesis block found. Wrong datadir for network?</source>
        <translation>Incorrecto o bloque de génesis no encontrado. Datadir equivocada para la red?</translation>
    </message>
    <message>
        <source>Initialization sanity check failed. %s is shutting down.</source>
        <translation>La inicialización de la verificación de validez falló. Se está apagando %s.</translation>
    </message>
    <message>
        <source>Invalid -onion address: '%s'</source>
        <translation>Dirección -onion inválida: '%s'</translation>
    </message>
    <message>
        <source>Invalid amount for -%s=&lt;amount&gt;: '%s'</source>
        <translation>Cantidad no valida para -%s=&lt;amount&gt;: '%s'</translation>
    </message>
    <message>
        <source>Invalid amount for -fallbackfee=&lt;amount&gt;: '%s'</source>
        <translation>Cantidad inválida para -fallbackfee=&lt;amount&gt;: '%s'</translation>
    </message>
    <message>
        <source>Keep the transaction memory pool below &lt;n&gt; megabytes (default: %u)</source>
        <translation>Mantener la memoria de transacciones por debajo de &lt;n&gt; megabytes (predeterminado: %u)</translation>
    </message>
    <message>
        <source>Loading banlist...</source>
        <translation>Cargando banlist...</translation>
    </message>
    <message>
        <source>Location of the auth cookie (default: data dir)</source>
        <translation>Ubicación de la cookie de autenticación (default: data dir)</translation>
    </message>
    <message>
        <source>Not enough file descriptors available.</source>
        <translation>No hay suficientes descriptores de archivo disponibles. </translation>
    </message>
    <message>
        <source>Only connect to nodes in network &lt;net&gt; (ipv4, ipv6 or onion)</source>
        <translation>Sólo conectar a nodos en redes &lt;net&gt; (ipv4, ipv6 o onion)</translation>
    </message>
    <message>
        <source>Print this help message and exit</source>
        <translation>Imprimir este mensaje de ayuda y salir</translation>
    </message>
    <message>
        <source>Print version and exit</source>
        <translation>Imprimir versión y salir</translation>
    </message>
    <message>
        <source>Prune cannot be configured with a negative value.</source>
        <translation>Pode no se puede configurar con un valor negativo.</translation>
    </message>
    <message>
        <source>Prune mode is incompatible with -txindex.</source>
        <translation>El modo recorte es incompatible con -txindex.</translation>
    </message>
    <message>
        <source>Rebuild chain state and block index from the blk*.dat files on disk</source>
        <translation>Reconstruir el estado de la cadena e indice de bloques a partir de los ficheros blk*.dat en disco</translation>
    </message>
    <message>
        <source>Rebuild chain state from the currently indexed blocks</source>
        <translation>Reconstruir el estado de la cadena a partir de los bloques indexados</translation>
    </message>
    <message>
        <source>Rewinding blocks...</source>
        <translation>Verificando bloques...</translation>
    </message>
    <message>
        <source>Set database cache size in megabytes (%d to %d, default: %d)</source>
        <translation>Asignar tamaño de cache en megabytes (entre %d y %d; predeterminado: %d)</translation>
    </message>
    <message>
        <source>Set maximum block size in bytes (default: %d)</source>
        <translation>Establecer tamaño máximo de bloque en bytes (predeterminado: %d)</translation>
    </message>
    <message>
        <source>Specify wallet file (within data directory)</source>
        <translation>Especificar archivo de monedero (dentro del directorio de datos)</translation>
    </message>
    <message>
        <source>The source code is available from %s.</source>
        <translation>El código fuente esta disponible desde %s.</translation>
    </message>
    <message>
        <source>Unable to bind to %s on this computer. %s is probably already running.</source>
        <translation>No se ha podido conectar con %s en este equipo. %s es posible que este todavia en ejecución.</translation>
    </message>
    <message>
        <source>Unsupported argument -benchmark ignored, use -debug=bench.</source>
        <translation>El argumento -benchmark no es soportado y ha sido ignorado, utiliza -debug=bench</translation>
    </message>
    <message>
        <source>Unsupported argument -debugnet ignored, use -debug=net.</source>
        <translation>Parámetros no compatibles -debugnet ignorados , use -debug = red.</translation>
    </message>
    <message>
        <source>Unsupported argument -tor found, use -onion.</source>
        <translation>Parámetros no compatibles -tor encontrados, use -onion .</translation>
    </message>
    <message>
        <source>Use UPnP to map the listening port (default: %u)</source>
        <translation>Usar UPnP para asignar el puerto de escucha (predeterminado:: %u)</translation>
    </message>
    <message>
        <source>User Agent comment (%s) contains unsafe characters.</source>
        <translation>El comentario del Agente de Usuario (%s) contiene caracteres inseguros.</translation>
    </message>
    <message>
        <source>Verifying blocks...</source>
        <translation>Verificando bloques...</translation>
    </message>
    <message>
        <source>Verifying wallet...</source>
        <translation>Verificando monedero...</translation>
    </message>
    <message>
        <source>Wallet %s resides outside data directory %s</source>
        <translation>El monedero %s se encuentra fuera del directorio de datos %s</translation>
    </message>
    <message>
        <source>Wallet debugging/testing options:</source>
        <translation>Opciones de depuración/pruebas de monedero:</translation>
    </message>
    <message>
        <source>Wallet needed to be rewritten: restart %s to complete</source>
        <translation>Es necesario reescribir el monedero: reiniciar %s para completar</translation>
    </message>
    <message>
        <source>Wallet options:</source>
        <translation>Opciones de monedero:</translation>
    </message>
    <message>
        <source>Allow JSON-RPC connections from specified source. Valid for &lt;ip&gt; are a single IP (e.g. 1.2.3.4), a network/netmask (e.g. 1.2.3.4/255.255.255.0) or a network/CIDR (e.g. 1.2.3.4/24). This option can be specified multiple times</source>
        <translation>Permitir conexiones JSON-RPC de origen especificado. Válido para son una sola IP (por ejemplo 1.2.3.4), una red/máscara de red (por ejemplo 1.2.3.4/255.255.255.0) o una red/CIDR (e.g. 1.2.3.4/24). Esta opción se puede especificar varias veces</translation>
    </message>
    <message>
        <source>Bind to given address and whitelist peers connecting to it. Use [host]:port notation for IPv6</source>
        <translation>Ligar a las direcciones especificadas y poner en lista blanca a los equipos conectados a ellas. Usar la notación para IPv6 [host]:puerto.</translation>
    </message>
    <message>
        <source>Bind to given address to listen for JSON-RPC connections. Use [host]:port notation for IPv6. This option can be specified multiple times (default: bind to all interfaces)</source>
        <translation>Ligar a las direcciones especificadas para escuchar por conexiones JSON-RPC. Usar la notación para IPv6 [host]:puerto. Esta opción se puede especificar múltiples veces (por defecto: ligar a todas las interfaces)</translation>
    </message>
    <message>
        <source>Create new files with system default permissions, instead of umask 077 (only effective with disabled wallet functionality)</source>
        <translation>Crear nuevos archivos con permisos por defecto del sistema, en lugar de umask 077 (sólo efectivo con la funcionalidad de monedero desactivada)</translation>
    </message>
    <message>
        <source>Discover own IP addresses (default: 1 when listening and no -externalip or -proxy)</source>
        <translation>Descubra direcciones IP propias (por defecto: 1 cuando se escucha y nadie -externalip o -proxy)</translation>
    </message>
    <message>
        <source>Error: Listening for incoming connections failed (listen returned error %s)</source>
        <translation>Error: la escucha para conexiones entrantes falló (la escucha regresó el error %s)</translation>
    </message>
    <message>
        <source>Execute command when a relevant alert is received or we see a really long fork (%s in cmd is replaced by message)</source>
        <translation>Ejecutar un comando cuando se reciba una alerta importante o cuando veamos un fork demasiado largo (%s en cmd se reemplazará por el mensaje)</translation>
    </message>
    <message>
        <source>Fees (in %s/kB) smaller than this are considered zero fee for relaying, mining and transaction creation (default: %s)</source>
        <translation>Las comisiones (en %s/kB) mas pequeñas que esto se consideran como cero comisión para la retransmisión, minería y creación de la transacción (predeterminado: %s)</translation>
    </message>
    <message>
        <source>If paytxfee is not set, include enough fee so transactions begin confirmation on average within n blocks (default: %u)</source>
        <translation>Si el pago de comisión no está establecido, incluir la cuota suficiente para que las transacciones comiencen la confirmación en una media de n bloques ( por defecto :%u)</translation>
    </message>
    <message>
        <source>Invalid amount for -maxtxfee=&lt;amount&gt;: '%s' (must be at least the minrelay fee of %s to prevent stuck transactions)</source>
        <translation>Cantidad no válida para -maxtxfee=&lt;amount&gt;: '%s' (debe ser por lo menos la cuota de comisión mínima de %s para prevenir transacciones atascadas)</translation>
    </message>
    <message>
        <source>Maximum size of data in data carrier transactions we relay and mine (default: %u)</source>
        <translation>El tamaño máximo de los datos en las operaciones de transporte de datos que transmitimos y el mio (default: %u)</translation>
    </message>
    <message>
        <source>Randomize credentials for every proxy connection. This enables Tor stream isolation (default: %u)</source>
        <translation>Aleatorizar las credenciales para cada conexión proxy. Esto habilita la Tor stream isolation (por defecto: %u)</translation>
    </message>
    <message>
        <source>Set maximum size of high-priority/low-fee transactions in bytes (default: %d)</source>
        <translation>Establecer tamaño máximo de las transacciones de alta prioridad/baja comisión en bytes (predeterminado: %d)</translation>
    </message>
    <message>
        <source>The transaction amount is too small to send after the fee has been deducted</source>
        <translation>Monto de transacción muy pequeña luego de la deducción por comisión</translation>
    </message>
    <message>
        <source>Use hierarchical deterministic key generation (HD) after BIP32. Only has effect during wallet creation/first start</source>
        <translation>Usar tras BIP32 la generación de llave determinística jerárquica (HD) . Solo tiene efecto durante el primer inicio/generación del monedero</translation>
    </message>
    <message>
        <source>Whitelisted peers cannot be DoS banned and their transactions are always relayed, even if they are already in the mempool, useful e.g. for a gateway</source>
        <translation>A los equipos en lista blanca no se les pueden prohibir los ataques DoS y sus transacciones siempre son retransmitidas, incluso si ya están en el mempool, es útil por ejemplo para un gateway.</translation>
    </message>
    <message>
        <source>You need to rebuild the database using -reindex to go back to unpruned mode.  This will redownload the entire blockchain</source>
        <translation>Necesitas reconstruir la base de datos utilizando -reindex para volver al modo sin recorte. Esto volverá a descargar toda la cadena de bloques</translation>
    </message>
    <message>
        <source>(default: %u)</source>
        <translation>(por defecto: %u)</translation>
    </message>
    <message>
        <source>Accept public REST requests (default: %u)</source>
        <translation>Aceptar solicitudes públicas en FERIADOS (por defecto: %u)</translation>
    </message>
    <message>
        <source>Automatically create Tor hidden service (default: %d)</source>
        <translation>Automáticamente crea el servicio Tor oculto (por defecto: %d)</translation>
    </message>
    <message>
        <source>Connect through SOCKS5 proxy</source>
        <translation>Conectar usando SOCKS5 proxy</translation>
    </message>
    <message>
        <source>Error reading from database, shutting down.</source>
        <translation>Error al leer la base de datos, cerrando.</translation>
    </message>
    <message>
        <source>Imports blocks from external blk000??.dat file on startup</source>
        <translation>Importa los bloques desde un archivo externo blk000?.dat</translation>
    </message>
    <message>
        <source>Information</source>
        <translation>Información</translation>
    </message>
    <message>
        <source>Invalid amount for -paytxfee=&lt;amount&gt;: '%s' (must be at least %s)</source>
        <translation>Cantidad inválida para -paytxfee=&lt;amount&gt;: '%s' (debe ser por lo menos %s)</translation>
    </message>
    <message>
        <source>Invalid netmask specified in -whitelist: '%s'</source>
        <translation>Máscara de red inválida especificada en -whitelist: '%s'</translation>
    </message>
    <message>
        <source>Keep at most &lt;n&gt; unconnectable transactions in memory (default: %u)</source>
        <translation>Mantener como máximo &lt;n&gt; transacciones no conectables en memoria (por defecto: %u)</translation>
    </message>
    <message>
        <source>Need to specify a port with -whitebind: '%s'</source>
        <translation>Necesita especificar un puerto con -whitebind: '%s'</translation>
    </message>
    <message>
        <source>Node relay options:</source>
        <translation>Opciones de nodos de retransmisión:</translation>
    </message>
    <message>
        <source>RPC server options:</source>
        <translation>Opciones de servidor RPC:</translation>
    </message>
    <message>
        <source>Reducing -maxconnections from %d to %d, because of system limitations.</source>
        <translation>Reduciendo -maxconnections de %d a %d, debido a limitaciones del sistema.</translation>
    </message>
    <message>
        <source>Rescan the block chain for missing wallet transactions on startup</source>
        <translation>Rescanea la cadena de bloques para transacciones perdidas de la cartera</translation>
    </message>
    <message>
        <source>Send trace/debug info to console instead of debug.log file</source>
        <translation>Enviar información de trazas/depuración a la consola en lugar de al archivo debug.log</translation>
    </message>
    <message>
        <source>Send transactions as zero-fee transactions if possible (default: %u)</source>
        <translation>Mandar transacciones como comisión-cero si es posible (por defecto: %u)</translation>
    </message>
    <message>
        <source>Show all debugging options (usage: --help -help-debug)</source>
        <translation>Muestra todas las opciones de depuración (uso: --help -help-debug)</translation>
    </message>
    <message>
        <source>Shrink debug.log file on client startup (default: 1 when no -debug)</source>
        <translation>Reducir el archivo debug.log al iniciar el cliente (predeterminado: 1 sin -debug)</translation>
    </message>
    <message>
        <source>Signing transaction failed</source>
        <translation>Transacción falló</translation>
    </message>
    <message>
        <source>The transaction amount is too small to pay the fee</source>
        <translation>Cantidad de la transacción demasiado pequeña para pagar la comisión</translation>
    </message>
    <message>
        <source>This is experimental software.</source>
        <translation>Este software es experimental.</translation>
    </message>
    <message>
        <source>Tor control port password (default: empty)</source>
        <translation>Contraseña del puerto de control de Tor (predeterminado: vacio)</translation>
    </message>
    <message>
        <source>Tor control port to use if onion listening enabled (default: %s)</source>
        <translation>Puerto de control de Tor a utilizar si la escucha de onion esta activada (predeterminado: %s)</translation>
    </message>
    <message>
        <source>Transaction amount too small</source>
        <translation>Cantidad de la transacción demasiado pequeña</translation>
    </message>
    <message>
        <source>Transaction too large for fee policy</source>
        <translation>Operación demasiado grande para la política de tasas</translation>
    </message>
    <message>
        <source>Transaction too large</source>
        <translation>Transacción demasiado grande, intenta dividirla en varias.</translation>
    </message>
    <message>
        <source>Unable to bind to %s on this computer (bind returned error %s)</source>
        <translation>No es posible conectar con %s en este sistema (bind ha dado el error %s)</translation>
    </message>
    <message>
        <source>Upgrade wallet to latest format on startup</source>
        <translation>Actualizar el monedero al último formato al inicio</translation>
    </message>
    <message>
        <source>Username for JSON-RPC connections</source>
        <translation>Nombre de usuario para las conexiones JSON-RPC
</translation>
    </message>
    <message>
        <source>Warning</source>
        <translation>Aviso</translation>
    </message>
    <message>
        <source>Warning: unknown new rules activated (versionbit %i)</source>
        <translation>Advertencia: nuevas reglas desconocidas activadas (versionbit %i)</translation>
    </message>
    <message>
        <source>Whether to operate in a blocks only mode (default: %u)</source>
        <translation>Si se debe o no operar en un modo de solo bloques (predeterminado: %u)</translation>
    </message>
    <message>
        <source>Zapping all transactions from wallet...</source>
        <translation>Eliminando todas las transacciones del monedero...</translation>
    </message>
    <message>
        <source>ZeroMQ notification options:</source>
        <translation>Opciones de notificación ZeroQM:</translation>
    </message>
    <message>
        <source>Password for JSON-RPC connections</source>
        <translation>Contraseña para las conexiones JSON-RPC
</translation>
    </message>
    <message>
        <source>Execute command when the best block changes (%s in cmd is replaced by block hash)</source>
        <translation>Ejecutar un comando cuando cambia el mejor bloque (%s en cmd se sustituye por el hash de bloque)</translation>
    </message>
    <message>
        <source>Allow DNS lookups for -addnode, -seednode and -connect</source>
        <translation>Permitir búsquedas DNS para -addnode, -seednode y -connect</translation>
    </message>
    <message>
        <source>Loading addresses...</source>
        <translation>Cargando direcciones...</translation>
    </message>
    <message>
        <source>(1 = keep tx meta data e.g. account owner and payment request information, 2 = drop tx meta data)</source>
        <translation>(1 = mantener los meta datos de transacción, por ejemplo: propietario e información de pago, 2 = omitir los metadatos)</translation>
    </message>
    <message>
        <source>-maxtxfee is set very high! Fees this large could be paid on a single transaction.</source>
        <translation>-maxtxfee tiene un ajuste muy elevado! Comisiones muy grandes podrían ser pagadas en una única transaccion.</translation>
    </message>
    <message>
        <source>Do not keep transactions in the mempool longer than &lt;n&gt; hours (default: %u)</source>
        <translation>No mantener transacciones en la memoria mas de &lt;n&gt; horas (predeterminado: %u)</translation>
    </message>
    <message>
        <source>Equivalent bytes per sigop in transactions for relay and mining (default: %u)</source>
        <translation>Bytes equivalentes por sigop en transacciones para retrasmisión y minado (predeterminado: %u)</translation>
    </message>
    <message>
        <source>Fees (in %s/kB) smaller than this are considered zero fee for transaction creation (default: %s)</source>
        <translation>Las comisiones (en %s/kB) menores que esto son consideradas de cero comision para la creacion de transacciones (predeterminado: %s)</translation>
    </message>
    <message>
        <source>Force relay of transactions from whitelisted peers even if they violate local relay policy (default: %d)</source>
        <translation>Fuerza la retransmisión de transacciones desde nodos en la lista blanca incluso si violan la política de retransmisiones local (predeterminado: %d)</translation>
    </message>
    <message>
        <source>How thorough the block verification of -checkblocks is (0-4, default: %u)</source>
        <translation>Nivel de rigor en la verificación de bloques de -checkblocks (0-4; predeterminado: %u)</translation>
    </message>
    <message>
        <source>Maintain a full transaction index, used by the getrawtransaction rpc call (default: %u)</source>
        <translation>Mantener el índice completo de transacciones, usado por la llamada rpc de getrawtransaction  (por defecto: %u)</translation>
    </message>
    <message>
        <source>Number of seconds to keep misbehaving peers from reconnecting (default: %u)</source>
        <translation>Número de segundos en que se evita la reconexión de pares con mal comportamiento (predeterminado: %u)</translation>
    </message>
    <message>
        <source>Output debugging information (default: %u, supplying &lt;category&gt; is optional)</source>
        <translation>Mostrar depuración (por defecto: %u, proporcionar &lt;category&gt; es opcional)</translation>
    </message>
    <message>
        <source>Support filtering of blocks and transaction with bloom filters (default: %u)</source>
        <translation>Admite filtrado de bloques, y transacciones con filtros Bloom. Reduce la carga de red. ( por defecto :%u)</translation>
    </message>
    <message>
        <source>Total length of network version string (%i) exceeds maximum length (%i). Reduce the number or size of uacomments.</source>
        <translation>La longitud total de la cadena de versión de red ( %i ) supera la longitud máxima ( %i ) . Reducir el número o tamaño de uacomments .</translation>
    </message>
    <message>
        <source>Unsupported argument -socks found. Setting SOCKS version isn't possible anymore, only SOCKS5 proxies are supported.</source>
        <translation>Error:  argumento -socks encontrado. El ajuste de la versión SOCKS ya no es posible, sólo proxies SOCKS5 son compatibles.</translation>
    </message>
    <message>
        <source>Unsupported argument -whitelistalwaysrelay ignored, use -whitelistrelay and/or -whitelistforcerelay.</source>
        <translation>El argumento no soportado -whitelistalwaysrelay ha sido ignorado, utiliza -whitelistrelay  y/o -whitelistforcerelay.</translation>
    </message>
    <message>
        <source>Use separate SOCKS5 proxy to reach peers via Tor hidden services (default: %s)</source>
        <translation>Usar distintos proxys SOCKS5 para comunicarse vía Tor de forma anónima (Por defecto: %s)</translation>
    </message>
    <message>
        <source>Warning: Unknown block versions being mined! It's possible unknown rules are in effect</source>
        <translation>Advertencia: Se están minando versiones de bloques desconocidas! Es posible que normas desconocidas estén activas</translation>
    </message>
    <message>
        <source>Warning: Wallet file corrupt, data salvaged! Original %s saved as %s in %s; if your balance or transactions are incorrect you should restore from a backup.</source>
        <translation>Aviso: fichero de monedero corrupto, datos recuperados! Original %s guardado como %s en %s; si su balance de transacciones es incorrecto, debe restaurar desde una copia de seguridad.</translation>
    </message>
    <message>
        <source>%s is set very high!</source>
        <translation>%s es demasiado alto!</translation>
    </message>
    <message>
        <source>(default: %s)</source>
        <translation>(predeterminado: %s)</translation>
    </message>
    <message>
        <source>Always query for peer addresses via DNS lookup (default: %u)</source>
        <translation>Siempre consultar direcciones de otros equipos por medio de DNS lookup (por defecto: %u)</translation>
    </message>
    <message>
        <source>How many blocks to check at startup (default: %u, 0 = all)</source>
        <translation>Cuántos bloques comprobar al iniciar (predeterminado: %u, 0 = todos)</translation>
    </message>
    <message>
        <source>Include IP addresses in debug output (default: %u)</source>
        <translation>Incluir direcciones IP en la salida de depuración (por defecto: %u)</translation>
    </message>
    <message>
        <source>Invalid -proxy address: '%s'</source>
        <translation>Dirección -proxy inválida: '%s'</translation>
    </message>
    <message>
        <source>Listen for JSON-RPC connections on &lt;port&gt; (default: %u or testnet: %u)</source>
        <translation>Escuchar conexiones JSON-RPC en &lt;puerto&gt; (predeterminado: %u o testnet: %u)</translation>
    </message>
    <message>
        <source>Listen for connections on &lt;port&gt; (default: %u or testnet: %u)</source>
        <translation>Escuchar conexiones en &lt;puerto&gt; (predeterminado: %u o testnet: %u)</translation>
    </message>
    <message>
        <source>Maintain at most &lt;n&gt; connections to peers (default: %u)</source>
        <translation>Mantener como máximo &lt;n&gt; conexiones a pares (predeterminado: %u)</translation>
    </message>
    <message>
        <source>Make the wallet broadcast transactions</source>
        <translation>Realiza las operaciones de difusión del monedero</translation>
    </message>
    <message>
        <source>Maximum per-connection receive buffer, &lt;n&gt;*1000 bytes (default: %u)</source>
        <translation>Búfer de recepción máximo por conexión, &lt;n&gt;*1000 bytes (por defecto: %u)</translation>
    </message>
    <message>
        <source>Maximum per-connection send buffer, &lt;n&gt;*1000 bytes (default: %u)</source>
        <translation>Búfer de recepción máximo por conexión, , &lt;n&gt;*1000 bytes (por defecto: %u)</translation>
    </message>
    <message>
        <source>Prepend debug output with timestamp (default: %u)</source>
        <translation>Anteponer marca temporal a la información de depuración (por defecto: %u)</translation>
    </message>
    <message>
        <source>Relay and mine data carrier transactions (default: %u)</source>
        <translation>Retransmitir y minar transacciones de transporte de datos (por defecto: %u)</translation>
    </message>
    <message>
        <source>Relay non-P2SH multisig (default: %u)</source>
        <translation>Relay non-P2SH multisig (default: %u)</translation>
    </message>
    <message>
        <source>Send transactions with full-RBF opt-in enabled (default: %u)</source>
        <translation>Enviar transaciones con RBF-completo opt-in activado (default: %u)</translation>
    </message>
    <message>
        <source>Set key pool size to &lt;n&gt; (default: %u)</source>
        <translation>Ajustar el número de claves en reserva &lt;n&gt; (predeterminado: %u)</translation>
    </message>
    <message>
        <source>Set maximum BIP141 block weight (default: %d)</source>
        <translation>Establecer peso máximo bloque BIP141  (predeterminado: %d)</translation>
    </message>
    <message>
        <source>Set the number of threads to service RPC calls (default: %d)</source>
        <translation>Establecer el número de procesos para llamadas del servicio RPC (por defecto: %d)</translation>
    </message>
    <message>
        <source>Specify configuration file (default: %s)</source>
        <translation>Especificar archivo de configuración (por defecto: %s)</translation>
    </message>
    <message>
        <source>Specify connection timeout in milliseconds (minimum: 1, default: %d)</source>
        <translation>Especificar tiempo de espera de la conexión (mínimo: 1, por defecto: %d)</translation>
    </message>
    <message>
        <source>Specify pid file (default: %s)</source>
        <translation>Especificar archivo pid (predeterminado: %s)</translation>
    </message>
    <message>
        <source>Spend unconfirmed change when sending transactions (default: %u)</source>
        <translation>Usar cambio aún no confirmado al enviar transacciones (predeterminado: %u)</translation>
    </message>
    <message>
        <source>Starting network threads...</source>
        <translation>Iniciando funciones de red...</translation>
    </message>
    <message>
        <source>Threshold for disconnecting misbehaving peers (default: %u)</source>
        <translation>Umbral para la desconexión de pares con mal comportamiento (predeterminado: %u)</translation>
    </message>
    <message>
        <source>Unknown network specified in -onlynet: '%s'</source>
        <translation>La red especificada en -onlynet '%s' es desconocida</translation>
    </message>
    <message>
        <source>Insufficient funds</source>
        <translation>Fondos insuficientes</translation>
    </message>
    <message>
        <source>Loading block index...</source>
        <translation>Cargando el índice de bloques...</translation>
    </message>
    <message>
        <source>Add a node to connect to and attempt to keep the connection open</source>
        <translation>Añadir un nodo al que conectarse y tratar de mantener la conexión abierta</translation>
    </message>
    <message>
        <source>Loading wallet...</source>
        <translation>Cargando monedero...</translation>
    </message>
    <message>
        <source>Cannot downgrade wallet</source>
        <translation>No se puede cambiar a una versión mas antigua el monedero</translation>
    </message>
    <message>
        <source>Cannot write default address</source>
        <translation>No se puede escribir la dirección predeterminada</translation>
    </message>
    <message>
        <source>Rescanning...</source>
        <translation>Reexplorando...</translation>
    </message>
    <message>
        <source>Done loading</source>
        <translation>Se terminó de cargar</translation>
    </message>
    <message>
        <source>Error</source>
        <translation>Error</translation>
    </message>
</context>
</TS><|MERGE_RESOLUTION|>--- conflicted
+++ resolved
@@ -1352,15 +1352,11 @@
         <source>NodeId</source>
         <translation>NodeId</translation>
     </message>
-<<<<<<< HEAD
-    </context>
-=======
     <message>
         <source>Ping</source>
         <translation>Ping</translation>
     </message>
 </context>
->>>>>>> e773ccb6
 <context>
     <name>QObject</name>
     <message>
