--- conflicted
+++ resolved
@@ -304,20 +304,12 @@
         <translation>Sign &amp;message...</translation>
     </message>
     <message>
-<<<<<<< HEAD
-        <location line="+430"/>
-=======
         <location line="+429"/>
->>>>>>> e773ccb6
         <source>Synchronizing with network...</source>
         <translation>Synchronizing with network...</translation>
     </message>
     <message>
-<<<<<<< HEAD
-        <location line="-508"/>
-=======
         <location line="-507"/>
->>>>>>> e773ccb6
         <source>&amp;Overview</source>
         <translation>&amp;Overview</translation>
     </message>
@@ -412,11 +404,7 @@
         <translation type="unfinished"></translation>
     </message>
     <message>
-<<<<<<< HEAD
-        <location line="+360"/>
-=======
         <location line="+359"/>
->>>>>>> e773ccb6
         <source>Click to disable network activity.</source>
         <translation type="unfinished"></translation>
     </message>
@@ -441,11 +429,7 @@
         <translation>Reindexing blocks on disk...</translation>
     </message>
     <message>
-<<<<<<< HEAD
-        <location line="-511"/>
-=======
         <location line="-510"/>
->>>>>>> e773ccb6
         <source>Send coins to a Bitcoin address</source>
         <translation>Send coins to a Bitcoin address</translation>
     </message>
@@ -475,20 +459,12 @@
         <translation>&amp;Verify message...</translation>
     </message>
     <message>
-<<<<<<< HEAD
-        <location line="+517"/>
-=======
         <location line="+516"/>
->>>>>>> e773ccb6
         <source>Bitcoin</source>
         <translation>Bitcoin</translation>
     </message>
     <message>
-<<<<<<< HEAD
-        <location line="-742"/>
-=======
         <location line="-741"/>
->>>>>>> e773ccb6
         <source>Wallet</source>
         <translation>Wallet</translation>
     </message>
@@ -573,11 +549,7 @@
         <translation type="unfinished"></translation>
     </message>
     <message numerus="yes">
-<<<<<<< HEAD
-        <location line="+357"/>
-=======
         <location line="+356"/>
->>>>>>> e773ccb6
         <source>%n active connection(s) to Bitcoin network</source>
         <translation>
             <numerusform>%n active connection to Bitcoin network</numerusform>
@@ -638,20 +610,12 @@
         <translation>Up to date</translation>
     </message>
     <message>
-<<<<<<< HEAD
-        <location line="-441"/>
-=======
         <location line="-440"/>
->>>>>>> e773ccb6
         <source>Show the %1 help message to get a list with possible Bitcoin command-line options</source>
         <translation type="unfinished"></translation>
     </message>
     <message>
-<<<<<<< HEAD
-        <location line="+200"/>
-=======
         <location line="+199"/>
->>>>>>> e773ccb6
         <source>%1 client</source>
         <translation type="unfinished"></translation>
     </message>
@@ -885,11 +849,7 @@
         <translation type="unfinished"></translation>
     </message>
     <message>
-<<<<<<< HEAD
-        <location line="+181"/>
-=======
         <location line="+155"/>
->>>>>>> e773ccb6
         <source>yes</source>
         <translation type="unfinished"></translation>
     </message>
@@ -1706,7 +1666,7 @@
 <context>
     <name>PaymentServer</name>
     <message>
-        <location filename="../paymentserver.cpp" line="+326"/>
+        <location filename="../paymentserver.cpp" line="+328"/>
         <location line="+216"/>
         <location line="+42"/>
         <location line="+113"/>
@@ -1865,11 +1825,7 @@
         <translation type="unfinished"></translation>
     </message>
     <message>
-<<<<<<< HEAD
-        <location line="+762"/>
-=======
         <location line="+766"/>
->>>>>>> e773ccb6
         <source>%1 d</source>
         <translation type="unfinished"></translation>
     </message>
@@ -2144,13 +2100,8 @@
     </message>
     <message>
         <location line="+60"/>
-<<<<<<< HEAD
-        <location filename="../rpcconsole.cpp" line="+460"/>
-        <location line="+719"/>
-=======
         <location filename="../rpcconsole.cpp" line="+467"/>
         <location line="+728"/>
->>>>>>> e773ccb6
         <source>Select a peer to view detailed information.</source>
         <translation type="unfinished"></translation>
     </message>
