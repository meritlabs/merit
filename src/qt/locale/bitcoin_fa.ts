--- conflicted
+++ resolved
@@ -144,13 +144,10 @@
         <translation>تغییر گذرواژه</translation>
     </message>
     <message>
-<<<<<<< HEAD
-=======
         <source>Enter the old passphrase and new passphrase to the wallet.</source>
         <translation>عبارت کهنه و جدید کیف پول را وارد کنید.</translation>
     </message>
     <message>
->>>>>>> 0847c882
         <source>Confirm wallet encryption</source>
         <translation>تأیید رمزنگاری کیف پول</translation>
     </message>
@@ -586,8 +583,6 @@
         <translation>رونوشت کارمزد</translation>
     </message>
     <message>
-<<<<<<< HEAD
-=======
         <source>Copy bytes</source>
         <translation>کپی کردن بایت ها</translation>
     </message>
@@ -596,7 +591,6 @@
         <translation>کپی کردن تغییر</translation>
     </message>
     <message>
->>>>>>> 0847c882
         <source>(%1 locked)</source>
         <translation>(%1 قفل شده)</translation>
     </message>
@@ -1447,8 +1441,6 @@
         <translation>رونوشت کارمزد</translation>
     </message>
     <message>
-<<<<<<< HEAD
-=======
         <source>Copy bytes</source>
         <translation>کپی کردن بایت ها</translation>
     </message>
@@ -1457,7 +1449,6 @@
         <translation>کپی کردن تغییر</translation>
     </message>
     <message>
->>>>>>> 0847c882
         <source>(no label)</source>
         <translation>(بدون برچسب)</translation>
     </message>
