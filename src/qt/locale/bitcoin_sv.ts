<TS language="sv" version="2.1">
<context>
    <name>AddressBookPage</name>
    <message>
        <source>Right-click to edit address or label</source>
        <translation>Högerklicka för att ändra adressen eller etiketten</translation>
    </message>
    <message>
        <source>Create a new address</source>
        <translation>Skapa ny adress</translation>
    </message>
    <message>
        <source>&amp;New</source>
        <translation>&amp;Ny</translation>
    </message>
    <message>
        <source>Copy the currently selected address to the system clipboard</source>
        <translation>Kopiera den markerade adressen till systemets Urklipp</translation>
    </message>
    <message>
        <source>&amp;Copy</source>
        <translation>&amp;Kopiera</translation>
    </message>
    <message>
        <source>C&amp;lose</source>
        <translation>S&amp;täng</translation>
    </message>
    <message>
        <source>Delete the currently selected address from the list</source>
        <translation>Ta bort den valda adressen från listan</translation>
    </message>
    <message>
        <source>Export the data in the current tab to a file</source>
        <translation>Exportera informationen i den nuvarande fliken till en fil</translation>
    </message>
    <message>
        <source>&amp;Export</source>
        <translation>&amp;Exportera</translation>
    </message>
    <message>
        <source>&amp;Delete</source>
        <translation>&amp;Radera</translation>
    </message>
    <message>
        <source>Choose the address to send coins to</source>
        <translation>Välj en adress att sända betalning till</translation>
    </message>
    <message>
        <source>Choose the address to receive coins with</source>
        <translation>Välj en adress att ta emot betalning till</translation>
    </message>
    <message>
        <source>C&amp;hoose</source>
        <translation>V&amp;älj</translation>
    </message>
    <message>
        <source>Sending addresses</source>
        <translation>Avsändaradresser</translation>
    </message>
    <message>
        <source>Receiving addresses</source>
        <translation>Mottagaradresser</translation>
    </message>
    <message>
        <source>These are your Bitcoin addresses for sending payments. Always check the amount and the receiving address before sending coins.</source>
        <translation>Detta är dina Bitcoin adresser för att skicka betalningar. Kolla alltid summan och den mottagande adressen innan du skickar Bitcoins.</translation>
    </message>
    <message>
        <source>These are your Bitcoin addresses for receiving payments. It is recommended to use a new receiving address for each transaction.</source>
        <translation>Detta är dina Bitcoin adresser för att ta emot betalningar. Det rekommenderas att använda en ny mottagningsadress för varje transaktion.</translation>
    </message>
    <message>
        <source>&amp;Copy Address</source>
        <translation>&amp;Kopiera adress</translation>
    </message>
    <message>
        <source>Copy &amp;Label</source>
        <translation>Kopiera &amp;etikett</translation>
    </message>
    <message>
        <source>&amp;Edit</source>
        <translation>&amp;Redigera</translation>
    </message>
    <message>
        <source>Export Address List</source>
        <translation>Exportera adresslista</translation>
    </message>
    <message>
        <source>Comma separated file (*.csv)</source>
        <translation>Kommaseparerad fil (*.csv)</translation>
    </message>
    <message>
        <source>Exporting Failed</source>
        <translation>Export misslyckades</translation>
    </message>
    <message>
        <source>There was an error trying to save the address list to %1. Please try again.</source>
        <translation>Det inträffade ett fel när adresslistan skulle sparas till %1.
Var vänlig och försök igen.</translation>
    </message>
</context>
<context>
    <name>AddressTableModel</name>
    <message>
        <source>Label</source>
        <translation>Etikett</translation>
    </message>
    <message>
        <source>Address</source>
        <translation>Adress</translation>
    </message>
    <message>
        <source>(no label)</source>
        <translation>(Ingen etikett)</translation>
    </message>
</context>
<context>
    <name>AskPassphraseDialog</name>
    <message>
        <source>Passphrase Dialog</source>
        <translation>Lösenordsdialog</translation>
    </message>
    <message>
        <source>Enter passphrase</source>
        <translation>Ange lösenord</translation>
    </message>
    <message>
        <source>New passphrase</source>
        <translation>Nytt lösenord</translation>
    </message>
    <message>
        <source>Repeat new passphrase</source>
        <translation>Upprepa nytt lösenord</translation>
    </message>
    <message>
        <source>Enter the new passphrase to the wallet.&lt;br/&gt;Please use a passphrase of &lt;b&gt;ten or more random characters&lt;/b&gt;, or &lt;b&gt;eight or more words&lt;/b&gt;.</source>
        <translation>Ange plånbokens nya lösenord. &lt;br/&gt; Använd ett lösenord på &lt;b&gt;tio eller fler slumpmässiga tecken,&lt;/b&gt; eller &lt;b&gt;åtta eller fler ord.&lt;/b&gt;.</translation>
    </message>
    <message>
        <source>Encrypt wallet</source>
        <translation>Kryptera plånbok</translation>
    </message>
    <message>
        <source>This operation needs your wallet passphrase to unlock the wallet.</source>
        <translation>Denna operation behöver din plånboks lösenord för att låsa upp plånboken.</translation>
    </message>
    <message>
        <source>Unlock wallet</source>
        <translation>Lås upp plånbok</translation>
    </message>
    <message>
        <source>This operation needs your wallet passphrase to decrypt the wallet.</source>
        <translation>Denna operation behöver din plånboks lösenord för att dekryptera plånboken.</translation>
    </message>
    <message>
        <source>Decrypt wallet</source>
        <translation>Dekryptera plånbok</translation>
    </message>
    <message>
        <source>Change passphrase</source>
        <translation>Ändra lösenord</translation>
    </message>
    <message>
        <source>Enter the old passphrase and new passphrase to the wallet.</source>
        <translation>Ge det gamla lösenordet och det nya lösenordet för plånboken.</translation>
    </message>
    <message>
        <source>Confirm wallet encryption</source>
        <translation>Bekräfta kryptering av plånbok</translation>
    </message>
    <message>
        <source>Warning: If you encrypt your wallet and lose your passphrase, you will &lt;b&gt;LOSE ALL OF YOUR BITCOINS&lt;/b&gt;!</source>
        <translation>VARNING: Om du krypterar din plånbok och glömmer ditt lösenord, kommer du att &lt;b&gt;FÖRLORA ALLA DINA BITCOIN&lt;/b&gt;!</translation>
    </message>
    <message>
        <source>Are you sure you wish to encrypt your wallet?</source>
        <translation>Är du säker på att du vill kryptera din plånbok?</translation>
    </message>
    <message>
        <source>Wallet encrypted</source>
        <translation>Plånbok krypterad</translation>
    </message>
    <message>
        <source>%1 will close now to finish the encryption process. Remember that encrypting your wallet cannot fully protect your bitcoins from being stolen by malware infecting your computer.</source>
        <translation>%1 kommer nu att stänga ner för att färdigställa krypteringen. Tänk på att en krypterad plånbok inte skyddar mot stöld om din dator är infekterad med en keylogger.</translation>
    </message>
    <message>
        <source>IMPORTANT: Any previous backups you have made of your wallet file should be replaced with the newly generated, encrypted wallet file. For security reasons, previous backups of the unencrypted wallet file will become useless as soon as you start using the new, encrypted wallet.</source>
        <translation>VIKTIGT: Alla tidigare säkerhetskopior du har gjort av plånboksfilen ska ersättas med den nya genererade, krypterade plånboksfilen. Av säkerhetsskäl kommer tidigare säkerhetskopior av den okrypterade plånboksfilen blir oanvändbara när du börjar använda en ny, krypterad plånbok.</translation>
    </message>
    <message>
        <source>Wallet encryption failed</source>
        <translation>Kryptering av plånbok misslyckades</translation>
    </message>
    <message>
        <source>Wallet encryption failed due to an internal error. Your wallet was not encrypted.</source>
        <translation>Kryptering av plånbok misslyckades på grund av ett internt fel. Din plånbok blev inte krypterad.</translation>
    </message>
    <message>
        <source>The supplied passphrases do not match.</source>
        <translation>De angivna lösenorden överensstämmer inte.</translation>
    </message>
    <message>
        <source>Wallet unlock failed</source>
        <translation>Misslyckades låsa upp plånboken</translation>
    </message>
    <message>
        <source>The passphrase entered for the wallet decryption was incorrect.</source>
        <translation>Lösenordet för dekryptering av plånboken var felaktig.</translation>
    </message>
    <message>
        <source>Wallet decryption failed</source>
        <translation>Dekryptering av plånbok misslyckades</translation>
    </message>
    <message>
        <source>Wallet passphrase was successfully changed.</source>
        <translation>Plånbokens lösenord har ändrats.</translation>
    </message>
    <message>
        <source>Warning: The Caps Lock key is on!</source>
        <translation>Varning: Caps Lock är påslaget!</translation>
    </message>
</context>
<context>
    <name>BanTableModel</name>
    <message>
        <source>IP/Netmask</source>
        <translation>IP/nätmask</translation>
    </message>
    <message>
        <source>Banned Until</source>
        <translation>Bannad tills</translation>
    </message>
</context>
<context>
    <name>BitcoinGUI</name>
    <message>
        <source>Sign &amp;message...</source>
        <translation>Signera &amp;meddelande...</translation>
    </message>
    <message>
        <source>Synchronizing with network...</source>
        <translation>Synkroniserar med nätverk...</translation>
    </message>
    <message>
        <source>&amp;Overview</source>
        <translation>&amp;Översikt</translation>
    </message>
    <message>
        <source>Node</source>
        <translation>Nod</translation>
    </message>
    <message>
        <source>Show general overview of wallet</source>
        <translation>Visa generell översikt av plånboken</translation>
    </message>
    <message>
        <source>&amp;Transactions</source>
        <translation>&amp;Transaktioner</translation>
    </message>
    <message>
        <source>Browse transaction history</source>
        <translation>Bläddra i transaktionshistorik</translation>
    </message>
    <message>
        <source>E&amp;xit</source>
        <translation>&amp;Avsluta</translation>
    </message>
    <message>
        <source>Quit application</source>
        <translation>Avsluta programmet</translation>
    </message>
    <message>
        <source>&amp;About %1</source>
        <translation>&amp;Om %1</translation>
    </message>
    <message>
        <source>Show information about %1</source>
        <translation>Visa information om %1</translation>
    </message>
    <message>
        <source>About &amp;Qt</source>
        <translation>Om &amp;Qt</translation>
    </message>
    <message>
        <source>Show information about Qt</source>
        <translation>Visa information om Qt</translation>
    </message>
    <message>
        <source>&amp;Options...</source>
        <translation>&amp;Alternativ...</translation>
    </message>
    <message>
        <source>Modify configuration options for %1</source>
        <translation>Ändra konfigurationsalternativ för %1</translation>
    </message>
    <message>
        <source>&amp;Encrypt Wallet...</source>
        <translation>&amp;Kryptera plånbok...</translation>
    </message>
    <message>
        <source>&amp;Backup Wallet...</source>
        <translation>&amp;Säkerhetskopiera plånbok...</translation>
    </message>
    <message>
        <source>&amp;Change Passphrase...</source>
        <translation>&amp;Byt lösenord...</translation>
    </message>
    <message>
        <source>&amp;Sending addresses...</source>
        <translation>Av&amp;sändaradresser...</translation>
    </message>
    <message>
        <source>&amp;Receiving addresses...</source>
        <translation>Mottaga&amp;radresser...</translation>
    </message>
    <message>
        <source>Open &amp;URI...</source>
        <translation>Öppna &amp;URI...</translation>
    </message>
    <message>
        <source>Click to disable network activity.</source>
        <translation>Klicka för att inaktivera nätverksaktivitet.</translation>
    </message>
    <message>
        <source>Network activity disabled.</source>
        <translation>Nätverksaktivitet inaktiverad.</translation>
    </message>
    <message>
        <source>Click to enable network activity again.</source>
        <translation>Klicka för att aktivera nätverksaktivitet igen.</translation>
    </message>
    <message>
        <source>Syncing Headers (%1%)...</source>
        <translation>Synkar huvuden (%1%)...</translation>
    </message>
    <message>
        <source>Reindexing blocks on disk...</source>
        <translation>Återindexerar block på disken...</translation>
    </message>
    <message>
        <source>Send coins to a Bitcoin address</source>
        <translation>Skicka bitcoins till en Bitcoin-adress</translation>
    </message>
    <message>
        <source>Backup wallet to another location</source>
        <translation>Säkerhetskopiera plånboken till en annan plats</translation>
    </message>
    <message>
        <source>Change the passphrase used for wallet encryption</source>
        <translation>Byt lösenfras för kryptering av plånbok</translation>
    </message>
    <message>
        <source>&amp;Debug window</source>
        <translation>&amp;Debug-fönster</translation>
    </message>
    <message>
        <source>Open debugging and diagnostic console</source>
        <translation>Öppna debug- och diagnostikkonsolen</translation>
    </message>
    <message>
        <source>&amp;Verify message...</source>
        <translation>&amp;Verifiera meddelande...</translation>
    </message>
    <message>
        <source>Bitcoin</source>
        <translation>Bitcoin</translation>
    </message>
    <message>
        <source>Wallet</source>
        <translation>Plånbok</translation>
    </message>
    <message>
        <source>&amp;Send</source>
        <translation>&amp;Skicka</translation>
    </message>
    <message>
        <source>&amp;Receive</source>
        <translation>&amp;Ta emot</translation>
    </message>
    <message>
        <source>&amp;Show / Hide</source>
        <translation>&amp;Visa / Göm</translation>
    </message>
    <message>
        <source>Show or hide the main Window</source>
        <translation>Visa eller göm huvudfönstret</translation>
    </message>
    <message>
        <source>Encrypt the private keys that belong to your wallet</source>
        <translation>Kryptera de privata nycklar som tillhör din plånbok</translation>
    </message>
    <message>
        <source>Sign messages with your Bitcoin addresses to prove you own them</source>
        <translation>Signera meddelanden med din Bitcoin-adress för att bevisa att du äger dem</translation>
    </message>
    <message>
        <source>Verify messages to ensure they were signed with specified Bitcoin addresses</source>
        <translation>Verifiera meddelanden för att vara säker på att de var signerade med specificerade Bitcoin-adresser</translation>
    </message>
    <message>
        <source>&amp;File</source>
        <translation>&amp;Arkiv</translation>
    </message>
    <message>
        <source>&amp;Settings</source>
        <translation>&amp;Inställningar</translation>
    </message>
    <message>
        <source>&amp;Help</source>
        <translation>&amp;Hjälp</translation>
    </message>
    <message>
        <source>Tabs toolbar</source>
        <translation>Verktygsfält för tabbar</translation>
    </message>
    <message>
        <source>Request payments (generates QR codes and bitcoin: URIs)</source>
        <translation>Begär betalning (genererar QR-koder och bitcoin-URI)</translation>
    </message>
    <message>
        <source>Show the list of used sending addresses and labels</source>
        <translation>Visa listan av använda avsändaradresser och etiketter</translation>
    </message>
    <message>
        <source>Show the list of used receiving addresses and labels</source>
        <translation>Visa listan av använda mottagningsadresser och etiketter</translation>
    </message>
    <message>
        <source>Open a bitcoin: URI or payment request</source>
        <translation>Öppna en bitcoin: URI eller betalningsbegäran</translation>
    </message>
    <message>
        <source>&amp;Command-line options</source>
        <translation>&amp;Kommandoradsalternativ</translation>
    </message>
    <message numerus="yes">
        <source>%n active connection(s) to Bitcoin network</source>
        <translation><numerusform>%n aktiva anslutningar till Bitcoin-nätverket.</numerusform><numerusform>%n aktiva anslutningar till Bitcoin-nätverket.</numerusform></translation>
    </message>
    <message>
        <source>Indexing blocks on disk...</source>
        <translation>Indexerar block på disken...</translation>
    </message>
    <message>
        <source>Processing blocks on disk...</source>
        <translation>Bearbetar block på disken...</translation>
    </message>
    <message numerus="yes">
        <source>Processed %n block(s) of transaction history.</source>
        <translation><numerusform>Bearbetade %n block av transaktionshistoriken.</numerusform><numerusform>Bearbetade %n block av transaktionshistoriken.</numerusform></translation>
    </message>
    <message>
        <source>%1 behind</source>
        <translation>%1 efter</translation>
    </message>
    <message>
        <source>Last received block was generated %1 ago.</source>
        <translation>Senast mottagna block genererades för %1 sen.</translation>
    </message>
    <message>
        <source>Transactions after this will not yet be visible.</source>
        <translation>Transaktioner efter denna kommer inte ännu vara synliga.</translation>
    </message>
    <message>
        <source>Error</source>
        <translation>Fel</translation>
    </message>
    <message>
        <source>Warning</source>
        <translation>Varning</translation>
    </message>
    <message>
        <source>Information</source>
        <translation>Information</translation>
    </message>
    <message>
        <source>Up to date</source>
        <translation>Uppdaterad</translation>
    </message>
    <message>
        <source>Show the %1 help message to get a list with possible Bitcoin command-line options</source>
        <translation>Visa %1 hjälpmeddelande för att få en lista med möjliga Bitcoin kommandoradsalternativ.</translation>
    </message>
    <message>
        <source>%1 client</source>
        <translation>%1-klient</translation>
    </message>
    <message>
        <source>Connecting to peers...</source>
        <translation>Ansluter till noder...</translation>
    </message>
    <message>
        <source>Catching up...</source>
        <translation>Hämtar senaste...</translation>
    </message>
    <message>
        <source>Date: %1
</source>
        <translation>Datum: %1
</translation>
    </message>
    <message>
        <source>Amount: %1
</source>
        <translation>Belopp: %1
</translation>
    </message>
    <message>
        <source>Type: %1
</source>
        <translation>Typ: %1
</translation>
    </message>
    <message>
        <source>Label: %1
</source>
        <translation>Etikett: %1
</translation>
    </message>
    <message>
        <source>Address: %1
</source>
        <translation>Adress: %1
</translation>
    </message>
    <message>
        <source>Sent transaction</source>
        <translation>Transaktion skickad</translation>
    </message>
    <message>
        <source>Incoming transaction</source>
        <translation>Inkommande transaktion</translation>
    </message>
    <message>
        <source>HD key generation is &lt;b&gt;enabled&lt;/b&gt;</source>
        <translation>HD-nyckelgenerering är &lt;b&gt;aktiverad&lt;/b&gt;</translation>
    </message>
    <message>
        <source>HD key generation is &lt;b&gt;disabled&lt;/b&gt;</source>
        <translation>HD-nyckelgenerering är &lt;b&gt;inaktiverad&lt;/b&gt;</translation>
    </message>
    <message>
        <source>Wallet is &lt;b&gt;encrypted&lt;/b&gt; and currently &lt;b&gt;unlocked&lt;/b&gt;</source>
        <translation>Denna plånbok är &lt;b&gt;krypterad&lt;/b&gt; och för närvarande &lt;b&gt;olåst&lt;/b&gt;</translation>
    </message>
    <message>
        <source>Wallet is &lt;b&gt;encrypted&lt;/b&gt; and currently &lt;b&gt;locked&lt;/b&gt;</source>
        <translation>Denna plånbok är &lt;b&gt;krypterad&lt;/b&gt; och för närvarande &lt;b&gt;låst&lt;/b&gt;</translation>
    </message>
    <message>
        <source>A fatal error occurred. Bitcoin can no longer continue safely and will quit.</source>
        <translation>Ett kritiskt fel uppstod. Bitcoin kan inte fortsätta att köra säkert och kommer att avslutas.</translation>
    </message>
</context>
<context>
    <name>CoinControlDialog</name>
    <message>
        <source>Coin Selection</source>
        <translation>Myntval</translation>
    </message>
    <message>
        <source>Quantity:</source>
        <translation>Kvantitet:</translation>
    </message>
    <message>
        <source>Bytes:</source>
        <translation>Antal byte:</translation>
    </message>
    <message>
        <source>Amount:</source>
        <translation>Belopp:</translation>
    </message>
    <message>
        <source>Fee:</source>
        <translation>Avgift:</translation>
    </message>
    <message>
        <source>Dust:</source>
        <translation>Damm:</translation>
    </message>
    <message>
        <source>After Fee:</source>
        <translation>Efter avgift:</translation>
    </message>
    <message>
        <source>Change:</source>
        <translation>Växel:</translation>
    </message>
    <message>
        <source>(un)select all</source>
        <translation>(av)markera allt</translation>
    </message>
    <message>
        <source>Tree mode</source>
        <translation>Trädvy</translation>
    </message>
    <message>
        <source>List mode</source>
        <translation>Listvy</translation>
    </message>
    <message>
        <source>Amount</source>
        <translation>Mängd</translation>
    </message>
    <message>
        <source>Received with label</source>
        <translation>Mottagen med etikett</translation>
    </message>
    <message>
        <source>Received with address</source>
        <translation>Mottagen med adress</translation>
    </message>
    <message>
        <source>Date</source>
        <translation>Datum</translation>
    </message>
    <message>
        <source>Confirmations</source>
        <translation>Bekräftelser</translation>
    </message>
    <message>
        <source>Confirmed</source>
        <translation>Bekräftad</translation>
    </message>
    <message>
        <source>Copy address</source>
        <translation>Kopiera adress</translation>
    </message>
    <message>
        <source>Copy label</source>
        <translation>Kopiera etikett</translation>
    </message>
    <message>
        <source>Copy amount</source>
        <translation>Kopiera belopp</translation>
    </message>
    <message>
        <source>Copy transaction ID</source>
        <translation>Kopiera transaktions-ID</translation>
    </message>
    <message>
        <source>Lock unspent</source>
        <translation>Lås ospenderat</translation>
    </message>
    <message>
        <source>Unlock unspent</source>
        <translation>Lås upp ospenderat</translation>
    </message>
    <message>
        <source>Copy quantity</source>
        <translation>Kopiera kvantitet</translation>
    </message>
    <message>
        <source>Copy fee</source>
        <translation>Kopiera avgift</translation>
    </message>
    <message>
        <source>Copy after fee</source>
        <translation>Kopiera efter avgift</translation>
    </message>
    <message>
        <source>Copy bytes</source>
        <translation>Kopiera byte</translation>
    </message>
    <message>
        <source>Copy dust</source>
        <translation>Kopiera damm</translation>
    </message>
    <message>
        <source>Copy change</source>
        <translation>Kopiera växel</translation>
    </message>
    <message>
        <source>(%1 locked)</source>
        <translation>(%1 låst)</translation>
    </message>
    <message>
        <source>yes</source>
        <translation>ja</translation>
    </message>
    <message>
        <source>no</source>
        <translation>nej</translation>
    </message>
    <message>
        <source>This label turns red if any recipient receives an amount smaller than the current dust threshold.</source>
        <translation>Denna etikett blir röd om någon mottagare får en betalning som är mindre än aktuella dammtröskeln.</translation>
    </message>
    <message>
        <source>Can vary +/- %1 satoshi(s) per input.</source>
        <translation>Kan variera +/- %1 satoshi per inmatning.</translation>
    </message>
    <message>
        <source>(no label)</source>
        <translation>(Ingen etikett)</translation>
    </message>
    <message>
        <source>change from %1 (%2)</source>
        <translation>växel från %1 (%2)</translation>
    </message>
    <message>
        <source>(change)</source>
        <translation>(växel)</translation>
    </message>
</context>
<context>
    <name>EditAddressDialog</name>
    <message>
        <source>Edit Address</source>
        <translation>Redigera adress</translation>
    </message>
    <message>
        <source>&amp;Label</source>
        <translation>&amp;Etikett</translation>
    </message>
    <message>
        <source>The label associated with this address list entry</source>
        <translation>Etiketten associerad med denna adresslistas post</translation>
    </message>
    <message>
        <source>The address associated with this address list entry. This can only be modified for sending addresses.</source>
        <translation>Adressen associerad med denna adresslistas post. Detta kan bara ändras för sändningsadresser.</translation>
    </message>
    <message>
        <source>&amp;Address</source>
        <translation>&amp;Adress</translation>
    </message>
    <message>
        <source>New receiving address</source>
        <translation>Ny mottagaradress</translation>
    </message>
    <message>
        <source>New sending address</source>
        <translation>Ny avsändaradress</translation>
    </message>
    <message>
        <source>Edit receiving address</source>
        <translation>Redigera mottagaradress</translation>
    </message>
    <message>
        <source>Edit sending address</source>
        <translation>Redigera avsändaradress</translation>
    </message>
    <message>
        <source>The entered address "%1" is not a valid Bitcoin address.</source>
        <translation>Den angivna adressen "%1" är inte en giltig Bitcoin-adress.</translation>
    </message>
    <message>
        <source>The entered address "%1" is already in the address book.</source>
        <translation>Den angivna adressen "%1" finns redan i adressboken.</translation>
    </message>
    <message>
        <source>Could not unlock wallet.</source>
        <translation>Kunde inte låsa upp plånboken.</translation>
    </message>
    <message>
        <source>New key generation failed.</source>
        <translation>Misslyckades med generering av ny nyckel.</translation>
    </message>
</context>
<context>
    <name>FreespaceChecker</name>
    <message>
        <source>A new data directory will be created.</source>
        <translation>En ny datakatalog kommer att skapas.</translation>
    </message>
    <message>
        <source>name</source>
        <translation>namn</translation>
    </message>
    <message>
        <source>Directory already exists. Add %1 if you intend to create a new directory here.</source>
        <translation>Katalogen finns redan. Lägg till %1 om du vill skapa en ny katalog här.</translation>
    </message>
    <message>
        <source>Path already exists, and is not a directory.</source>
        <translation>Sökvägen finns redan, och är inte en katalog.</translation>
    </message>
    <message>
        <source>Cannot create data directory here.</source>
        <translation>Kan inte skapa datakatalog här.</translation>
    </message>
</context>
<context>
    <name>HelpMessageDialog</name>
    <message>
        <source>version</source>
        <translation>version</translation>
    </message>
    <message>
        <source>(%1-bit)</source>
        <translation>(%1-bit)</translation>
    </message>
    <message>
        <source>About %1</source>
        <translation>Om %1</translation>
    </message>
    <message>
        <source>Command-line options</source>
        <translation>Kommandoradsalternativ</translation>
    </message>
    <message>
        <source>Usage:</source>
        <translation>Användning:</translation>
    </message>
    <message>
        <source>command-line options</source>
        <translation>kommandoradsalternativ</translation>
    </message>
    <message>
        <source>UI Options:</source>
        <translation>UI-inställningar:</translation>
    </message>
    <message>
        <source>Choose data directory on startup (default: %u)</source>
        <translation>Välj datakatalog vid uppstart (standard: %u)</translation>
    </message>
    <message>
        <source>Set language, for example "de_DE" (default: system locale)</source>
        <translation>Ange språk, till exempel "de_DE" (standard: systemspråk)</translation>
    </message>
    <message>
        <source>Start minimized</source>
        <translation>Starta minimerad</translation>
    </message>
    <message>
        <source>Set SSL root certificates for payment request (default: -system-)</source>
        <translation>Ange SSL rotcertifikat för betalningsansökan (standard: -system-)</translation>
    </message>
    <message>
        <source>Show splash screen on startup (default: %u)</source>
        <translation>Visa startbild vid uppstart (standard: %u)</translation>
    </message>
    <message>
        <source>Reset all settings changed in the GUI</source>
        <translation>Återställ alla inställningar som gjorts i GUI</translation>
    </message>
</context>
<context>
    <name>Intro</name>
    <message>
        <source>Welcome</source>
        <translation>Välkommen</translation>
    </message>
    <message>
        <source>Welcome to %1.</source>
        <translation>Välkommen till %1.</translation>
    </message>
    <message>
        <source>As this is the first time the program is launched, you can choose where %1 will store its data.</source>
        <translation>Eftersom detta är första gången programmet startas får du välja var %1 skall lagra sitt data.</translation>
    </message>
    <message>
        <source>%1 will download and store a copy of the Bitcoin block chain. At least %2GB of data will be stored in this directory, and it will grow over time. The wallet will also be stored in this directory.</source>
        <translation>%1 kommer att ladda ner och spara en kopia av Bitcoin blockkedjan. Åtminstone %2GB av data kommer att sparas i denna katalog, och den kommer att växa över tiden. Plånboken kommer också att sparas i denna katalog.</translation>
    </message>
    <message>
        <source>Use the default data directory</source>
        <translation>Använd den förvalda datakatalogen</translation>
    </message>
    <message>
        <source>Use a custom data directory:</source>
        <translation>Använd en anpassad datakatalog:</translation>
    </message>
    <message>
        <source>Error: Specified data directory "%1" cannot be created.</source>
        <translation>Fel: Den angivna datakatalogen "%1" kan inte skapas.</translation>
    </message>
    <message>
        <source>Error</source>
        <translation>Fel</translation>
    </message>
    <message numerus="yes">
        <source>%n GB of free space available</source>
        <translation><numerusform>%n GB fritt utrymme kvar</numerusform><numerusform>%n GB fritt utrymme kvar</numerusform></translation>
    </message>
    <message numerus="yes">
        <source>(of %n GB needed)</source>
        <translation><numerusform>(av %n GB behövs)</numerusform><numerusform>(av %n GB behövs)</numerusform></translation>
    </message>
</context>
<context>
    <name>ModalOverlay</name>
    <message>
        <source>Form</source>
        <translation>Formulär</translation>
    </message>
    <message>
        <source>Recent transactions may not yet be visible, and therefore your wallet's balance might be incorrect. This information will be correct once your wallet has finished synchronizing with the bitcoin network, as detailed below.</source>
        <translation>Nyligen gjorda transaktioner visas inte korrekt och därför kan ditt din plånboks saldo visas felaktigt. Denna information kommer att visas korrekt så snart din plånbok har synkroniserat klart med bitcoin nätverket, enligt detaljer nedan.</translation>
    </message>
    <message>
        <source>Number of blocks left</source>
        <translation>Antal block kvar</translation>
    </message>
    <message>
        <source>Unknown...</source>
        <translation>Okänt...</translation>
    </message>
    <message>
        <source>Last block time</source>
        <translation>Sista blocktid</translation>
    </message>
    <message>
        <source>Progress</source>
        <translation>Förlopp</translation>
    </message>
    <message>
        <source>Progress increase per hour</source>
        <translation>Framstegssökning per timme</translation>
    </message>
    <message>
        <source>calculating...</source>
        <translation>beräknar...</translation>
    </message>
    <message>
        <source>Estimated time left until synced</source>
        <translation>Beräknad tid kvar tills synkroniserad</translation>
    </message>
    <message>
        <source>Hide</source>
        <translation>Göm</translation>
    </message>
    <message>
        <source>Unknown. Syncing Headers (%1)...</source>
        <translation>Okänd. Synkar huvuden (%1)...</translation>
    </message>
</context>
<context>
    <name>OpenURIDialog</name>
    <message>
        <source>Open URI</source>
        <translation>Öppna URI</translation>
    </message>
    <message>
        <source>Open payment request from URI or file</source>
        <translation>Öppna betalningsbegäran från URI eller fil</translation>
    </message>
    <message>
        <source>URI:</source>
        <translation>URI:</translation>
    </message>
    <message>
        <source>Select payment request file</source>
        <translation>Välj betalningsbegäransfil</translation>
    </message>
    <message>
        <source>Select payment request file to open</source>
        <translation>Välj betalningsförfrågningsfil som ska öppnas</translation>
    </message>
</context>
<context>
    <name>OptionsDialog</name>
    <message>
        <source>Options</source>
        <translation>Alternativ</translation>
    </message>
    <message>
        <source>&amp;Main</source>
        <translation>&amp;Allmänt</translation>
    </message>
    <message>
        <source>Automatically start %1 after logging in to the system.</source>
        <translation>Starta %1 automatiskt efter inloggningen.</translation>
    </message>
    <message>
        <source>&amp;Start %1 on system login</source>
        <translation>&amp;Starta %1 vid systemlogin</translation>
    </message>
    <message>
        <source>Size of &amp;database cache</source>
        <translation>Storleken på &amp;databascache</translation>
    </message>
    <message>
        <source>MB</source>
        <translation>MB</translation>
    </message>
    <message>
        <source>Number of script &amp;verification threads</source>
        <translation>Antalet skript&amp;verifikationstrådar</translation>
    </message>
    <message>
        <source>Accept connections from outside</source>
        <translation>Acceptera anslutningar utifrån</translation>
    </message>
    <message>
        <source>Allow incoming connections</source>
        <translation>Acceptera inkommande anslutningar</translation>
    </message>
    <message>
        <source>IP address of the proxy (e.g. IPv4: 127.0.0.1 / IPv6: ::1)</source>
        <translation>Proxyns IP-adress (t.ex.  IPv4: 127.0.0.1 / IPv6: ::1)</translation>
    </message>
    <message>
        <source>Minimize instead of exit the application when the window is closed. When this option is enabled, the application will be closed only after selecting Exit in the menu.</source>
        <translation>Minimera istället för att stänga programmet när fönstret stängs. När detta alternativ är aktiverat stängs programmet endast genom att välja Stäng i menyn.</translation>
    </message>
    <message>
        <source>Third party URLs (e.g. a block explorer) that appear in the transactions tab as context menu items. %s in the URL is replaced by transaction hash. Multiple URLs are separated by vertical bar |.</source>
        <translation>Tredjeparts URL:er (t.ex. en blockutforskare) som finns i transaktionstabben som ett menyval i sammanhanget. %s i URL:en ersätts med tansaktionshashen. Flera URL:er är separerade med vertikala streck |.</translation>
    </message>
    <message>
        <source>Third party transaction URLs</source>
        <translation>Tredjeparts transaktions-URL:er</translation>
    </message>
    <message>
        <source>Active command-line options that override above options:</source>
        <translation>Aktiva kommandoradsalternativ som ersätter alternativen ovan:</translation>
    </message>
    <message>
        <source>Reset all client options to default.</source>
        <translation>Återställ alla klientinställningar till förvalen.</translation>
    </message>
    <message>
        <source>&amp;Reset Options</source>
        <translation>&amp;Återställ alternativ</translation>
    </message>
    <message>
        <source>&amp;Network</source>
        <translation>&amp;Nätverk</translation>
    </message>
    <message>
        <source>(0 = auto, &lt;0 = leave that many cores free)</source>
        <translation>(0 = auto, &lt;0 = lämna så många kärnor lediga)</translation>
    </message>
    <message>
        <source>W&amp;allet</source>
        <translation>&amp;Plånbok</translation>
    </message>
    <message>
        <source>Expert</source>
        <translation>Expert</translation>
    </message>
    <message>
        <source>Enable coin &amp;control features</source>
        <translation>Aktivera mynt&amp;kontrollfunktioner</translation>
    </message>
    <message>
        <source>If you disable the spending of unconfirmed change, the change from a transaction cannot be used until that transaction has at least one confirmation. This also affects how your balance is computed.</source>
        <translation>Om du avaktiverar betalning med obekräftad växel, kan inte växeln från en transaktion användas förrän den transaktionen har minst en bekräftelse.</translation>
    </message>
    <message>
        <source>&amp;Spend unconfirmed change</source>
        <translation>&amp;Spendera obekräftad växel</translation>
    </message>
    <message>
        <source>Automatically open the Bitcoin client port on the router. This only works when your router supports UPnP and it is enabled.</source>
        <translation>Öppna automatiskt Bitcoin-klientens port på routern. Detta fungerar endast om din router har UPnP aktiverat.</translation>
    </message>
    <message>
        <source>Map port using &amp;UPnP</source>
        <translation>Tilldela port med hjälp av &amp;UPnP</translation>
    </message>
    <message>
        <source>Connect to the Bitcoin network through a SOCKS5 proxy.</source>
        <translation>Anslut till Bitcoin-nätverket genom en SOCKS5-proxy.</translation>
    </message>
    <message>
        <source>&amp;Connect through SOCKS5 proxy (default proxy):</source>
        <translation>&amp;Anslut genom SOCKS5-proxy (förvald proxy):</translation>
    </message>
    <message>
        <source>Proxy &amp;IP:</source>
        <translation>Proxy-&amp;IP: </translation>
    </message>
    <message>
        <source>&amp;Port:</source>
        <translation>&amp;Port: </translation>
    </message>
    <message>
        <source>Port of the proxy (e.g. 9050)</source>
        <translation>Proxyns port (t.ex. 9050)</translation>
    </message>
    <message>
        <source>Used for reaching peers via:</source>
        <translation>Används för att nå noder via:</translation>
    </message>
    <message>
        <source>Shows, if the supplied default SOCKS5 proxy is used to reach peers via this network type.</source>
        <translation>Visas, om den angivna standard-SOCKS5-proxyn används för att nå noder via den här nätverkstypen.</translation>
    </message>
    <message>
        <source>IPv4</source>
        <translation>IPv4</translation>
    </message>
    <message>
        <source>IPv6</source>
        <translation>IPv6</translation>
    </message>
    <message>
        <source>Tor</source>
        <translation>Tor</translation>
    </message>
    <message>
        <source>Connect to the Bitcoin network through a separate SOCKS5 proxy for Tor hidden services.</source>
        <translation>Anslut till Bitcoin-nätverket genom en separat SOCKS5-proxy för dolda tjänster i Tor.</translation>
    </message>
    <message>
        <source>Use separate SOCKS5 proxy to reach peers via Tor hidden services:</source>
        <translation>Använd separat SOCKS5-proxy för att nå noder via dolda tjänster i Tor:</translation>
    </message>
    <message>
        <source>&amp;Window</source>
        <translation>&amp;Fönster</translation>
    </message>
    <message>
        <source>&amp;Hide the icon from the system tray.</source>
        <translation>&amp;Göm ikonen från systemfältet.</translation>
    </message>
    <message>
        <source>Hide tray icon</source>
        <translation>Göm systemfältsikonen</translation>
    </message>
    <message>
        <source>Show only a tray icon after minimizing the window.</source>
        <translation>Visa endast en systemfältsikon vid minimering.</translation>
    </message>
    <message>
        <source>&amp;Minimize to the tray instead of the taskbar</source>
        <translation>&amp;Minimera till systemfältet istället för aktivitetsfältet</translation>
    </message>
    <message>
        <source>M&amp;inimize on close</source>
        <translation>M&amp;inimera vid stängning</translation>
    </message>
    <message>
        <source>&amp;Display</source>
        <translation>&amp;Visa</translation>
    </message>
    <message>
        <source>User Interface &amp;language:</source>
        <translation>Användargränssnittets &amp;språk: </translation>
    </message>
    <message>
        <source>The user interface language can be set here. This setting will take effect after restarting %1.</source>
        <translation>Användargränssnittets språk kan ställas in här. Denna inställning träder i kraft efter en omstart av %1.</translation>
    </message>
    <message>
        <source>&amp;Unit to show amounts in:</source>
        <translation>&amp;Måttenhet att visa belopp i: </translation>
    </message>
    <message>
        <source>Choose the default subdivision unit to show in the interface and when sending coins.</source>
        <translation>Välj en måttenhet att visa i gränssnittet och när du skickar mynt.</translation>
    </message>
    <message>
        <source>Whether to show coin control features or not.</source>
        <translation>Om myntkontrollfunktioner skall visas eller inte</translation>
    </message>
    <message>
        <source>&amp;OK</source>
        <translation>&amp;OK</translation>
    </message>
    <message>
        <source>&amp;Cancel</source>
        <translation>&amp;Avbryt</translation>
    </message>
    <message>
        <source>default</source>
        <translation>standard</translation>
    </message>
    <message>
        <source>none</source>
        <translation>ingen</translation>
    </message>
    <message>
        <source>Confirm options reset</source>
        <translation>Bekräfta att alternativen ska återställs</translation>
    </message>
    <message>
        <source>Client restart required to activate changes.</source>
        <translation>Klientomstart är nödvändig för att aktivera ändringarna.</translation>
    </message>
    <message>
        <source>Client will be shut down. Do you want to proceed?</source>
        <translation>Programmet kommer att stängas. Vill du fortsätta?</translation>
    </message>
    <message>
        <source>This change would require a client restart.</source>
        <translation>Denna ändring kräver en klientomstart.</translation>
    </message>
    <message>
        <source>The supplied proxy address is invalid.</source>
        <translation>Den angivna proxy-adressen är ogiltig.</translation>
    </message>
</context>
<context>
    <name>OverviewPage</name>
    <message>
        <source>Form</source>
        <translation>Formulär</translation>
    </message>
    <message>
        <source>The displayed information may be out of date. Your wallet automatically synchronizes with the Bitcoin network after a connection is established, but this process has not completed yet.</source>
        <translation>Den visade informationen kan vara inaktuell. Plånboken synkroniseras automatiskt med Bitcoin-nätverket efter att anslutningen är upprättad, men denna process har inte slutförts ännu.</translation>
    </message>
    <message>
        <source>Watch-only:</source>
        <translation>Granska-bara:</translation>
    </message>
    <message>
        <source>Available:</source>
        <translation>Tillgängligt:</translation>
    </message>
    <message>
        <source>Your current spendable balance</source>
        <translation>Ditt tillgängliga saldo</translation>
    </message>
    <message>
        <source>Pending:</source>
        <translation>Pågående:</translation>
    </message>
    <message>
        <source>Total of transactions that have yet to be confirmed, and do not yet count toward the spendable balance</source>
        <translation>Totalt antal transaktioner som ännu inte bekräftats, och som ännu inte räknas med i aktuellt saldo</translation>
    </message>
    <message>
        <source>Immature:</source>
        <translation>Omogen:</translation>
    </message>
    <message>
        <source>Mined balance that has not yet matured</source>
        <translation>Den genererade balansen som ännu inte har mognat</translation>
    </message>
    <message>
        <source>Balances</source>
        <translation>Balanser</translation>
    </message>
    <message>
        <source>Total:</source>
        <translation>Totalt:</translation>
    </message>
    <message>
        <source>Your current total balance</source>
        <translation>Ditt nuvarande totala saldo</translation>
    </message>
    <message>
        <source>Your current balance in watch-only addresses</source>
        <translation>Ditt nuvarande saldo i granska-bara adresser</translation>
    </message>
    <message>
        <source>Spendable:</source>
        <translation>Spenderbar:</translation>
    </message>
    <message>
        <source>Recent transactions</source>
        <translation>Nyligen genomförda transaktioner</translation>
    </message>
    <message>
        <source>Unconfirmed transactions to watch-only addresses</source>
        <translation>Okonfirmerade transaktioner till granska-bara adresser</translation>
    </message>
    <message>
        <source>Mined balance in watch-only addresses that has not yet matured</source>
        <translation>Den genererade balansen i granska-bara adresser som ännu inte har mognat</translation>
    </message>
    <message>
        <source>Current total balance in watch-only addresses</source>
        <translation>Nuvarande total balans i granska-bara adresser</translation>
    </message>
</context>
<context>
    <name>PaymentServer</name>
    <message>
        <source>Payment request error</source>
        <translation>Fel vid betalningsbegäran</translation>
    </message>
    <message>
        <source>Cannot start bitcoin: click-to-pay handler</source>
        <translation>Kan inte starta bitcoin: klicka-och-betala handhavare</translation>
    </message>
    <message>
        <source>URI handling</source>
        <translation>URI-hantering</translation>
    </message>
    <message>
        <source>Payment request fetch URL is invalid: %1</source>
        <translation>Hämtningsadressen för betalningsförfrågan är ogiltig: %1</translation>
    </message>
    <message>
        <source>Invalid payment address %1</source>
        <translation>Ogiltig betalningsadress %1</translation>
    </message>
    <message>
        <source>URI cannot be parsed! This can be caused by an invalid Bitcoin address or malformed URI parameters.</source>
        <translation>URI kan inte tolkas! Detta kan orsakas av en ogiltig Bitcoin-adress eller felaktiga URI parametrar.</translation>
    </message>
    <message>
        <source>Payment request file handling</source>
        <translation>Hantering av betalningsförfrågningsfil</translation>
    </message>
    <message>
        <source>Payment request file cannot be read! This can be caused by an invalid payment request file.</source>
        <translation>Betalningsförfrågningsfilen kan inte läsas! Detta kan orsakas av en felaktig betalningsförfrågnigsfil.</translation>
    </message>
    <message>
        <source>Payment request rejected</source>
        <translation>Betalningsbegäran avslogs</translation>
    </message>
    <message>
        <source>Payment request network doesn't match client network.</source>
        <translation>Betalningsbegärans nätverk matchar inte klientens nätverk.</translation>
    </message>
    <message>
        <source>Payment request expired.</source>
        <translation>Betalningsbegäran löpte ut.</translation>
    </message>
    <message>
        <source>Payment request is not initialized.</source>
        <translation>Betalningsbegäran är inte initierad.</translation>
    </message>
    <message>
        <source>Unverified payment requests to custom payment scripts are unsupported.</source>
        <translation>Overifierade betalningsförfrågningar till anpassade betalningsskript stöds inte.</translation>
    </message>
    <message>
        <source>Invalid payment request.</source>
        <translation>Ogiltig betalningsbegäran.</translation>
    </message>
    <message>
        <source>Requested payment amount of %1 is too small (considered dust).</source>
        <translation>Begärd betalning av %1 är för liten (betraktas som damm).</translation>
    </message>
    <message>
        <source>Refund from %1</source>
        <translation>Återbetalning från %1</translation>
    </message>
    <message>
        <source>Payment request %1 is too large (%2 bytes, allowed %3 bytes).</source>
        <translation>Betalningsbegäran %1 är för stor (%2 bytes, tillåten %3 bytes).</translation>
    </message>
    <message>
        <source>Error communicating with %1: %2</source>
        <translation>Kommunikationsfel med %1: %2</translation>
    </message>
    <message>
        <source>Payment request cannot be parsed!</source>
        <translation>Betalningsbegäran kan inte behandlas!</translation>
    </message>
    <message>
        <source>Bad response from server %1</source>
        <translation>Felaktigt svar från server %1</translation>
    </message>
    <message>
        <source>Network request error</source>
        <translation>Fel vid närverksbegäran</translation>
    </message>
    <message>
        <source>Payment acknowledged</source>
        <translation>Betalningen bekräftad</translation>
    </message>
</context>
<context>
    <name>PeerTableModel</name>
    <message>
        <source>User Agent</source>
        <translation>Användaragent</translation>
    </message>
    <message>
        <source>Node/Service</source>
        <translation>Nod/Tjänst</translation>
    </message>
    <message>
        <source>Ping</source>
        <translation>Ping</translation>
    </message>
</context>
<context>
    <name>QObject</name>
    <message>
        <source>Amount</source>
        <translation>Mängd</translation>
    </message>
    <message>
        <source>Enter a Bitcoin address (e.g. %1)</source>
        <translation>Ange en Bitcoin-adress (t.ex. %1)</translation>
    </message>
    <message>
        <source>%1 d</source>
        <translation>%1 d</translation>
    </message>
    <message>
        <source>%1 h</source>
        <translation>%1 h</translation>
    </message>
    <message>
        <source>%1 m</source>
        <translation>%1 m</translation>
    </message>
    <message>
        <source>%1 s</source>
        <translation>%1 s</translation>
    </message>
    <message>
        <source>None</source>
        <translation>Ingen</translation>
    </message>
    <message>
        <source>N/A</source>
        <translation>ej tillgänglig</translation>
    </message>
    <message>
        <source>%1 ms</source>
        <translation>%1 ms</translation>
    </message>
    <message numerus="yes">
        <source>%n second(s)</source>
        <translation><numerusform>%n sekund</numerusform><numerusform>%n sekunder</numerusform></translation>
    </message>
    <message numerus="yes">
        <source>%n minute(s)</source>
        <translation><numerusform>%n minut</numerusform><numerusform>%n minuter</numerusform></translation>
    </message>
    <message numerus="yes">
        <source>%n hour(s)</source>
        <translation><numerusform>%n timme</numerusform><numerusform>%n timmar</numerusform></translation>
    </message>
    <message numerus="yes">
        <source>%n day(s)</source>
        <translation><numerusform>%n dag</numerusform><numerusform>%n dagar</numerusform></translation>
    </message>
    <message numerus="yes">
        <source>%n week(s)</source>
        <translation><numerusform>%n vecka</numerusform><numerusform>%n veckor</numerusform></translation>
    </message>
    <message>
        <source>%1 and %2</source>
        <translation>%1 och %2</translation>
    </message>
    <message numerus="yes">
        <source>%n year(s)</source>
        <translation><numerusform>%n år</numerusform><numerusform>%n år</numerusform></translation>
    </message>
    <message>
        <source>%1 didn't yet exit safely...</source>
        <translation>%1 avslutades inte ännu säkert...</translation>
    </message>
</context>
<context>
    <name>QObject::QObject</name>
    <message>
        <source>Error: Specified data directory "%1" does not exist.</source>
        <translation>Fel: Den angivna datakatalogen "%1" finns inte.</translation>
    </message>
    <message>
        <source>Error: Cannot parse configuration file: %1. Only use key=value syntax.</source>
        <translation>Fel: Kan inte läsa konfigurationsfilen: %1. Använd bara nyckel=värde formatet.</translation>
    </message>
    <message>
        <source>Error: %1</source>
        <translation>Fel: %1</translation>
    </message>
</context>
<context>
    <name>QRImageWidget</name>
    <message>
        <source>&amp;Save Image...</source>
        <translation>&amp;Spara Bild...</translation>
    </message>
    <message>
        <source>&amp;Copy Image</source>
        <translation>&amp;Kopiera Bild</translation>
    </message>
    <message>
        <source>Save QR Code</source>
        <translation>Spara QR-kod</translation>
    </message>
    <message>
        <source>PNG Image (*.png)</source>
        <translation>PNG-bild (*.png)</translation>
    </message>
</context>
<context>
    <name>RPCConsole</name>
    <message>
        <source>N/A</source>
        <translation>ej tillgänglig</translation>
    </message>
    <message>
        <source>Client version</source>
        <translation>Klient-version</translation>
    </message>
    <message>
        <source>&amp;Information</source>
        <translation>&amp;Information</translation>
    </message>
    <message>
        <source>Debug window</source>
        <translation>Debug fönster</translation>
    </message>
    <message>
        <source>General</source>
        <translation>Generell</translation>
    </message>
    <message>
        <source>Using BerkeleyDB version</source>
        <translation>Använder BerkeleyDB versionen</translation>
    </message>
    <message>
        <source>Datadir</source>
        <translation>Datakatalog</translation>
    </message>
    <message>
        <source>Startup time</source>
        <translation>Uppstartstid</translation>
    </message>
    <message>
        <source>Network</source>
        <translation>Nätverk</translation>
    </message>
    <message>
        <source>Name</source>
        <translation>Namn</translation>
    </message>
    <message>
        <source>Number of connections</source>
        <translation>Antalet anslutningar</translation>
    </message>
    <message>
        <source>Block chain</source>
        <translation>Blockkedja</translation>
    </message>
    <message>
        <source>Current number of blocks</source>
        <translation>Aktuellt antal block</translation>
    </message>
    <message>
        <source>Memory Pool</source>
        <translation>Minnespool</translation>
    </message>
    <message>
        <source>Current number of transactions</source>
        <translation>Nuvarande antal transaktioner</translation>
    </message>
    <message>
        <source>Memory usage</source>
        <translation>Minnesåtgång</translation>
    </message>
    <message>
        <source>Received</source>
        <translation>Mottagen</translation>
    </message>
    <message>
        <source>Sent</source>
        <translation>Skickad</translation>
    </message>
    <message>
        <source>&amp;Peers</source>
        <translation>&amp;Klienter</translation>
    </message>
    <message>
        <source>Banned peers</source>
        <translation>Bannade noder</translation>
    </message>
    <message>
        <source>Select a peer to view detailed information.</source>
        <translation>Välj en klient för att se detaljerad information.</translation>
    </message>
    <message>
        <source>Whitelisted</source>
        <translation>Vitlistad</translation>
    </message>
    <message>
        <source>Direction</source>
        <translation>Riktning</translation>
    </message>
    <message>
        <source>Version</source>
        <translation>Version</translation>
    </message>
    <message>
        <source>Starting Block</source>
        <translation>Startblock</translation>
    </message>
    <message>
        <source>Synced Headers</source>
        <translation>Synkade huvuden</translation>
    </message>
    <message>
        <source>Synced Blocks</source>
        <translation>Synkade block</translation>
    </message>
    <message>
        <source>User Agent</source>
        <translation>Användaragent</translation>
    </message>
    <message>
        <source>Open the %1 debug log file from the current data directory. This can take a few seconds for large log files.</source>
        <translation>Öppna %1 debug-loggfilen från aktuell datakatalog. Detta kan ta några sekunder för stora loggfiler.</translation>
    </message>
    <message>
        <source>Decrease font size</source>
        <translation>Minska fontstorleken</translation>
    </message>
    <message>
        <source>Increase font size</source>
        <translation>Öka fontstorleken</translation>
    </message>
    <message>
        <source>Services</source>
        <translation>Tjänster</translation>
    </message>
    <message>
        <source>Ban Score</source>
        <translation>Banpoäng</translation>
    </message>
    <message>
        <source>Connection Time</source>
        <translation>Anslutningstid</translation>
    </message>
    <message>
        <source>Last Send</source>
        <translation>Senast sänt</translation>
    </message>
    <message>
        <source>Last Receive</source>
        <translation>Senast mottagen</translation>
    </message>
    <message>
        <source>Ping Time</source>
        <translation>Pingtid</translation>
    </message>
    <message>
        <source>The duration of a currently outstanding ping.</source>
        <translation>Tidsåtgången för en nuvarande utestående ping.</translation>
    </message>
    <message>
        <source>Ping Wait</source>
        <translation>Pingväntetid</translation>
    </message>
    <message>
        <source>Time Offset</source>
        <translation>Tidsförskjutning</translation>
    </message>
    <message>
        <source>Last block time</source>
        <translation>Sista blocktid</translation>
    </message>
    <message>
        <source>&amp;Open</source>
        <translation>&amp;Öppna</translation>
    </message>
    <message>
        <source>&amp;Console</source>
        <translation>&amp;Konsol</translation>
    </message>
    <message>
        <source>&amp;Network Traffic</source>
        <translation>&amp;Nätverkstrafik</translation>
    </message>
    <message>
        <source>&amp;Clear</source>
        <translation>&amp;Rensa</translation>
    </message>
    <message>
        <source>Totals</source>
        <translation>Totalt:</translation>
    </message>
    <message>
        <source>In:</source>
        <translation>In:</translation>
    </message>
    <message>
        <source>Out:</source>
        <translation>Ut:</translation>
    </message>
    <message>
        <source>Debug log file</source>
        <translation>Debugloggfil</translation>
    </message>
    <message>
        <source>Clear console</source>
        <translation>Rensa konsollen</translation>
    </message>
    <message>
        <source>1 &amp;hour</source>
        <translation>1 &amp;timme</translation>
    </message>
    <message>
        <source>1 &amp;day</source>
        <translation>1 &amp;dag</translation>
    </message>
    <message>
        <source>1 &amp;week</source>
        <translation>1 &amp;vecka</translation>
    </message>
    <message>
        <source>1 &amp;year</source>
        <translation>1 &amp;år</translation>
    </message>
    <message>
        <source>&amp;Disconnect</source>
        <translation>&amp;Koppla ner</translation>
    </message>
    <message>
        <source>Ban for</source>
        <translation>Blockera i</translation>
    </message>
    <message>
        <source>&amp;Unban</source>
        <translation>&amp;Ta bort blockering</translation>
    </message>
    <message>
        <source>Welcome to the %1 RPC console.</source>
        <translation>Välkommen till %1 RPC-konsolen.</translation>
    </message>
    <message>
        <source>Use up and down arrows to navigate history, and &lt;b&gt;Ctrl-L&lt;/b&gt; to clear screen.</source>
        <translation>Använd upp- och ner-pilarna för att navigera i historiken, och &lt;b&gt;Ctrl-L&lt;/b&gt; för att rensa skärmen.</translation>
    </message>
    <message>
        <source>Type &lt;b&gt;help&lt;/b&gt; for an overview of available commands.</source>
        <translation>Skriv &lt;b&gt;help&lt;/b&gt; för en översikt av alla kommandon.</translation>
    </message>
    <message>
        <source>Network activity disabled</source>
        <translation>Nätverksaktivitet inaktiverad</translation>
    </message>
    <message>
        <source>%1 B</source>
        <translation>%1 B</translation>
    </message>
    <message>
        <source>%1 KB</source>
        <translation>%1 KB</translation>
    </message>
    <message>
        <source>%1 MB</source>
        <translation>%1 MB</translation>
    </message>
    <message>
        <source>%1 GB</source>
        <translation>%1 GB</translation>
    </message>
    <message>
        <source>(node id: %1)</source>
        <translation>(nod-id: %1)</translation>
    </message>
    <message>
        <source>via %1</source>
        <translation>via %1</translation>
    </message>
    <message>
        <source>never</source>
        <translation>aldrig</translation>
    </message>
    <message>
        <source>Inbound</source>
        <translation>Inkommande</translation>
    </message>
    <message>
        <source>Outbound</source>
        <translation>Utgående</translation>
    </message>
    <message>
        <source>Yes</source>
        <translation>Ja</translation>
    </message>
    <message>
        <source>No</source>
        <translation>Nej</translation>
    </message>
    <message>
        <source>Unknown</source>
        <translation>Okänd</translation>
    </message>
</context>
<context>
    <name>ReceiveCoinsDialog</name>
    <message>
        <source>&amp;Amount:</source>
        <translation>&amp;Belopp:</translation>
    </message>
    <message>
        <source>&amp;Label:</source>
        <translation>&amp;Etikett:</translation>
    </message>
    <message>
        <source>&amp;Message:</source>
        <translation>&amp;Meddelande:</translation>
    </message>
    <message>
        <source>Reuse one of the previously used receiving addresses. Reusing addresses has security and privacy issues. Do not use this unless re-generating a payment request made before.</source>
        <translation>Återanvänd en av tidigare använda mottagningsadresser. Återanvändning av adresser har både säkerhets och integritetsbrister. Använd inte samma mottagningsadress om du inte gör om samma betalningsbegäran.</translation>
    </message>
    <message>
        <source>R&amp;euse an existing receiving address (not recommended)</source>
        <translation>Åt&amp;eranvänd en existerande mottagningsadress (rekommenderas inte)</translation>
    </message>
    <message>
        <source>An optional message to attach to the payment request, which will be displayed when the request is opened. Note: The message will not be sent with the payment over the Bitcoin network.</source>
        <translation>Ett frivilligt meddelande att bifoga betalningsbegäran, vilket visas när begäran öppnas. NB: Meddelandet kommer inte att sändas med betalningen över Bitcoinnätverket.</translation>
    </message>
    <message>
        <source>An optional label to associate with the new receiving address.</source>
        <translation>En frivillig etikett att associera med den nya mottagningsadressen.</translation>
    </message>
    <message>
        <source>Use this form to request payments. All fields are &lt;b&gt;optional&lt;/b&gt;.</source>
        <translation>Använd detta formulär för att begära betalningar. Alla fält är  &lt;b&gt;frivilliga&lt;/b&gt;.</translation>
    </message>
    <message>
        <source>An optional amount to request. Leave this empty or zero to not request a specific amount.</source>
        <translation>En valfri summa att begära. Lämna denna tom eller noll för att inte begära en specifik summa.</translation>
    </message>
    <message>
        <source>Clear all fields of the form.</source>
        <translation>Rensa alla formulärfälten</translation>
    </message>
    <message>
        <source>Clear</source>
        <translation>Rensa</translation>
    </message>
    <message>
        <source>Requested payments history</source>
        <translation>Historik för begärda betalningar</translation>
    </message>
    <message>
        <source>&amp;Request payment</source>
        <translation>Begä&amp;r betalning</translation>
    </message>
    <message>
        <source>Show the selected request (does the same as double clicking an entry)</source>
        <translation>Visa valda begäranden (gör samma som att dubbelklicka på en post)</translation>
    </message>
    <message>
        <source>Show</source>
        <translation>Visa</translation>
    </message>
    <message>
        <source>Remove the selected entries from the list</source>
        <translation>Ta bort valda poster från listan</translation>
    </message>
    <message>
        <source>Remove</source>
        <translation>Ta bort</translation>
    </message>
    <message>
        <source>Copy URI</source>
        <translation>Kopiera URI</translation>
    </message>
    <message>
        <source>Copy label</source>
        <translation>Kopiera etikett</translation>
    </message>
    <message>
        <source>Copy message</source>
        <translation>Kopiera meddelande</translation>
    </message>
    <message>
        <source>Copy amount</source>
        <translation>Kopiera belopp</translation>
    </message>
</context>
<context>
    <name>ReceiveRequestDialog</name>
    <message>
        <source>QR Code</source>
        <translation>QR-kod</translation>
    </message>
    <message>
        <source>Copy &amp;URI</source>
        <translation>Kopiera &amp;URI</translation>
    </message>
    <message>
        <source>Copy &amp;Address</source>
        <translation>Kopiera &amp;Adress</translation>
    </message>
    <message>
        <source>&amp;Save Image...</source>
        <translation>&amp;Spara Bild...</translation>
    </message>
    <message>
        <source>Request payment to %1</source>
        <translation>Begär betalning till %1</translation>
    </message>
    <message>
        <source>Payment information</source>
        <translation>Betalinformaton</translation>
    </message>
    <message>
        <source>URI</source>
        <translation>URI</translation>
    </message>
    <message>
        <source>Address</source>
        <translation>Adress</translation>
    </message>
    <message>
        <source>Amount</source>
        <translation>Belopp:</translation>
    </message>
    <message>
        <source>Label</source>
        <translation>Etikett</translation>
    </message>
    <message>
        <source>Message</source>
        <translation>Meddelande</translation>
    </message>
    <message>
        <source>Resulting URI too long, try to reduce the text for label / message.</source>
        <translation>URI:n är för lång, försöka minska texten för etikett / meddelande.</translation>
    </message>
    <message>
        <source>Error encoding URI into QR Code.</source>
        <translation>Fel vid skapande av QR-kod från URI.</translation>
    </message>
</context>
<context>
    <name>RecentRequestsTableModel</name>
    <message>
        <source>Date</source>
        <translation>Datum</translation>
    </message>
    <message>
        <source>Label</source>
        <translation>Etikett</translation>
    </message>
    <message>
        <source>Message</source>
        <translation>Meddelande</translation>
    </message>
    <message>
        <source>(no label)</source>
        <translation>(Ingen etikett)</translation>
    </message>
    <message>
        <source>(no message)</source>
        <translation>(inget meddelande)</translation>
    </message>
    <message>
        <source>(no amount requested)</source>
        <translation>(ingen summa begärd)</translation>
    </message>
    <message>
        <source>Requested</source>
        <translation>Begärd</translation>
    </message>
</context>
<context>
    <name>SendCoinsDialog</name>
    <message>
        <source>Send Coins</source>
        <translation>Skicka pengar</translation>
    </message>
    <message>
        <source>Coin Control Features</source>
        <translation>Myntkontrollfunktioner</translation>
    </message>
    <message>
        <source>Inputs...</source>
        <translation>Inmatningar...</translation>
    </message>
    <message>
        <source>automatically selected</source>
        <translation>automatiskt vald</translation>
    </message>
    <message>
        <source>Insufficient funds!</source>
        <translation>Otillräckliga medel!</translation>
    </message>
    <message>
        <source>Quantity:</source>
        <translation>Kvantitet:</translation>
    </message>
    <message>
        <source>Bytes:</source>
        <translation>Antal Byte:</translation>
    </message>
    <message>
        <source>Amount:</source>
        <translation>Belopp:</translation>
    </message>
    <message>
        <source>Fee:</source>
        <translation>Avgift:</translation>
    </message>
    <message>
        <source>After Fee:</source>
        <translation>Efter avgift:</translation>
    </message>
    <message>
        <source>Change:</source>
        <translation>Växel:</translation>
    </message>
    <message>
        <source>If this is activated, but the change address is empty or invalid, change will be sent to a newly generated address.</source>
        <translation>Om denna är aktiverad men växeladressen är tom eller felaktig kommer växeln att sändas till en nygenererad adress.</translation>
    </message>
    <message>
        <source>Custom change address</source>
        <translation>Specialväxeladress</translation>
    </message>
    <message>
        <source>Transaction Fee:</source>
        <translation>Transaktionsavgift:</translation>
    </message>
    <message>
        <source>Choose...</source>
        <translation>Välj...</translation>
    </message>
    <message>
        <source>collapse fee-settings</source>
        <translation>Fäll ihop avgiftsinställningarna</translation>
    </message>
    <message>
        <source>per kilobyte</source>
        <translation>per kilobyte</translation>
    </message>
    <message>
        <source>If the custom fee is set to 1000 satoshis and the transaction is only 250 bytes, then "per kilobyte" only pays 250 satoshis in fee, while "total at least" pays 1000 satoshis. For transactions bigger than a kilobyte both pay by kilobyte.</source>
        <translation>Om den anpassad avgiften är satt till 1000 satoshi och transaktionen bara är 250 byte, betalar "per kilobyte" bara 250 satoshi i avgift, medans "totalt minst" betalar 1000 satoshi. För transaktioner större än en kilobyte betalar både per kilobyte.</translation>
    </message>
    <message>
        <source>Hide</source>
        <translation>Göm</translation>
    </message>
    <message>
        <source>total at least</source>
        <translation>totalt minst</translation>
    </message>
    <message>
        <source>Paying only the minimum fee is just fine as long as there is less transaction volume than space in the blocks. But be aware that this can end up in a never confirming transaction once there is more demand for bitcoin transactions than the network can process.</source>
        <translation>Att betala endast den minsta avgiften är bara bra så länge det är mindre transaktionsvolym än utrymme i blocken. Men tänk på att det kan hamna i en aldrig bekräftar transaktion när det finns mer efterfrågan på bitcoin transaktioner än nätverket kan bearbeta.</translation>
    </message>
    <message>
        <source>(read the tooltip)</source>
        <translation>(läs verktygstips)</translation>
    </message>
    <message>
        <source>Recommended:</source>
        <translation>Rekommenderad:</translation>
    </message>
    <message>
        <source>Custom:</source>
        <translation>Anpassad:</translation>
    </message>
    <message>
        <source>(Smart fee not initialized yet. This usually takes a few blocks...)</source>
        <translation>(Smartavgiften är inte initierad än. Detta tar vanligen några block...)</translation>
    </message>
    <message>
        <source>normal</source>
        <translation>normal</translation>
    </message>
    <message>
        <source>fast</source>
        <translation>snabb</translation>
    </message>
    <message>
        <source>Send to multiple recipients at once</source>
        <translation>Skicka till flera mottagare samtidigt</translation>
    </message>
    <message>
        <source>Add &amp;Recipient</source>
        <translation>Lägg till &amp;mottagare</translation>
    </message>
    <message>
        <source>Clear all fields of the form.</source>
        <translation>Rensa alla formulärfälten</translation>
    </message>
    <message>
        <source>Dust:</source>
        <translation>Damm:</translation>
    </message>
    <message>
        <source>Confirmation time target:</source>
        <translation>Bekräftelsestidsmål:</translation>
    </message>
    <message>
        <source>Clear &amp;All</source>
        <translation>Rensa &amp;alla</translation>
    </message>
    <message>
        <source>Balance:</source>
        <translation>Balans:</translation>
    </message>
    <message>
        <source>Confirm the send action</source>
        <translation>Bekräfta sändordern</translation>
    </message>
    <message>
        <source>S&amp;end</source>
        <translation>&amp;Skicka</translation>
    </message>
    <message>
        <source>Copy quantity</source>
        <translation>Kopiera kvantitet</translation>
    </message>
    <message>
        <source>Copy amount</source>
        <translation>Kopiera belopp</translation>
    </message>
    <message>
        <source>Copy fee</source>
        <translation>Kopiera avgift</translation>
    </message>
    <message>
        <source>Copy after fee</source>
        <translation>Kopiera efter avgift</translation>
    </message>
    <message>
        <source>Copy bytes</source>
        <translation>Kopiera byte</translation>
    </message>
    <message>
        <source>Copy dust</source>
        <translation>Kopiera damm</translation>
    </message>
    <message>
        <source>Copy change</source>
        <translation>Kopiera växel</translation>
    </message>
    <message>
        <source>%1 to %2</source>
        <translation>%1 till %2</translation>
    </message>
    <message>
        <source>Are you sure you want to send?</source>
        <translation>Är du säker på att du vill skicka?</translation>
    </message>
    <message>
        <source>added as transaction fee</source>
        <translation>adderad som transaktionsavgift</translation>
    </message>
    <message>
        <source>Total Amount %1</source>
        <translation>Totalt belopp %1</translation>
    </message>
    <message>
        <source>or</source>
        <translation>eller</translation>
    </message>
    <message>
        <source>Confirm send coins</source>
        <translation>Bekräfta skickade mynt</translation>
    </message>
    <message>
        <source>The recipient address is not valid. Please recheck.</source>
        <translation>Mottagarens adress är ogiltig. Kontrollera igen.</translation>
    </message>
    <message>
        <source>The amount to pay must be larger than 0.</source>
        <translation>Det betalade beloppet måste vara större än 0.</translation>
    </message>
    <message>
        <source>The amount exceeds your balance.</source>
        <translation>Värdet överstiger ditt saldo.</translation>
    </message>
    <message>
        <source>The total exceeds your balance when the %1 transaction fee is included.</source>
        <translation>Totalvärdet överstiger ditt saldo när transaktionsavgiften %1 är pålagd.</translation>
    </message>
    <message>
        <source>Duplicate address found: addresses should only be used once each.</source>
        <translation>Duplicerad adress upptäckt: adresser skall endast användas en gång var.</translation>
    </message>
    <message>
        <source>Transaction creation failed!</source>
        <translation>Transaktionen gick inte att skapa!</translation>
    </message>
    <message>
        <source>The transaction was rejected with the following reason: %1</source>
        <translation>Transaktionen avvisades med följande orsak: %1</translation>
    </message>
    <message>
        <source>A fee higher than %1 is considered an absurdly high fee.</source>
        <translation>En avgift högre än %1 anses vara en absurd hög avgift.</translation>
    </message>
    <message>
        <source>Payment request expired.</source>
        <translation>Betalningsbegäran löpte ut.</translation>
    </message>
    <message numerus="yes">
        <source>%n block(s)</source>
        <translation><numerusform>%n block</numerusform><numerusform>%n block</numerusform></translation>
    </message>
    <message>
        <source>Pay only the required fee of %1</source>
        <translation>Betala endast den nödvändiga avgiften på %1</translation>
    </message>
    <message>
        <source>Warning: Invalid Bitcoin address</source>
        <translation>Varning: Felaktig Bitcoinadress</translation>
    </message>
    <message>
        <source>Warning: Unknown change address</source>
        <translation>Varning: Okänd växeladress</translation>
    </message>
    <message>
        <source>Confirm custom change address</source>
        <translation>Bekräfta anpassad växlingsadress</translation>
    </message>
    <message>
        <source>The address you selected for change is not part of this wallet. Any or all funds in your wallet may be sent to this address. Are you sure?</source>
        <translation>Den adress du valt för växel ingår inte i denna plånbok. Eventuella eller alla pengar i din plånbok kan skickas till den här adressen. Är du säker?</translation>
    </message>
    <message>
        <source>(no label)</source>
        <translation>(Ingen etikett)</translation>
    </message>
</context>
<context>
    <name>SendCoinsEntry</name>
    <message>
        <source>A&amp;mount:</source>
        <translation>&amp;Belopp:</translation>
    </message>
    <message>
        <source>Pay &amp;To:</source>
        <translation>Betala &amp;Till:</translation>
    </message>
    <message>
        <source>&amp;Label:</source>
        <translation>&amp;Etikett:</translation>
    </message>
    <message>
        <source>Choose previously used address</source>
        <translation>Välj tidigare använda adresser</translation>
    </message>
    <message>
        <source>This is a normal payment.</source>
        <translation>Detta är en normal betalning.</translation>
    </message>
    <message>
        <source>The Bitcoin address to send the payment to</source>
        <translation>Bitcoinadress att sända betalning till</translation>
    </message>
    <message>
        <source>Alt+A</source>
        <translation>Alt+A</translation>
    </message>
    <message>
        <source>Paste address from clipboard</source>
        <translation>Klistra in adress från Urklipp</translation>
    </message>
    <message>
        <source>Alt+P</source>
        <translation>Alt+P</translation>
    </message>
    <message>
        <source>Remove this entry</source>
        <translation>Radera denna post</translation>
    </message>
    <message>
        <source>The fee will be deducted from the amount being sent. The recipient will receive less bitcoins than you enter in the amount field. If multiple recipients are selected, the fee is split equally.</source>
        <translation>Avgiften dras från beloppet som skickas. Mottagaren kommer att få mindre bitcoins än du angivit i belopp-fältet. Om flera mottagare valts kommer avgiften delas jämt.</translation>
    </message>
    <message>
        <source>S&amp;ubtract fee from amount</source>
        <translation>S&amp;ubtrahera avgiften från beloppet</translation>
    </message>
    <message>
        <source>Message:</source>
        <translation>Meddelande:</translation>
    </message>
    <message>
        <source>This is an unauthenticated payment request.</source>
        <translation>Detta är en oautentiserad betalningsbegäran.</translation>
    </message>
    <message>
        <source>This is an authenticated payment request.</source>
        <translation>Detta är en autentiserad betalningsbegäran.</translation>
    </message>
    <message>
        <source>Enter a label for this address to add it to the list of used addresses</source>
        <translation>Ange en etikett för denna adress att adderas till listan över använda adresser</translation>
    </message>
    <message>
        <source>A message that was attached to the bitcoin: URI which will be stored with the transaction for your reference. Note: This message will not be sent over the Bitcoin network.</source>
        <translation>Ett meddelande som bifogades bitcoin-URI, vilket lagras med transaktionen som referens. NB: Meddelandet kommer inte att sändas över Bitcoinnätverket.</translation>
    </message>
    <message>
        <source>Pay To:</source>
        <translation>Betala Till:</translation>
    </message>
    <message>
        <source>Memo:</source>
        <translation>PM:</translation>
    </message>
    <message>
        <source>Enter a label for this address to add it to your address book</source>
        <translation>Ange en etikett för den här adressen och lägg till den i din adressbok</translation>
    </message>
</context>
<context>
    <name>SendConfirmationDialog</name>
    <message>
        <source>Yes</source>
        <translation>Ja</translation>
    </message>
</context>
<context>
    <name>ShutdownWindow</name>
    <message>
        <source>%1 is shutting down...</source>
        <translation>%1 stängs av...</translation>
    </message>
    <message>
        <source>Do not shut down the computer until this window disappears.</source>
        <translation>Stäng inte av datorn förrän denna ruta försvinner.</translation>
    </message>
</context>
<context>
    <name>SignVerifyMessageDialog</name>
    <message>
        <source>Signatures - Sign / Verify a Message</source>
        <translation>Signaturer - Signera / Verifiera ett Meddelande</translation>
    </message>
    <message>
        <source>&amp;Sign Message</source>
        <translation>&amp;Signera Meddelande</translation>
    </message>
    <message>
        <source>You can sign messages/agreements with your addresses to prove you can receive bitcoins sent to them. Be careful not to sign anything vague or random, as phishing attacks may try to trick you into signing your identity over to them. Only sign fully-detailed statements you agree to.</source>
        <translation>Du kan underteckna meddelanden/avtal med dina adresser för att bevisa att du kan ta emot bitcoins som skickats till dem. Var försiktig så du inte undertecknar något oklart eller konstigt, eftersom phishing-angrepp kan försöka få dig att underteckna din identitet till dem. Underteckna endast väldetaljerade meddelanden som du godkänner.</translation>
    </message>
    <message>
        <source>The Bitcoin address to sign the message with</source>
        <translation>Bitcoinadress att signera meddelandet med</translation>
    </message>
    <message>
        <source>Choose previously used address</source>
        <translation>Välj tidigare använda adresser</translation>
    </message>
    <message>
        <source>Alt+A</source>
        <translation>Alt+A</translation>
    </message>
    <message>
        <source>Paste address from clipboard</source>
        <translation>Klistra in adress från Urklipp</translation>
    </message>
    <message>
        <source>Alt+P</source>
        <translation>Alt+P</translation>
    </message>
    <message>
        <source>Enter the message you want to sign here</source>
        <translation>Skriv in meddelandet du vill signera här</translation>
    </message>
    <message>
        <source>Signature</source>
        <translation>Signatur</translation>
    </message>
    <message>
        <source>Copy the current signature to the system clipboard</source>
        <translation>Kopiera signaturen till systemets Urklipp</translation>
    </message>
    <message>
        <source>Sign the message to prove you own this Bitcoin address</source>
        <translation>Signera meddelandet för att bevisa att du äger denna adress</translation>
    </message>
    <message>
        <source>Sign &amp;Message</source>
        <translation>Signera &amp;Meddelande</translation>
    </message>
    <message>
        <source>Reset all sign message fields</source>
        <translation>Rensa alla fält</translation>
    </message>
    <message>
        <source>Clear &amp;All</source>
        <translation>Rensa &amp;alla</translation>
    </message>
    <message>
        <source>&amp;Verify Message</source>
        <translation>&amp;Verifiera Meddelande</translation>
    </message>
    <message>
        <source>Enter the receiver's address, message (ensure you copy line breaks, spaces, tabs, etc. exactly) and signature below to verify the message. Be careful not to read more into the signature than what is in the signed message itself, to avoid being tricked by a man-in-the-middle attack. Note that this only proves the signing party receives with the address, it cannot prove sendership of any transaction!</source>
        <translation>Ange mottagarens adress, meddelande (kopiera radbrytningar, mellanrum, flikar, etc. exakt) och signatur nedan för att verifiera meddelandet. Undvik att läsa in mera information i signaturen än vad som stod i själva undertecknade meddelandet, för att undvika ett man-in-the-middle-angrepp. Notera att detta endast bevisar att undertecknad tar emot med adressen, det bevisar inte vem som skickat transaktionen!</translation>
    </message>
    <message>
        <source>The Bitcoin address the message was signed with</source>
        <translation>Bitcoinadressen som meddelandet signerades med</translation>
    </message>
    <message>
        <source>Verify the message to ensure it was signed with the specified Bitcoin address</source>
        <translation>Verifiera meddelandet för att vara säker på att den var signerad med den angivna Bitcoin-adressen</translation>
    </message>
    <message>
        <source>Verify &amp;Message</source>
        <translation>Verifiera &amp;Meddelande</translation>
    </message>
    <message>
        <source>Reset all verify message fields</source>
        <translation>Rensa alla fält</translation>
    </message>
    <message>
        <source>Click "Sign Message" to generate signature</source>
        <translation>Klicka "Signera Meddelande" för att få en signatur</translation>
    </message>
    <message>
        <source>The entered address is invalid.</source>
        <translation>Den angivna adressen är ogiltig.</translation>
    </message>
    <message>
        <source>Please check the address and try again.</source>
        <translation>Vad god kontrollera adressen och försök igen.</translation>
    </message>
    <message>
        <source>The entered address does not refer to a key.</source>
        <translation>Den angivna adressen refererar inte till en nyckel.</translation>
    </message>
    <message>
        <source>Wallet unlock was cancelled.</source>
        <translation>Upplåsningen av plånboken avbröts.</translation>
    </message>
    <message>
        <source>Private key for the entered address is not available.</source>
        <translation>Privata nyckel för den angivna adressen är inte tillgänglig.</translation>
    </message>
    <message>
        <source>Message signing failed.</source>
        <translation>Signeringen av meddelandet misslyckades.</translation>
    </message>
    <message>
        <source>Message signed.</source>
        <translation>Meddelande signerat.</translation>
    </message>
    <message>
        <source>The signature could not be decoded.</source>
        <translation>Signaturen kunde inte avkodas.</translation>
    </message>
    <message>
        <source>Please check the signature and try again.</source>
        <translation>Kontrollera signaturen och försök igen.</translation>
    </message>
    <message>
        <source>The signature did not match the message digest.</source>
        <translation>Signaturen matchade inte meddelandesammanfattningen.</translation>
    </message>
    <message>
        <source>Message verification failed.</source>
        <translation>Meddelandeverifikation misslyckades.</translation>
    </message>
    <message>
        <source>Message verified.</source>
        <translation>Meddelande verifierat.</translation>
    </message>
</context>
<context>
    <name>SplashScreen</name>
    <message>
        <source>[testnet]</source>
        <translation>[testnet]</translation>
    </message>
</context>
<context>
    <name>TrafficGraphWidget</name>
    <message>
        <source>KB/s</source>
        <translation>KB/s</translation>
    </message>
</context>
<context>
    <name>TransactionDesc</name>
    <message numerus="yes">
        <source>Open for %n more block(s)</source>
        <translation><numerusform>Öppet för %n mer block</numerusform><numerusform>Öppet för %n mer block</numerusform></translation>
    </message>
    <message>
        <source>Open until %1</source>
        <translation>Öppet till %1</translation>
    </message>
    <message>
        <source>conflicted with a transaction with %1 confirmations</source>
        <translation>konflikt med en transaktion med %1 konfirmationer</translation>
    </message>
    <message>
        <source>%1/offline</source>
        <translation>%1/nerkopplad</translation>
    </message>
    <message>
        <source>0/unconfirmed, %1</source>
        <translation>0/obekräftade, %1</translation>
    </message>
    <message>
        <source>in memory pool</source>
        <translation>i minnespoolen</translation>
    </message>
    <message>
        <source>not in memory pool</source>
        <translation>ej i minnespoolen</translation>
    </message>
    <message>
        <source>abandoned</source>
        <translation>övergiven</translation>
    </message>
    <message>
        <source>%1/unconfirmed</source>
        <translation>%1/obekräftade</translation>
    </message>
    <message>
        <source>%1 confirmations</source>
        <translation>%1 bekräftelser</translation>
    </message>
    <message>
        <source>Status</source>
        <translation>Status</translation>
    </message>
    <message>
        <source>Date</source>
        <translation>Datum</translation>
    </message>
    <message>
        <source>Source</source>
        <translation>Källa</translation>
    </message>
    <message>
        <source>Generated</source>
        <translation>Genererad</translation>
    </message>
    <message>
        <source>From</source>
        <translation>Från</translation>
    </message>
    <message>
        <source>unknown</source>
        <translation>okänd</translation>
    </message>
    <message>
        <source>To</source>
        <translation>Till</translation>
    </message>
    <message>
        <source>own address</source>
        <translation>egen adress</translation>
    </message>
    <message>
        <source>watch-only</source>
        <translation>granska-bara</translation>
    </message>
    <message>
        <source>label</source>
        <translation>etikett</translation>
    </message>
    <message numerus="yes">
        <source>matures in %n more block(s)</source>
        <translation><numerusform>mognar om %n mer block</numerusform><numerusform>mognar om %n fler block</numerusform></translation>
    </message>
    <message>
        <source>not accepted</source>
        <translation>inte accepterad</translation>
    </message>
    <message>
        <source>Debit</source>
        <translation>Belasta</translation>
    </message>
    <message>
        <source>Transaction fee</source>
        <translation>Transaktionsavgift</translation>
    </message>
    <message>
        <source>Message</source>
        <translation>Meddelande</translation>
    </message>
    <message>
        <source>Comment</source>
        <translation>Kommentar</translation>
    </message>
    <message>
        <source>Transaction ID</source>
        <translation>Transaktions-ID</translation>
    </message>
    <message>
        <source>Transaction total size</source>
        <translation>Transaktionens totala storlek</translation>
    </message>
    <message>
        <source>Merchant</source>
        <translation>Handlare</translation>
    </message>
    <message>
        <source>Generated coins must mature %1 blocks before they can be spent. When you generated this block, it was broadcast to the network to be added to the block chain. If it fails to get into the chain, its state will change to "not accepted" and it won't be spendable. This may occasionally happen if another node generates a block within a few seconds of yours.</source>
        <translation>Genererade mynt måste vänta %1 block innan de kan användas. När du skapade detta block sändes det till nätverket för att läggas till i blockkedjan. Om blocket inte kommer in i kedjan kommer dess status att ändras till "accepteras inte" och kommer ej att gå att spendera. Detta kan ibland hända om en annan nod genererar ett block nästan samtidigt som dig.</translation>
    </message>
    <message>
        <source>Debug information</source>
        <translation>Debug information</translation>
    </message>
    <message>
        <source>Transaction</source>
        <translation>Transaktion</translation>
    </message>
    <message>
        <source>Inputs</source>
        <translation>Inmatningar</translation>
    </message>
    <message>
        <source>Amount</source>
        <translation>Belopp:</translation>
    </message>
    <message>
        <source>true</source>
        <translation>sant</translation>
    </message>
    <message>
        <source>false</source>
        <translation>falsk</translation>
    </message>
</context>
<context>
    <name>TransactionDescDialog</name>
    <message>
        <source>This pane shows a detailed description of the transaction</source>
        <translation>Den här panelen visar en detaljerad beskrivning av transaktionen</translation>
    </message>
    <message>
        <source>Details for %1</source>
        <translation>Detaljer för %1</translation>
    </message>
</context>
<context>
    <name>TransactionTableModel</name>
    <message>
        <source>Date</source>
        <translation>Datum</translation>
    </message>
    <message>
        <source>Type</source>
        <translation>Typ</translation>
    </message>
    <message>
        <source>Label</source>
        <translation>Etikett</translation>
    </message>
    <message numerus="yes">
        <source>Open for %n more block(s)</source>
        <translation><numerusform>Öppet för %n mer block</numerusform><numerusform>Öppet för %n mer block</numerusform></translation>
    </message>
    <message>
        <source>Open until %1</source>
        <translation>Öppet till %1</translation>
    </message>
    <message>
        <source>Offline</source>
        <translation>Nerkopplad</translation>
    </message>
    <message>
        <source>Unconfirmed</source>
        <translation>Obekräftade:</translation>
    </message>
    <message>
        <source>Abandoned</source>
        <translation>Övergiven</translation>
    </message>
    <message>
        <source>Confirming (%1 of %2 recommended confirmations)</source>
        <translation>Bekräftar (%1 av %2 bekräftelser)</translation>
    </message>
    <message>
        <source>Confirmed (%1 confirmations)</source>
        <translation>Bekräftad (%1 bekräftelser)</translation>
    </message>
    <message>
        <source>Conflicted</source>
        <translation>Konflikt</translation>
    </message>
    <message>
        <source>Immature (%1 confirmations, will be available after %2)</source>
        <translation>Omogen (%1 bekräftelser, blir tillgänglig efter %2)</translation>
    </message>
    <message>
        <source>This block was not received by any other nodes and will probably not be accepted!</source>
        <translation>Det här blocket togs inte emot av några andra noder och kommer antagligen inte att bli accepterad!</translation>
    </message>
    <message>
        <source>Generated but not accepted</source>
        <translation>Genererad men inte accepterad</translation>
    </message>
    <message>
        <source>Received with</source>
        <translation>Mottagen med</translation>
    </message>
    <message>
        <source>Received from</source>
        <translation>Mottaget från</translation>
    </message>
    <message>
        <source>Sent to</source>
        <translation>Skickad till</translation>
    </message>
    <message>
        <source>Payment to yourself</source>
        <translation>Betalning till dig själv</translation>
    </message>
    <message>
        <source>Mined</source>
        <translation>Genererade</translation>
    </message>
    <message>
        <source>watch-only</source>
        <translation>granska-bara</translation>
    </message>
    <message>
        <source>(n/a)</source>
        <translation>(n/a)</translation>
    </message>
    <message>
        <source>(no label)</source>
        <translation>(Ingen etikett)</translation>
    </message>
    <message>
        <source>Transaction status. Hover over this field to show number of confirmations.</source>
        <translation>Transaktionsstatus. Håll muspekaren över för att se antal bekräftelser.</translation>
    </message>
    <message>
        <source>Date and time that the transaction was received.</source>
        <translation>Tidpunkt då transaktionen mottogs.</translation>
    </message>
    <message>
        <source>Type of transaction.</source>
        <translation>Transaktionstyp.</translation>
    </message>
    <message>
        <source>Whether or not a watch-only address is involved in this transaction.</source>
        <translation>Anger om granska-bara--adresser är involverade i denna transaktion.</translation>
    </message>
    <message>
        <source>User-defined intent/purpose of the transaction.</source>
        <translation>Användardefinierat syfte/ändamål för transaktionen.</translation>
    </message>
    <message>
        <source>Amount removed from or added to balance.</source>
        <translation>Belopp draget eller tillagt till balans.</translation>
    </message>
</context>
<context>
    <name>TransactionView</name>
    <message>
<<<<<<< HEAD
=======
        <source>All</source>
        <translation>Alla</translation>
    </message>
    <message>
        <source>Today</source>
        <translation>Idag</translation>
    </message>
    <message>
        <source>This week</source>
        <translation>Denna vecka</translation>
    </message>
    <message>
        <source>This month</source>
        <translation>Denna månad</translation>
    </message>
    <message>
        <source>Last month</source>
        <translation>Föregående månad</translation>
    </message>
    <message>
        <source>This year</source>
        <translation>Det här året</translation>
    </message>
    <message>
        <source>Received with</source>
        <translation>Mottagen med</translation>
    </message>
    <message>
        <source>Sent to</source>
        <translation>Skickad till</translation>
    </message>
    <message>
        <source>To yourself</source>
        <translation>Till dig själv</translation>
    </message>
    <message>
        <source>Mined</source>
        <translation>Genererade</translation>
    </message>
    <message>
        <source>Other</source>
        <translation>Övriga</translation>
    </message>
    <message>
>>>>>>> e773ccb6
        <source>Enter address or label to search</source>
        <translation>Ange en adress eller etikett att söka efter</translation>
    </message>
    <message>
        <source>Min amount</source>
        <translation>Minsta belopp</translation>
    </message>
    <message>
        <source>Abandon transaction</source>
        <translation>Avbryt transaktionen</translation>
    </message>
    <message>
        <source>Copy address</source>
        <translation>Kopiera adress</translation>
    </message>
    <message>
        <source>Copy label</source>
        <translation>Kopiera etikett</translation>
    </message>
    <message>
        <source>Copy amount</source>
        <translation>Kopiera belopp</translation>
    </message>
    <message>
        <source>Copy transaction ID</source>
        <translation>Kopiera transaktions-ID</translation>
    </message>
    <message>
        <source>Copy raw transaction</source>
        <translation>Kopiera rå transaktion</translation>
    </message>
    <message>
        <source>Copy full transaction details</source>
        <translation>Kopiera alla transaktionsdetaljerna</translation>
    </message>
    <message>
        <source>Edit label</source>
        <translation>Ändra etikett</translation>
    </message>
    <message>
        <source>Show transaction details</source>
        <translation>Visa transaktionsdetaljer</translation>
    </message>
    <message>
        <source>Export Transaction History</source>
        <translation>Exportera Transaktionshistoriken</translation>
    </message>
    <message>
        <source>Comma separated file (*.csv)</source>
        <translation>Kommaseparerad fil (*.csv)</translation>
    </message>
    <message>
        <source>Confirmed</source>
        <translation>Bekräftad</translation>
    </message>
    <message>
        <source>Watch-only</source>
        <translation>Enbart granskning</translation>
    </message>
    <message>
        <source>Date</source>
        <translation>Datum</translation>
    </message>
    <message>
        <source>Type</source>
        <translation>Typ</translation>
    </message>
    <message>
        <source>Label</source>
        <translation>Etikett</translation>
    </message>
    <message>
        <source>Address</source>
        <translation>Adress</translation>
    </message>
    <message>
        <source>ID</source>
        <translation>ID</translation>
    </message>
    <message>
        <source>Exporting Failed</source>
        <translation>Export misslyckades</translation>
    </message>
    <message>
        <source>There was an error trying to save the transaction history to %1.</source>
        <translation>Det inträffade ett fel när transaktionshistoriken skulle sparas till %1.</translation>
    </message>
    <message>
        <source>Exporting Successful</source>
        <translation>Exporteringen lyckades</translation>
    </message>
    <message>
        <source>The transaction history was successfully saved to %1.</source>
        <translation>Transaktionshistoriken sparades utan problem till %1.</translation>
    </message>
    <message>
        <source>to</source>
        <translation>till</translation>
    </message>
</context>
<context>
    <name>UnitDisplayStatusBarControl</name>
    <message>
        <source>Unit to show amounts in. Click to select another unit.</source>
        <translation>Enhet att visa belopp i. Klicka för att välja annan enhet.</translation>
    </message>
</context>
<context>
    <name>WalletFrame</name>
    <message>
        <source>No wallet has been loaded.</source>
        <translation>Ingen plånbok har laddats in.</translation>
    </message>
</context>
<context>
    <name>WalletModel</name>
    <message>
        <source>Send Coins</source>
        <translation>Skicka Bitcoins</translation>
    </message>
</context>
<context>
    <name>WalletView</name>
    <message>
        <source>&amp;Export</source>
        <translation>&amp;Exportera</translation>
    </message>
    <message>
        <source>Export the data in the current tab to a file</source>
        <translation>Exportera informationen i den nuvarande fliken till en fil</translation>
    </message>
    <message>
        <source>Backup Wallet</source>
        <translation>Säkerhetskopiera Plånbok</translation>
    </message>
    <message>
        <source>Wallet Data (*.dat)</source>
        <translation>Plånboks-data (*.dat)</translation>
    </message>
    <message>
        <source>Backup Failed</source>
        <translation>Säkerhetskopiering misslyckades</translation>
    </message>
    <message>
        <source>There was an error trying to save the wallet data to %1.</source>
        <translation>Det inträffade ett fel när plånbokens data skulle sparas till %1.</translation>
    </message>
    <message>
        <source>Backup Successful</source>
        <translation>Säkerhetskopiering lyckades</translation>
    </message>
    <message>
        <source>The wallet data was successfully saved to %1.</source>
        <translation>Plånbokens data sparades utan problem till %1.</translation>
    </message>
</context>
<context>
    <name>bitcoin-core</name>
    <message>
        <source>Options:</source>
        <translation>Inställningar:</translation>
    </message>
    <message>
        <source>Specify data directory</source>
        <translation>Ange katalog för data</translation>
    </message>
    <message>
        <source>Connect to a node to retrieve peer addresses, and disconnect</source>
        <translation>Anslut till en nod för att hämta klientadresser, och koppla från</translation>
    </message>
    <message>
        <source>Specify your own public address</source>
        <translation>Ange din egen publika adress</translation>
    </message>
    <message>
        <source>Accept command line and JSON-RPC commands</source>
        <translation>Tillåt kommandon från kommandotolken och JSON-RPC-kommandon</translation>
    </message>
    <message>
        <source>Accept connections from outside (default: 1 if no -proxy or -connect/-noconnect)</source>
        <translation>Acceptera anslutningar utifrån (förvalt: 1 om ingen -proxy eller -connect/-noconnect)</translation>
    </message>
    <message>
        <source>Connect only to the specified node(s); -noconnect or -connect=0 alone to disable automatic connections</source>
        <translation>Anslut endast till angivna nod(er); -noconnect eller -connect=0 ensam för att inaktivera automatiska anslutningar</translation>
    </message>
    <message>
        <source>Distributed under the MIT software license, see the accompanying file %s or %s</source>
        <translation>Distribuerad under MIT mjukvarulicens, se den bifogade filen %s eller %s</translation>
    </message>
    <message>
        <source>If &lt;category&gt; is not supplied or if &lt;category&gt; = 1, output all debugging information.</source>
        <translation>Om &lt;kategori&gt; inte anges eller om &lt;category&gt; = 1, visa all avlusningsinformation.</translation>
    </message>
    <message>
        <source>Prune configured below the minimum of %d MiB.  Please use a higher number.</source>
        <translation>Beskärning konfigurerad under miniminivån %d MiB. Vänligen använd ett högre värde.</translation>
    </message>
    <message>
        <source>Prune: last wallet synchronisation goes beyond pruned data. You need to -reindex (download the whole blockchain again in case of pruned node)</source>
        <translation>Beskärning: sista plånbokssynkroniseringen ligger utanför beskuren data. Du måste använda -reindex (ladda ner hela blockkedjan igen eftersom noden beskurits)</translation>
    </message>
    <message>
        <source>Rescans are not possible in pruned mode. You will need to use -reindex which will download the whole blockchain again.</source>
        <translation>Omskanningar kan inte göras i beskuret läge. Du måste använda -reindex vilket kommer ladda ner hela blockkedjan igen.</translation>
    </message>
    <message>
        <source>Error: A fatal internal error occurred, see debug.log for details</source>
        <translation>Fel: Ett kritiskt internt fel uppstod, se debug.log för detaljer</translation>
    </message>
    <message>
        <source>Fee (in %s/kB) to add to transactions you send (default: %s)</source>
        <translation>Avgift (i %s/kB) att lägga till på transaktioner du skickar (förvalt: %s)</translation>
    </message>
    <message>
        <source>Pruning blockstore...</source>
        <translation>Rensar blockstore...</translation>
    </message>
    <message>
        <source>Run in the background as a daemon and accept commands</source>
        <translation>Kör i bakgrunden som tjänst och acceptera kommandon</translation>
    </message>
    <message>
        <source>Unable to start HTTP server. See debug log for details.</source>
        <translation>Kunde inte starta HTTP-server. Se avlusningsloggen för detaljer.</translation>
    </message>
    <message>
        <source>Bitcoin Core</source>
        <translation>Bitcoin Core</translation>
    </message>
    <message>
        <source>The %s developers</source>
        <translation>%s-utvecklarna</translation>
    </message>
    <message>
        <source>A fee rate (in %s/kB) that will be used when fee estimation has insufficient data (default: %s)</source>
        <translation>En avgiftskurs (i %s/kB) som används när det inte finns tillräcklig data för att uppskatta avgiften (förvalt: %s)</translation>
    </message>
    <message>
        <source>Accept relayed transactions received from whitelisted peers even when not relaying transactions (default: %d)</source>
        <translation>Acceptera vidarebefodrade transaktioner från vitlistade noder även när transaktioner inte vidarebefodras (förvalt: %d)</translation>
    </message>
    <message>
        <source>Bind to given address and always listen on it. Use [host]:port notation for IPv6</source>
        <translation>Bind till given adress och lyssna alltid på den. Använd [värd]:port notation för IPv6</translation>
    </message>
    <message>
        <source>Cannot obtain a lock on data directory %s. %s is probably already running.</source>
        <translation>Kan inte låsa data-mappen %s. %s körs förmodligen redan.</translation>
    </message>
    <message>
        <source>Delete all wallet transactions and only recover those parts of the blockchain through -rescan on startup</source>
        <translation>Ta bort alla plånbokstransaktioner och återskapa bara dom som är en del av blockkedjan genom att ange -rescan vid uppstart</translation>
    </message>
    <message>
        <source>Error loading %s: You can't enable HD on a already existing non-HD wallet</source>
        <translation>Fel vid laddning av %s: Du kan inte aktivera HD på en existerande icke-HD plånbok</translation>
    </message>
    <message>
        <source>Error reading %s! All keys read correctly, but transaction data or address book entries might be missing or incorrect.</source>
        <translation>Fel vid läsning av %s! Alla nycklar lästes korrekt, men transaktionsdatat eller adressbokens poster kanske saknas eller är felaktiga.</translation>
    </message>
    <message>
        <source>Execute command when a wallet transaction changes (%s in cmd is replaced by TxID)</source>
        <translation>Exekvera kommando när en plånbokstransaktion ändras (%s i cmd är ersatt av TxID)</translation>
    </message>
    <message>
        <source>Extra transactions to keep in memory for compact block reconstructions (default: %u)</source>
        <translation>Extra transaktioner att hålla i minnet för kompakta blockrekonstruktioner (standard: %u)</translation>
    </message>
    <message>
        <source>Maximum allowed median peer time offset adjustment. Local perspective of time may be influenced by peers forward or backward by this amount. (default: %u seconds)</source>
        <translation>Maximalt tillåten median-peer tidsoffset justering. Lokalt perspektiv av tiden kan bli påverkad av partners, framåt eller bakåt denna tidsrymd. (förvalt: %u sekunder)</translation>
    </message>
    <message>
        <source>Maximum total fees (in %s) to use in a single wallet transaction or raw transaction; setting this too low may abort large transactions (default: %s)</source>
        <translation>Maximal total avgift (i %s) att använda i en plånbokstransaktion eller råa transaktioner. Sätts denna för lågt kan stora transaktioner avbrytas (förvalt: %s)</translation>
    </message>
    <message>
        <source>Please check that your computer's date and time are correct! If your clock is wrong, %s will not work properly.</source>
        <translation>Vänligen kolla så att din dators datum och tid är korrekt! Om din klocka går fel kommer %s inte att fungera korrekt.</translation>
    </message>
    <message>
        <source>Please contribute if you find %s useful. Visit %s for further information about the software.</source>
        <translation>Var snäll och bidra om du finner %s användbar. Besök %s för mer information om mjukvaran.</translation>
    </message>
    <message>
        <source>Set the number of script verification threads (%u to %d, 0 = auto, &lt;0 = leave that many cores free, default: %d)</source>
        <translation>Ange antalet skriptkontrolltrådar (%u till %d, 0 = auto, &lt;0 = lämna så många kärnor lediga, förval: %d)</translation>
    </message>
    <message>
        <source>The block database contains a block which appears to be from the future. This may be due to your computer's date and time being set incorrectly. Only rebuild the block database if you are sure that your computer's date and time are correct</source>
        <translation>Blockdatabasen innehåller ett block som verkar vara från framtiden. Detta kan vara på grund av att din dators datum och tid är felaktiga. Bygg bara om blockdatabasen om du är säker på att datorns datum och tid är korrekt</translation>
    </message>
    <message>
        <source>This is a pre-release test build - use at your own risk - do not use for mining or merchant applications</source>
        <translation>Detta är ett förhandstestbygge - använd på egen risk - använd inte för mining eller handels applikationer</translation>
    </message>
    <message>
        <source>Unable to rewind the database to a pre-fork state. You will need to redownload the blockchain</source>
        <translation>Kan inte spola tillbaka databasen till obeskärt läge. Du måste ladda ner blockkedjan igen</translation>
    </message>
    <message>
        <source>Use UPnP to map the listening port (default: 1 when listening and no -proxy)</source>
        <translation>Använd UPnP för att mappa den lyssnande porten (förvalt: 1 när lyssning aktiverat och utan -proxy)</translation>
    </message>
    <message>
        <source>Username and hashed password for JSON-RPC connections. The field &lt;userpw&gt; comes in the format: &lt;USERNAME&gt;:&lt;SALT&gt;$&lt;HASH&gt;. A canonical python script is included in share/rpcuser. The client then connects normally using the rpcuser=&lt;USERNAME&gt;/rpcpassword=&lt;PASSWORD&gt; pair of arguments. This option can be specified multiple times</source>
        <translation>Användarnamn och hashat lösenord för JSON-RPC-anslutningar. Fältet &lt;userpw&gt; kommer i formatet: &lt;USERNAME&gt;:&lt;SALT&gt;$&lt;HASH&gt;. Ett kanoniskt pythonskript finns inkluderat i share/rpcuser. Klienten kopplas sedan normalt med rpcuser=&lt;USERNAME&gt;/rpcpassword=&lt;PASSWORD&gt; par argument. Detta alternativ kan anges flera gånger</translation>
    </message>
    <message>
        <source>Wallet will not create transactions that violate mempool chain limits (default: %u)</source>
        <translation>Plånboken skapar inte transaktioner som bryter mot mempools kedjegränser (förval: %u)</translation>
    </message>
    <message>
        <source>Warning: The network does not appear to fully agree! Some miners appear to be experiencing issues.</source>
        <translation>Varning: Nätverket verkar inte vara helt överens! Några miners verkar ha problem.</translation>
    </message>
    <message>
        <source>Warning: We do not appear to fully agree with our peers! You may need to upgrade, or other nodes may need to upgrade.</source>
        <translation>Varning: Vi verkar inte helt överens med våra peers! Du kan behöva uppgradera, eller andra noder kan behöva uppgradera.</translation>
    </message>
    <message>
        <source>You need to rebuild the database using -reindex-chainstate to change -txindex</source>
        <translation>Du måste återskapa databasen med -reindex-chainstate för att ändra -txindex</translation>
    </message>
    <message>
        <source>%s corrupt, salvage failed</source>
        <translation>%s är korrupt, räddning misslyckades</translation>
    </message>
    <message>
        <source>-maxmempool must be at least %d MB</source>
        <translation>-maxmempool måste vara minst %d MB</translation>
    </message>
    <message>
        <source>&lt;category&gt; can be:</source>
        <translation>&lt;category&gt; Kan vara:</translation>
    </message>
    <message>
        <source>Append comment to the user agent string</source>
        <translation>Lägg till kommentar till user-agent-strängen</translation>
    </message>
    <message>
        <source>Attempt to recover private keys from a corrupt wallet on startup</source>
        <translation>Försök att rädda privata nycklar från en korrupt plånbok vid uppstart</translation>
    </message>
    <message>
        <source>Block creation options:</source>
        <translation>Block skapande inställningar:</translation>
    </message>
    <message>
        <source>Cannot resolve -%s address: '%s'</source>
        <translation>Kan inte matcha -%s adress: '%s'</translation>
    </message>
    <message>
        <source>Change index out of range</source>
        <translation>Förändringsindexet utom räckhåll</translation>
    </message>
    <message>
        <source>Connection options:</source>
        <translation>Anslutningsalternativ:</translation>
    </message>
    <message>
        <source>Copyright (C) %i-%i</source>
        <translation>Copyright (C) %i-%i</translation>
    </message>
    <message>
        <source>Corrupted block database detected</source>
        <translation>Korrupt blockdatabas har upptäckts</translation>
    </message>
    <message>
        <source>Debugging/Testing options:</source>
        <translation>Avlusnings/Test-alternativ:</translation>
    </message>
    <message>
        <source>Do not load the wallet and disable wallet RPC calls</source>
        <translation>Ladda inte plånboken och stäng av RPC-anrop till plånboken</translation>
    </message>
    <message>
        <source>Do you want to rebuild the block database now?</source>
        <translation>Vill du bygga om blockdatabasen nu?</translation>
    </message>
    <message>
        <source>Enable publish hash block in &lt;address&gt;</source>
        <translation>Aktivera publicering av hashblock i &lt;adress&gt;</translation>
    </message>
    <message>
        <source>Enable publish hash transaction in &lt;address&gt;</source>
        <translation>Aktivera publicering av hashtransaktion i &lt;adress&gt;</translation>
    </message>
    <message>
        <source>Enable publish raw block in &lt;address&gt;</source>
        <translation>Aktivera publicering av råa block i &lt;adress&gt;</translation>
    </message>
    <message>
        <source>Enable publish raw transaction in &lt;address&gt;</source>
        <translation>Aktivera publicering av råa transaktioner i &lt;adress&gt;</translation>
    </message>
    <message>
        <source>Enable transaction replacement in the memory pool (default: %u)</source>
        <translation>Aktivera byte av transaktioner i minnespoolen (förvalt: %u)</translation>
    </message>
    <message>
        <source>Error initializing block database</source>
        <translation>Fel vid initiering av blockdatabasen</translation>
    </message>
    <message>
        <source>Error initializing wallet database environment %s!</source>
        <translation>Fel vid initiering av plånbokens databasmiljö %s!</translation>
    </message>
    <message>
        <source>Error loading %s</source>
        <translation>Fel vid inläsning av %s</translation>
    </message>
    <message>
        <source>Error loading %s: Wallet corrupted</source>
        <translation>Fel vid inläsningen av %s: Plånboken är koruppt</translation>
    </message>
    <message>
        <source>Error loading %s: Wallet requires newer version of %s</source>
        <translation>Fel vid inläsningen av %s: Plånboken kräver en senare version av %s</translation>
    </message>
    <message>
        <source>Error loading %s: You can't disable HD on a already existing HD wallet</source>
        <translation>Fel vid laddning av %s: Du kan inte avaktivera HD på en redan existerande HD plånbok</translation>
    </message>
    <message>
        <source>Error loading block database</source>
        <translation>Fel vid inläsning av blockdatabasen</translation>
    </message>
    <message>
        <source>Error opening block database</source>
        <translation>Fel vid öppning av blockdatabasen</translation>
    </message>
    <message>
        <source>Error: Disk space is low!</source>
        <translation>Fel: Hårddiskutrymme är lågt!</translation>
    </message>
    <message>
        <source>Failed to listen on any port. Use -listen=0 if you want this.</source>
        <translation>Misslyckades att lyssna på någon port. Använd -listen=0 om du vill detta.</translation>
    </message>
    <message>
        <source>Importing...</source>
        <translation>Importerar...</translation>
    </message>
    <message>
        <source>Incorrect or no genesis block found. Wrong datadir for network?</source>
        <translation>Felaktig eller inget genesisblock hittades. Fel datadir för nätverket?</translation>
    </message>
    <message>
        <source>Initialization sanity check failed. %s is shutting down.</source>
        <translation>Initieringschecken fallerade. %s stängs av.</translation>
    </message>
    <message>
        <source>Invalid -onion address: '%s'</source>
        <translation>Ogiltig -onion adress:'%s'</translation>
    </message>
    <message>
        <source>Invalid amount for -%s=&lt;amount&gt;: '%s'</source>
        <translation>Ogiltigt belopp för -%s=&lt;belopp&gt;:'%s'</translation>
    </message>
    <message>
        <source>Invalid amount for -fallbackfee=&lt;amount&gt;: '%s'</source>
        <translation>Ogiltigt belopp för -fallbackfee=&lt;belopp&gt;: '%s'</translation>
    </message>
    <message>
        <source>Keep the transaction memory pool below &lt;n&gt; megabytes (default: %u)</source>
        <translation>Håll minnespoolen över transaktioner under &lt;n&gt; megabyte (förvalt: %u)</translation>
    </message>
    <message>
        <source>Loading banlist...</source>
        <translation>Laddar svarta listan...</translation>
    </message>
    <message>
        <source>Location of the auth cookie (default: data dir)</source>
        <translation>Plats för authcookie (förvalt: datamapp)</translation>
    </message>
    <message>
        <source>Not enough file descriptors available.</source>
        <translation>Inte tillräckligt med filbeskrivningar tillgängliga.</translation>
    </message>
    <message>
        <source>Only connect to nodes in network &lt;net&gt; (ipv4, ipv6 or onion)</source>
        <translation>Anslut enbart till noder i nätverket &lt;net&gt; (IPv4, IPv6 eller onion)</translation>
    </message>
    <message>
        <source>Print this help message and exit</source>
        <translation>Visa denna hjälptext och avsluta</translation>
    </message>
    <message>
        <source>Print version and exit</source>
        <translation>Visa version och avsluta</translation>
    </message>
    <message>
        <source>Prune cannot be configured with a negative value.</source>
        <translation>Beskärning kan inte konfigureras med ett negativt värde.</translation>
    </message>
    <message>
        <source>Prune mode is incompatible with -txindex.</source>
        <translation>Beskärningsläge är inkompatibel med -txindex.</translation>
    </message>
    <message>
        <source>Rebuild chain state and block index from the blk*.dat files on disk</source>
        <translation>Återskapa blockkedjans status och index från blk*.dat filer på disken</translation>
    </message>
    <message>
        <source>Rebuild chain state from the currently indexed blocks</source>
        <translation>Återskapa blockkedjans status från aktuella indexerade block</translation>
    </message>
    <message>
        <source>Rewinding blocks...</source>
        <translation>Spolar tillbaka blocken...</translation>
    </message>
    <message>
        <source>Set database cache size in megabytes (%d to %d, default: %d)</source>
        <translation>Sätt databasens cachestorlek i megabyte (%d till %d, förvalt: %d)</translation>
    </message>
    <message>
        <source>Set maximum block size in bytes (default: %d)</source>
        <translation>Sätt maximal blockstorlek i byte (förvalt: %d)</translation>
    </message>
    <message>
        <source>Specify wallet file (within data directory)</source>
        <translation>Ange plånboksfil (inom datakatalogen)</translation>
    </message>
    <message>
        <source>The source code is available from %s.</source>
        <translation>Källkoden är tillgänglig från %s.</translation>
    </message>
    <message>
        <source>Unable to bind to %s on this computer. %s is probably already running.</source>
        <translation>Det går inte att binda till %s på den här datorn. %s är förmodligen redan igång.</translation>
    </message>
    <message>
        <source>Unsupported argument -benchmark ignored, use -debug=bench.</source>
        <translation>Argumentet -benchmark stöds inte och ignoreras, använd -debug=bench.</translation>
    </message>
    <message>
        <source>Unsupported argument -debugnet ignored, use -debug=net.</source>
        <translation>Argumentet -debugnet stöds inte och ignoreras, använd -debug=net.</translation>
    </message>
    <message>
        <source>Unsupported argument -tor found, use -onion.</source>
        <translation>Argumentet -tor hittades men stöds inte, använd -onion.</translation>
    </message>
    <message>
        <source>Use UPnP to map the listening port (default: %u)</source>
        <translation>Använd UPnP för att mappa den lyssnande porten (förvalt: %u)</translation>
    </message>
    <message>
        <source>Use the test chain</source>
        <translation>Använd testkedjan</translation>
    </message>
    <message>
        <source>User Agent comment (%s) contains unsafe characters.</source>
        <translation>Kommentaren i användaragent (%s) innehåller osäkra tecken.</translation>
    </message>
    <message>
        <source>Verifying blocks...</source>
        <translation>Verifierar block...</translation>
    </message>
    <message>
        <source>Verifying wallet...</source>
        <translation>Verifierar plånboken...</translation>
    </message>
    <message>
        <source>Wallet %s resides outside data directory %s</source>
        <translation>Plånbok %s ligger utanför datakatalogen %s</translation>
    </message>
    <message>
        <source>Wallet debugging/testing options:</source>
        <translation>Plånbokens Avlusnings/Testnings optioner:</translation>
    </message>
    <message>
        <source>Wallet needed to be rewritten: restart %s to complete</source>
        <translation>Plånboken behöver sparas om: Starta om %s för att fullfölja</translation>
    </message>
    <message>
        <source>Wallet options:</source>
        <translation>Plånboksinställningar:</translation>
    </message>
    <message>
        <source>Allow JSON-RPC connections from specified source. Valid for &lt;ip&gt; are a single IP (e.g. 1.2.3.4), a network/netmask (e.g. 1.2.3.4/255.255.255.0) or a network/CIDR (e.g. 1.2.3.4/24). This option can be specified multiple times</source>
        <translation>Tillåt JSON-RPC-anslutningar från specifik källa. Tillåtna &lt;ip&gt; är enkel IP (t.ex 1.2.3.4), en nätverk/nätmask (t.ex. 1.2.3.4/255.255.255.0) eller ett nätverk/CIDR (t.ex. 1.2.3.4/24). Detta alternativ anges flera gånger</translation>
    </message>
    <message>
        <source>Bind to given address and whitelist peers connecting to it. Use [host]:port notation for IPv6</source>
        <translation>Bind till given adress och vitlista klienter som ansluter till den. Använd [värd]:port notation för IPv6</translation>
    </message>
    <message>
        <source>Bind to given address to listen for JSON-RPC connections. Use [host]:port notation for IPv6. This option can be specified multiple times (default: bind to all interfaces)</source>
        <translation>Bind till angiven adress för att lyssna på JSON-RPC-anslutningar. Använd [värd]:port-format for IPv6. Detta alternativ kan anges flera gånger (förvalt: bind till alla gränssnitt)</translation>
    </message>
    <message>
        <source>Create new files with system default permissions, instead of umask 077 (only effective with disabled wallet functionality)</source>
        <translation>Skapa nya filer med systemets förvalda rättigheter, istället för umask 077 (bara effektivt med avaktiverad plånboks funktionalitet)</translation>
    </message>
    <message>
        <source>Discover own IP addresses (default: 1 when listening and no -externalip or -proxy)</source>
        <translation>Upptäck egna IP adresser (standard: 1 vid lyssning ingen -externalip eller -proxy)</translation>
    </message>
    <message>
        <source>Error: Listening for incoming connections failed (listen returned error %s)</source>
        <translation>Fel: Avlyssning av inkommande anslutningar misslyckades (Avlyssningen returnerade felkod %s)</translation>
    </message>
    <message>
        <source>Execute command when a relevant alert is received or we see a really long fork (%s in cmd is replaced by message)</source>
        <translation>Exekvera kommando när ett relevant meddelande är mottagen eller när vi ser en väldigt lång förgrening (%s i cmd är utbytt med ett meddelande)</translation>
    </message>
    <message>
        <source>Fees (in %s/kB) smaller than this are considered zero fee for relaying, mining and transaction creation (default: %s)</source>
        <translation>Avgifter (i %s/kB) mindre än detta betraktas som nollavgift för vidarebefordran, mining och transaktionsskapande (förvalt: %s)</translation>
    </message>
    <message>
        <source>If paytxfee is not set, include enough fee so transactions begin confirmation on average within n blocks (default: %u)</source>
        <translation>Om paytxfee inte är satt, inkludera tillräcklig avgift så att transaktionen börjar att konfirmeras inom n blocks (förvalt: %u)</translation>
    </message>
    <message>
        <source>Invalid amount for -maxtxfee=&lt;amount&gt;: '%s' (must be at least the minrelay fee of %s to prevent stuck transactions)</source>
        <translation>Otillåtet belopp för -maxtxfee=&lt;belopp&gt;: '%s' (måste åtminstånde vara minrelay avgift %s för att förhindra stoppade transkationer)</translation>
    </message>
    <message>
        <source>Maximum size of data in data carrier transactions we relay and mine (default: %u)</source>
        <translation>Maximal storlek på data i databärartransaktioner som vi reläar och bryter (förvalt: %u) </translation>
    </message>
    <message>
        <source>Randomize credentials for every proxy connection. This enables Tor stream isolation (default: %u)</source>
        <translation>Slumpa autentiseringen för varje proxyanslutning. Detta möjliggör Tor ström-isolering (förvalt: %u)</translation>
    </message>
    <message>
        <source>Set maximum size of high-priority/low-fee transactions in bytes (default: %d)</source>
        <translation>Sätt den maximala storleken av hög-prioriterade/låg-avgifts transaktioner i byte (förvalt: %d)</translation>
    </message>
    <message>
        <source>The transaction amount is too small to send after the fee has been deducted</source>
        <translation>Transaktionen är för liten att skicka efter det att avgiften har dragits</translation>
    </message>
    <message>
        <source>Use hierarchical deterministic key generation (HD) after BIP32. Only has effect during wallet creation/first start</source>
        <translation>Använd hierarkisk deterministisk nyckel generering (HD) efter BIP32. Har bara effekt under plånbokens skapande/första användning.</translation>
    </message>
    <message>
        <source>Whitelisted peers cannot be DoS banned and their transactions are always relayed, even if they are already in the mempool, useful e.g. for a gateway</source>
        <translation>Vitlistade klienter kan inte bli DoS-bannade och deras transaktioner reläas alltid, även om dom redan är i mempoolen, användbart för t.ex en gateway  </translation>
    </message>
    <message>
        <source>You need to rebuild the database using -reindex to go back to unpruned mode.  This will redownload the entire blockchain</source>
        <translation>Du måste bygga om databasen genom att använda -reindex för att återgå till obeskärt läge. Detta kommer att ladda ner hela blockkedjan.</translation>
    </message>
    <message>
        <source>(default: %u)</source>
        <translation>(förvalt: %u)</translation>
    </message>
    <message>
        <source>Accept public REST requests (default: %u)</source>
        <translation>Acceptera publika REST förfrågningar (förvalt: %u)</translation>
    </message>
    <message>
        <source>Automatically create Tor hidden service (default: %d)</source>
        <translation>Skapa automatiskt dold tjänst i Tor (förval: %d)</translation>
    </message>
    <message>
        <source>Connect through SOCKS5 proxy</source>
        <translation>Anslut genom SOCKS5 proxy</translation>
    </message>
    <message>
        <source>Error reading from database, shutting down.</source>
        <translation>Fel vid läsning från databas, avslutar.</translation>
    </message>
    <message>
        <source>Imports blocks from external blk000??.dat file on startup</source>
        <translation>Importera block från extern blk000??.dat-fil vid uppstart</translation>
    </message>
    <message>
        <source>Information</source>
        <translation>Information</translation>
    </message>
    <message>
        <source>Invalid amount for -paytxfee=&lt;amount&gt;: '%s' (must be at least %s)</source>
        <translation>Ogiltigt belopp för -paytxfee=&lt;belopp&gt;:'%s' (måste vara minst %s)</translation>
    </message>
    <message>
        <source>Invalid netmask specified in -whitelist: '%s'</source>
        <translation>Ogiltig nätmask angiven i -whitelist: '%s'</translation>
    </message>
    <message>
        <source>Keep at most &lt;n&gt; unconnectable transactions in memory (default: %u)</source>
        <translation>Håll som mest &lt;n&gt; oanslutningsbara transaktioner i minnet (förvalt: %u)</translation>
    </message>
    <message>
        <source>Need to specify a port with -whitebind: '%s'</source>
        <translation>Port måste anges med -whitelist: '%s'</translation>
    </message>
    <message>
        <source>Node relay options:</source>
        <translation>Nodreläalternativ:</translation>
    </message>
    <message>
        <source>RPC server options:</source>
        <translation>RPC-serveralternativ:</translation>
    </message>
    <message>
        <source>Reducing -maxconnections from %d to %d, because of system limitations.</source>
        <translation>Minskar -maxconnections från %d till %d, på grund av systembegränsningar.</translation>
    </message>
    <message>
        <source>Rescan the block chain for missing wallet transactions on startup</source>
        <translation>Sök i blockkedjan efter saknade plånbokstransaktioner vid uppstart</translation>
    </message>
    <message>
        <source>Send trace/debug info to console instead of debug.log file</source>
        <translation>Skicka trace-/debuginformation till terminalen istället för till debug.log</translation>
    </message>
    <message>
        <source>Send transactions as zero-fee transactions if possible (default: %u)</source>
        <translation>Sänd transaktioner som nollavgiftstransaktioner om möjligt (förvalt: %u)</translation>
    </message>
    <message>
        <source>Show all debugging options (usage: --help -help-debug)</source>
        <translation>Visa alla avlusningsalternativ (använd: --help -help-debug)</translation>
    </message>
    <message>
        <source>Shrink debug.log file on client startup (default: 1 when no -debug)</source>
        <translation>Krymp debug.log filen vid klient start (förvalt: 1 vid ingen -debug)</translation>
    </message>
    <message>
        <source>Signing transaction failed</source>
        <translation>Signering av transaktion misslyckades</translation>
    </message>
    <message>
        <source>The transaction amount is too small to pay the fee</source>
        <translation>Transaktionen är för liten för att betala avgiften</translation>
    </message>
    <message>
        <source>This is experimental software.</source>
        <translation>Detta är experimentmjukvara.</translation>
    </message>
    <message>
        <source>Tor control port password (default: empty)</source>
        <translation>Lösenord för Tor-kontrollport (förval: inget)</translation>
    </message>
    <message>
        <source>Tor control port to use if onion listening enabled (default: %s)</source>
        <translation>Tor-kontrollport att använda om onion är aktiverat (förval: %s)</translation>
    </message>
    <message>
        <source>Transaction amount too small</source>
        <translation>Transaktions belopp för liten</translation>
    </message>
    <message>
        <source>Transaction too large for fee policy</source>
        <translation>Transaktionen är för stor för avgiftspolicyn</translation>
    </message>
    <message>
        <source>Transaction too large</source>
        <translation>Transaktionen är för stor</translation>
    </message>
    <message>
        <source>Unable to bind to %s on this computer (bind returned error %s)</source>
        <translation>Det går inte att binda till %s på den här datorn (bind returnerade felmeddelande %s)</translation>
    </message>
    <message>
        <source>Upgrade wallet to latest format on startup</source>
        <translation>Uppgradera plånbok till senaste formatet vid uppstart</translation>
    </message>
    <message>
        <source>Username for JSON-RPC connections</source>
        <translation>Användarnamn för JSON-RPC-anslutningar</translation>
    </message>
    <message>
        <source>Warning</source>
        <translation>Varning</translation>
    </message>
    <message>
        <source>Warning: unknown new rules activated (versionbit %i)</source>
        <translation>Varning: okända nya regler aktiverade (versionsbit %i)</translation>
    </message>
    <message>
        <source>Whether to operate in a blocks only mode (default: %u)</source>
        <translation>Ska allt göras i endast block-läge (förval: %u)</translation>
    </message>
    <message>
        <source>Zapping all transactions from wallet...</source>
        <translation>Töm plånboken på alla transaktioner...</translation>
    </message>
    <message>
        <source>ZeroMQ notification options:</source>
        <translation>ZeroMQ-alternativ för notiser:</translation>
    </message>
    <message>
        <source>Password for JSON-RPC connections</source>
        <translation>Lösenord för JSON-RPC-anslutningar</translation>
    </message>
    <message>
        <source>Execute command when the best block changes (%s in cmd is replaced by block hash)</source>
        <translation>Exekvera kommando när det bästa blocket ändras (%s i cmd är utbytt av blockhash)</translation>
    </message>
    <message>
        <source>Allow DNS lookups for -addnode, -seednode and -connect</source>
        <translation>Tillåt DNS-sökningar för -addnode, -seednode och -connect</translation>
    </message>
    <message>
        <source>Loading addresses...</source>
        <translation>Laddar adresser...</translation>
    </message>
    <message>
        <source>(1 = keep tx meta data e.g. account owner and payment request information, 2 = drop tx meta data)</source>
        <translation>(1 = spara tx metadata t.ex. kontoägare och betalningsbegäransinformation, 2 = släng tx metadata)</translation>
    </message>
    <message>
        <source>-maxtxfee is set very high! Fees this large could be paid on a single transaction.</source>
        <translation>-maxtxfee är väldigt högt satt! Så höga avgifter kan komma att betalas för en enstaka transaktion.</translation>
    </message>
    <message>
        <source>Do not keep transactions in the mempool longer than &lt;n&gt; hours (default: %u)</source>
        <translation>Håll inte transaktioner i minnespoolen längre än &lt;n&gt; timmar (förvalt: %u)</translation>
    </message>
    <message>
        <source>Equivalent bytes per sigop in transactions for relay and mining (default: %u)</source>
        <translation>Samma antal byte per sigop i transaktioner som vi reläar och bryter (förvalt: %u)</translation>
    </message>
    <message>
        <source>Fees (in %s/kB) smaller than this are considered zero fee for transaction creation (default: %s)</source>
        <translation>Avgifter (i %s/kB) mindre än detta anses vara nollavgifter vid skapande av transaktion (standard: %s)</translation>
    </message>
    <message>
        <source>Force relay of transactions from whitelisted peers even if they violate local relay policy (default: %d)</source>
        <translation>Vidarebefordra alltid transaktioner från vitlistade noder även om de bryter mot den lokala reläpolicyn (förvalt: %d)</translation>
    </message>
    <message>
        <source>How thorough the block verification of -checkblocks is (0-4, default: %u)</source>
        <translation>Hur grundlig blockverifikationen vid -checkblocks är (0-4, förvalt: %u)</translation>
    </message>
    <message>
        <source>Maintain a full transaction index, used by the getrawtransaction rpc call (default: %u)</source>
        <translation>Upprätthåll ett fullständigt transaktionsindex, som används av getrawtransaction rpc-anrop (förval: %u)</translation>
    </message>
    <message>
        <source>Number of seconds to keep misbehaving peers from reconnecting (default: %u)</source>
        <translation>Antal sekunder att hindra klienter som missköter sig från att ansluta (förvalt: %u)</translation>
    </message>
    <message>
        <source>Output debugging information (default: %u, supplying &lt;category&gt; is optional)</source>
        <translation>Skriv ut avlusningsinformation (förvalt: %u, att ange &lt;category&gt; är frivilligt)</translation>
    </message>
    <message>
        <source>Query for peer addresses via DNS lookup, if low on addresses (default: 1 unless -connect/-noconnect)</source>
        <translation>Sök efter klientadresser med DNS sökningen, om det finns otillräckligt med adresser (förvalt: 1 om inte -connect/-noconnect)</translation>
    </message>
    <message>
        <source>Support filtering of blocks and transaction with bloom filters (default: %u)</source>
        <translation>Stöd filtrering av block och transaktioner med bloomfilter (standard: %u)</translation>
    </message>
    <message>
        <source>This is the transaction fee you may pay when fee estimates are not available.</source>
        <translation>Detta är transaktionsavgiften du kan komma att betala om uppskattad avgift inte finns tillgänglig.</translation>
    </message>
    <message>
        <source>This product includes software developed by the OpenSSL Project for use in the OpenSSL Toolkit %s and cryptographic software written by Eric Young and UPnP software written by Thomas Bernard.</source>
        <translation>Denna produkten innehåller mjukvara utvecklad av OpenSSL Project för användning i OpenSSL Toolkit %s och kryptografisk mjukvara utvecklad av Eric Young samt UPnP-mjukvara skriven av Thomas Bernard.</translation>
    </message>
    <message>
        <source>Total length of network version string (%i) exceeds maximum length (%i). Reduce the number or size of uacomments.</source>
        <translation>Total längd på strängen för nätverksversion (%i) överskrider maxlängden (%i). Minska numret eller storleken på uacomments.</translation>
    </message>
    <message>
        <source>Tries to keep outbound traffic under the given target (in MiB per 24h), 0 = no limit (default: %d)</source>
        <translation>Försöker hålla utgående trafik under givet mål (i MiB per 24 timmar), 0 = ingen gräns (förvalt: %d)</translation>
    </message>
    <message>
        <source>Unsupported argument -socks found. Setting SOCKS version isn't possible anymore, only SOCKS5 proxies are supported.</source>
        <translation>Argumentet -socks hittades och stöds inte. Det är inte längre möjligt att sätta SOCKS-version längre, bara SOCKS5-proxy stöds.</translation>
    </message>
    <message>
        <source>Unsupported argument -whitelistalwaysrelay ignored, use -whitelistrelay and/or -whitelistforcerelay.</source>
        <translation>Argumentet -whitelistalwaysrelay stöds inte utan ignoreras, använd -whitelistrelay och/eller -whitelistforcerelay.</translation>
    </message>
    <message>
        <source>Use separate SOCKS5 proxy to reach peers via Tor hidden services (default: %s)</source>
        <translation>Använd separat SOCKS5 proxy för att nå kollegor via dolda tjänster i Tor (förvalt: -%s)</translation>
    </message>
    <message>
        <source>Warning: Unknown block versions being mined! It's possible unknown rules are in effect</source>
        <translation>Varning: Okända blockversioner bryts! Det är möjligt att okända regler används</translation>
    </message>
    <message>
        <source>Warning: Wallet file corrupt, data salvaged! Original %s saved as %s in %s; if your balance or transactions are incorrect you should restore from a backup.</source>
        <translation>Varning: Plånboksfilen var korrupt, datat har räddats! Den ursprungliga %s har sparas som %s i %s. Om ditt saldo eller transaktioner är felaktiga bör du återställa från en säkerhetskopia.</translation>
    </message>
    <message>
        <source>%s is set very high!</source>
        <translation>%s är satt väldigt högt!</translation>
    </message>
    <message>
        <source>(default: %s)</source>
        <translation>(förvalt: %s)</translation>
    </message>
    <message>
        <source>Always query for peer addresses via DNS lookup (default: %u)</source>
        <translation>Sök alltid efter klientadresser med DNS sökningen (förvalt: %u)</translation>
    </message>
    <message>
        <source>How many blocks to check at startup (default: %u, 0 = all)</source>
        <translation>Hur många block att kontrollera vid uppstart (förvalt: %u, 0 = alla)</translation>
    </message>
    <message>
        <source>Include IP addresses in debug output (default: %u)</source>
        <translation>Inkludera IP-adresser i debugutskrift (förvalt: %u)</translation>
    </message>
    <message>
        <source>Invalid -proxy address: '%s'</source>
        <translation>Ogiltig -proxy adress: '%s'</translation>
    </message>
    <message>
        <source>Listen for JSON-RPC connections on &lt;port&gt; (default: %u or testnet: %u)</source>
        <translation>Lyssna på JSON-RPC-anslutningar på &lt;port&gt; (förval: %u eller testnet: %u)</translation>
    </message>
    <message>
        <source>Listen for connections on &lt;port&gt; (default: %u or testnet: %u)</source>
        <translation>Lyssna efter anslutningar på &lt;port&gt; (förvalt: %u eller testnet: %u)</translation>
    </message>
    <message>
        <source>Maintain at most &lt;n&gt; connections to peers (default: %u)</source>
        <translation>Ha som mest &lt;n&gt; anslutningar till andra klienter (förvalt: %u)</translation>
    </message>
    <message>
        <source>Make the wallet broadcast transactions</source>
        <translation>Gör så att plånboken sänder ut transaktionerna</translation>
    </message>
    <message>
        <source>Maximum per-connection receive buffer, &lt;n&gt;*1000 bytes (default: %u)</source>
        <translation>Maximal mottagningsbuffert per anslutning, &lt;n&gt;*1000 byte (förvalt: %u)</translation>
    </message>
    <message>
        <source>Maximum per-connection send buffer, &lt;n&gt;*1000 bytes (default: %u)</source>
        <translation>Maximal sändningsbuffert per anslutning, &lt;n&gt;*1000 byte (förvalt: %u)</translation>
    </message>
    <message>
        <source>Prepend debug output with timestamp (default: %u)</source>
        <translation>Skriv ut tidsstämpel i avlusningsinformationen (förvalt: %u)</translation>
    </message>
    <message>
        <source>Relay and mine data carrier transactions (default: %u)</source>
        <translation>Reläa och bearbeta databärartransaktioner (förvalt: %u) </translation>
    </message>
    <message>
        <source>Relay non-P2SH multisig (default: %u)</source>
        <translation>Reläa icke-P2SH multisig (förvalt: %u)</translation>
    </message>
    <message>
        <source>Set key pool size to &lt;n&gt; (default: %u)</source>
        <translation>Sätt storleken på nyckelpoolen till &lt;n&gt; (förvalt: %u)</translation>
    </message>
    <message>
        <source>Set maximum BIP141 block weight (default: %d)</source>
        <translation>Sätt maximal BIP141 blockvikt (förvalt: %d)</translation>
    </message>
    <message>
        <source>Set the number of threads to service RPC calls (default: %d)</source>
        <translation>Ange antalet trådar för att hantera RPC anrop (förvalt: %d)</translation>
    </message>
    <message>
        <source>Specify configuration file (default: %s)</source>
        <translation>Ange konfigurationsfil (förvalt: %s)</translation>
    </message>
    <message>
        <source>Specify connection timeout in milliseconds (minimum: 1, default: %d)</source>
        <translation>Ange timeout för uppkoppling i millisekunder (minimum:1, förvalt: %d)</translation>
    </message>
    <message>
        <source>Specify pid file (default: %s)</source>
        <translation>Ange pid-fil (förvalt: %s)</translation>
    </message>
    <message>
        <source>Spend unconfirmed change when sending transactions (default: %u)</source>
        <translation>Spendera okonfirmerad växel när transaktioner sänds (förvalt: %u)</translation>
    </message>
    <message>
        <source>Starting network threads...</source>
        <translation>Startar nätverkstrådar...</translation>
    </message>
    <message>
        <source>The wallet will avoid paying less than the minimum relay fee.</source>
        <translation>Plånboken undviker att betala mindre än lägsta reläavgift.</translation>
    </message>
    <message>
        <source>This is the minimum transaction fee you pay on every transaction.</source>
        <translation>Det här är minimum avgiften du kommer betala för varje transaktion. </translation>
    </message>
    <message>
        <source>This is the transaction fee you will pay if you send a transaction.</source>
        <translation>Det här är transaktionsavgiften du kommer betala om du skickar en transaktion. </translation>
    </message>
    <message>
        <source>Threshold for disconnecting misbehaving peers (default: %u)</source>
        <translation>Tröskelvärde för att koppla ifrån klienter som missköter sig (förvalt: %u)</translation>
    </message>
    <message>
        <source>Transaction amounts must not be negative</source>
        <translation>Transaktionens belopp får ej vara negativ</translation>
    </message>
    <message>
        <source>Transaction has too long of a mempool chain</source>
        <translation>Transaktionen har för lång mempool-kedja</translation>
    </message>
    <message>
        <source>Transaction must have at least one recipient</source>
        <translation>Transaktionen måste ha minst en mottagare</translation>
    </message>
    <message>
        <source>Unknown network specified in -onlynet: '%s'</source>
        <translation>Okänt nätverk som anges i -onlynet: '%s'</translation>
    </message>
    <message>
        <source>Insufficient funds</source>
        <translation>Otillräckligt med bitcoins</translation>
    </message>
    <message>
        <source>Loading block index...</source>
        <translation>Laddar blockindex...</translation>
    </message>
    <message>
        <source>Add a node to connect to and attempt to keep the connection open</source>
        <translation>Lägg till en nod att koppla upp mot och försök att hålla anslutningen öppen</translation>
    </message>
    <message>
        <source>Loading wallet...</source>
        <translation>Laddar plånbok...</translation>
    </message>
    <message>
        <source>Cannot downgrade wallet</source>
        <translation>Kan inte nedgradera plånboken</translation>
    </message>
    <message>
        <source>Cannot write default address</source>
        <translation>Kan inte skriva standardadress</translation>
    </message>
    <message>
        <source>Rescanning...</source>
        <translation>Söker igen...</translation>
    </message>
    <message>
        <source>Done loading</source>
        <translation>Klar med laddning</translation>
    </message>
    <message>
        <source>Error</source>
        <translation>Fel</translation>
    </message>
</context>
</TS><|MERGE_RESOLUTION|>--- conflicted
+++ resolved
@@ -2732,8 +2732,6 @@
 <context>
     <name>TransactionView</name>
     <message>
-<<<<<<< HEAD
-=======
         <source>All</source>
         <translation>Alla</translation>
     </message>
@@ -2778,7 +2776,6 @@
         <translation>Övriga</translation>
     </message>
     <message>
->>>>>>> e773ccb6
         <source>Enter address or label to search</source>
         <translation>Ange en adress eller etikett att söka efter</translation>
     </message>
