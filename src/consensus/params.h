--- conflicted
+++ resolved
@@ -68,13 +68,9 @@
     int64_t nEdgeBitsTargetThreshold; // threshold for nEdgeBits adjustments
     int64_t DifficultyAdjustmentInterval() const { return nPowTargetTimespan / nPowTargetSpacing; }
     int64_t ambassador_percent_cut;
-<<<<<<< HEAD
     uint64_t total_winning_ambassadors;
     uint64_t initial_block_reward;
-=======
-    size_t total_winning_ambassadors;
-    size_t max_lottery_reservoir_size;
->>>>>>> dbd9e768
+    uint64_t max_lottery_reservoir_size;
     uint256 nMinimumChainWork;
     uint256 defaultAssumeValid;
     /** Cuckoo cycle length */
