// Copyright (c) 2012-2016 The Bitcoin Core developers
// Distributed under the MIT software license, see the accompanying
// file COPYING or http://www.opensource.org/licenses/mit-license.php.

#ifndef BITCOIN_DBWRAPPER_H
#define BITCOIN_DBWRAPPER_H

#include "clientversion.h"
#include "fs.h"
#include "serialize.h"
#include "streams.h"
#include "util.h"
#include "utilstrencodings.h"
#include "version.h"

#include <leveldb/db.h>
#include <leveldb/write_batch.h>

static const size_t DBWRAPPER_PREALLOC_KEY_SIZE = 64;
static const size_t DBWRAPPER_PREALLOC_VALUE_SIZE = 1024;

class dbwrapper_error : public std::runtime_error
{
public:
    explicit dbwrapper_error(const std::string& msg) : std::runtime_error(msg) {}
};

class CDBWrapper;

/** These should be considered an implementation detail of the specific database.
 */
namespace dbwrapper_private {

/** Handle database error by throwing dbwrapper_error exception.
 */
void HandleError(const leveldb::Status& status);

/** Work around circular dependency, as well as for testing in dbwrapper_tests.
 * Database obfuscation should be considered an implementation detail of the
 * specific database.
 */
const std::vector<unsigned char>& GetObfuscateKey(const CDBWrapper &w);

};

/** Batch of changes queued to be written to a CDBWrapper */
class CDBBatch
{
    friend class CDBWrapper;

private:
    const CDBWrapper &parent;
    leveldb::WriteBatch batch;

    CDataStream ssKey;
    CDataStream ssValue;

    size_t size_estimate;

public:
    /**
     * @param[in] _parent   CDBWrapper that this batch is to be submitted to
     */
    explicit CDBBatch(const CDBWrapper &_parent) : parent(_parent), ssKey(SER_DISK, CLIENT_VERSION), ssValue(SER_DISK, CLIENT_VERSION), size_estimate(0) { };

    void Clear()
    {
        batch.Clear();
        size_estimate = 0;
    }

    template <typename K, typename V>
    void Write(const K& key, const V& value)
    {
        ssKey.reserve(DBWRAPPER_PREALLOC_KEY_SIZE);
        ssKey << key;
        leveldb::Slice slKey(ssKey.data(), ssKey.size());

        ssValue.reserve(DBWRAPPER_PREALLOC_VALUE_SIZE);
        ssValue << value;
        ssValue.Xor(dbwrapper_private::GetObfuscateKey(parent));
        leveldb::Slice slValue(ssValue.data(), ssValue.size());

        batch.Put(slKey, slValue);
        // LevelDB serializes writes as:
        // - byte: header
        // - varint: key length (1 byte up to 127B, 2 bytes up to 16383B, ...)
        // - byte[]: key
        // - varint: value length
        // - byte[]: value
        // The formula below assumes the key and value are both less than 16k.
        size_estimate += 3 + (slKey.size() > 127) + slKey.size() + (slValue.size() > 127) + slValue.size();
        ssKey.clear();
        ssValue.clear();
    }

    template <typename K>
    void Erase(const K& key)
    {
        ssKey.reserve(DBWRAPPER_PREALLOC_KEY_SIZE);
        ssKey << key;
        leveldb::Slice slKey(ssKey.data(), ssKey.size());

        batch.Delete(slKey);
        // LevelDB serializes erases as:
        // - byte: header
        // - varint: key length
        // - byte[]: key
        // The formula below assumes the key is less than 16kB.
        size_estimate += 2 + (slKey.size() > 127) + slKey.size();
        ssKey.clear();
    }

    size_t SizeEstimate() const { return size_estimate; }
};

class CDBIterator
{
private:
    const CDBWrapper &parent;
    leveldb::Iterator *piter;

public:

    /**
     * @param[in] _parent          Parent CDBWrapper instance.
     * @param[in] _piter           The original leveldb iterator.
     */
    CDBIterator(const CDBWrapper &_parent, leveldb::Iterator *_piter) :
        parent(_parent), piter(_piter) { };
    ~CDBIterator();

    bool Valid() const;

    void SeekToFirst();

    template<typename K> void Seek(const K& key) {
        CDataStream ssKey(SER_DISK, CLIENT_VERSION);
        ssKey.reserve(DBWRAPPER_PREALLOC_KEY_SIZE);
        ssKey << key;
        leveldb::Slice slKey(ssKey.data(), ssKey.size());
        piter->Seek(slKey);
    }

    void Next();

    template<typename K> bool GetKey(K& key) {
        leveldb::Slice slKey = piter->key();
        try {
            CDataStream ssKey(slKey.data(), slKey.data() + slKey.size(), SER_DISK, CLIENT_VERSION);
            ssKey >> key;
        } catch (const std::exception&) {
            return false;
        }
        return true;
    }

    template<typename V> bool GetValue(V& value) {
        leveldb::Slice slValue = piter->value();
        try {
            CDataStream ssValue(slValue.data(), slValue.data() + slValue.size(), SER_DISK, CLIENT_VERSION);
            ssValue.Xor(dbwrapper_private::GetObfuscateKey(parent));
            ssValue >> value;
        } catch (const std::exception&) {
            return false;
        }
        return true;
    }

    unsigned int GetValueSize() {
        return piter->value().size();
    }

};

class CDBWrapper
{
    friend const std::vector<unsigned char>& dbwrapper_private::GetObfuscateKey(const CDBWrapper &w);
private:
    //! custom environment this database is using (may be nullptr in case of default environment)
    leveldb::Env* penv;

    //! database options used
    leveldb::Options options;

    //! options used when reading from the database
    leveldb::ReadOptions readoptions;

    //! options used when iterating over values of the database
    leveldb::ReadOptions iteroptions;

    //! options used when writing to the database
    leveldb::WriteOptions writeoptions;

    //! options used when sync writing to the database
    leveldb::WriteOptions syncoptions;

    //! the database itself
    leveldb::DB* pdb;

    //! a key used for optional XOR-obfuscation of the database
    std::vector<unsigned char> obfuscate_key;

    //! the key under which the obfuscation key is stored
    static const std::string OBFUSCATE_KEY_KEY;

    //! the length of the obfuscate key in number of bytes
    static const unsigned int OBFUSCATE_KEY_NUM_BYTES;

    std::vector<unsigned char> CreateObfuscateKey() const;

public:
    /**
     * @param[in] path          Location in the filesystem where leveldb data will be stored.
     * @param[in] nCacheSize    Configures various leveldb cache settings.
     * @param[in] fMemory       If true, use leveldb's memory environment.
     * @param[in] fWipe         If true, remove all existing data.
     * @param[in] obfuscate     If true, store data obfuscated via simple XOR. If false, XOR
     *                          with a zero'd byte array.
     * @param[in] compression   Enable snappy compression for the database
     * @param[in] maxOpenFiles  The maximum number of open files for the database
     */
<<<<<<< HEAD
    CDBWrapper(const boost::filesystem::path& path, size_t nCacheSize, bool fMemory = false, bool fWipe = false, bool obfuscate = false, bool compression = false, int maxOpenFiles = 64);
=======
    CDBWrapper(const fs::path& path, size_t nCacheSize, bool fMemory = false, bool fWipe = false, bool obfuscate = false);
>>>>>>> e773ccb6
    ~CDBWrapper();

    template <typename K, typename V>
    bool Read(const K& key, V& value) const
    {
        CDataStream ssKey(SER_DISK, CLIENT_VERSION);
        ssKey.reserve(DBWRAPPER_PREALLOC_KEY_SIZE);
        ssKey << key;
        leveldb::Slice slKey(ssKey.data(), ssKey.size());

        std::string strValue;
        leveldb::Status status = pdb->Get(readoptions, slKey, &strValue);
        if (!status.ok()) {
            if (status.IsNotFound())
                return false;
            LogPrintf("LevelDB read failure: %s\n", status.ToString());
            dbwrapper_private::HandleError(status);
        }
        try {
            CDataStream ssValue(strValue.data(), strValue.data() + strValue.size(), SER_DISK, CLIENT_VERSION);
            ssValue.Xor(obfuscate_key);
            ssValue >> value;
        } catch (const std::exception&) {
            return false;
        }
        return true;
    }

    template <typename K, typename V>
    bool Write(const K& key, const V& value, bool fSync = false)
    {
        CDBBatch batch(*this);
        batch.Write(key, value);
        return WriteBatch(batch, fSync);
    }

    template <typename K>
    bool Exists(const K& key) const
    {
        CDataStream ssKey(SER_DISK, CLIENT_VERSION);
        ssKey.reserve(DBWRAPPER_PREALLOC_KEY_SIZE);
        ssKey << key;
        leveldb::Slice slKey(ssKey.data(), ssKey.size());

        std::string strValue;
        leveldb::Status status = pdb->Get(readoptions, slKey, &strValue);
        if (!status.ok()) {
            if (status.IsNotFound())
                return false;
            LogPrintf("LevelDB read failure: %s\n", status.ToString());
            dbwrapper_private::HandleError(status);
        }
        return true;
    }

    template <typename K>
    bool Erase(const K& key, bool fSync = false)
    {
        CDBBatch batch(*this);
        batch.Erase(key);
        return WriteBatch(batch, fSync);
    }

    bool WriteBatch(CDBBatch& batch, bool fSync = false);

    // not available for LevelDB; provide for compatibility with BDB
    bool Flush()
    {
        return true;
    }

    bool Sync()
    {
        CDBBatch batch(*this);
        return WriteBatch(batch, true);
    }

    CDBIterator *NewIterator()
    {
        return new CDBIterator(*this, pdb->NewIterator(iteroptions));
    }

    /**
     * Return true if the database managed by this class contains no entries.
     */
    bool IsEmpty();

    template<typename K>
    size_t EstimateSize(const K& key_begin, const K& key_end) const
    {
        CDataStream ssKey1(SER_DISK, CLIENT_VERSION), ssKey2(SER_DISK, CLIENT_VERSION);
        ssKey1.reserve(DBWRAPPER_PREALLOC_KEY_SIZE);
        ssKey2.reserve(DBWRAPPER_PREALLOC_KEY_SIZE);
        ssKey1 << key_begin;
        ssKey2 << key_end;
        leveldb::Slice slKey1(ssKey1.data(), ssKey1.size());
        leveldb::Slice slKey2(ssKey2.data(), ssKey2.size());
        uint64_t size = 0;
        leveldb::Range range(slKey1, slKey2);
        pdb->GetApproximateSizes(&range, 1, &size);
        return size;
    }

    /**
     * Compact a certain range of keys in the database.
     */
    template<typename K>
    void CompactRange(const K& key_begin, const K& key_end) const
    {
        CDataStream ssKey1(SER_DISK, CLIENT_VERSION), ssKey2(SER_DISK, CLIENT_VERSION);
        ssKey1.reserve(DBWRAPPER_PREALLOC_KEY_SIZE);
        ssKey2.reserve(DBWRAPPER_PREALLOC_KEY_SIZE);
        ssKey1 << key_begin;
        ssKey2 << key_end;
        leveldb::Slice slKey1(ssKey1.data(), ssKey1.size());
        leveldb::Slice slKey2(ssKey2.data(), ssKey2.size());
        pdb->CompactRange(&slKey1, &slKey2);
    }

};

#endif // BITCOIN_DBWRAPPER_H<|MERGE_RESOLUTION|>--- conflicted
+++ resolved
@@ -220,11 +220,7 @@
      * @param[in] compression   Enable snappy compression for the database
      * @param[in] maxOpenFiles  The maximum number of open files for the database
      */
-<<<<<<< HEAD
-    CDBWrapper(const boost::filesystem::path& path, size_t nCacheSize, bool fMemory = false, bool fWipe = false, bool obfuscate = false, bool compression = false, int maxOpenFiles = 64);
-=======
     CDBWrapper(const fs::path& path, size_t nCacheSize, bool fMemory = false, bool fWipe = false, bool obfuscate = false);
->>>>>>> e773ccb6
     ~CDBWrapper();
 
     template <typename K, typename V>
