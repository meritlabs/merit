--- conflicted
+++ resolved
@@ -1270,11 +1270,7 @@
         double percentile = 
             std::floor((static_cast<double>(r.second) / static_cast<double>(total)) * 10000.0) / 100.0;
 
-<<<<<<< HEAD
-        auto alias = FindAliasForAddress(r.first.address);
-=======
         const auto alias = FindAliasForAddress(r.first.address);
->>>>>>> 169b481f
 
         o.push_back(Pair("address", CMeritAddress{r.first.address_type, r.first.address}.ToString()));
         o.push_back(Pair("alias", alias));
