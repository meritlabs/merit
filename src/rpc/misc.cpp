// Copyright (c) 2017-2018 The Merit Foundation developers
// Distributed under the MIT software license, see the accompanying
// file COPYING or http://www.opensource.org/licenses/mit-license.php.

#include "base58.h"
#include "chain.h"
#include "clientversion.h"
#include "core_io.h"
#include "init.h"
#include "validation.h"
#include "httpserver.h"
#include "net.h"
#include "netbase.h"
#include "rpc/blockchain.h"
#include "rpc/misc.h"
#include "rpc/server.h"
#include "timedata.h"
#include "txmempool.h"
#include "util.h"
#include "utilstrencodings.h"

#include "rpc/safemode.h"
#include "pog/anv.h"
#include "pog2/cgs.h"
#include "pog/select.h"

#ifdef ENABLE_WALLET
#include "wallet/rpcwallet.h"
#include "wallet/wallet.h"
#include "wallet/walletdb.h"
#endif
#include "warnings.h"

#include <stdint.h>
#include <numeric>
#ifdef HAVE_MALLOC_INFO
#include <malloc.h>
#endif

#include <univalue.h>

#include <boost/format.hpp>

/**
 * @note Do not add or change anything in the information returned by this
 * method. `getinfo` exists for backwards-compatibility only. It combines
 * information from wildly different sources in the program, which is a mess,
 * and is thus planned to be deprecated eventually.
 *
 * Based on the source of the information, new information should be added to:
 * - `getblockchaininfo`,
 * - `getnetworkinfo` or
 * - `getwalletinfo`
 *
 * Or alternatively, create a specific query method for the information.
 **/
UniValue getinfo(const JSONRPCRequest& request)
{
    if (request.fHelp || request.params.size() != 0)
        throw std::runtime_error(
            "getinfo\n"
            "\nDEPRECATED. Returns an object containing various state info.\n"
            "\nResult:\n"
            "{\n"
            "  \"deprecation-warning\": \"...\" (string) warning that the getinfo command is deprecated and will be removed in 0.16\n"
            "  \"version\": xxxxx,           (numeric) the server version\n"
            "  \"protocolversion\": xxxxx,   (numeric) the protocol version\n"
            "  \"walletversion\": xxxxx,     (numeric) the wallet version\n"
            "  \"balance\": xxxxxxx,         (numeric) the total merit balance of the wallet\n"
            "  \"blocks\": xxxxxx,           (numeric) the current number of blocks processed in the server\n"
            "  \"timeoffset\": xxxxx,        (numeric) the time offset\n"
            "  \"connections\": xxxxx,       (numeric) the number of connections\n"
            "  \"proxy\": \"host:port\",       (string, optional) the proxy used by the server\n"
            "  \"difficulty\": xxxxxx,       (numeric) the current difficulty\n"
            "  \"testnet\": true|false,      (boolean) if the server is using testnet or not\n"
            "  \"keypoololdest\": xxxxxx,    (numeric) the timestamp (seconds since Unix epoch) of the oldest pre-generated key in the key pool\n"
            "  \"keypoolsize\": xxxx,        (numeric) how many new keys are pre-generated\n"
            "  \"unlocked_until\": ttt,      (numeric) the timestamp in seconds since epoch (midnight Jan 1 1970 GMT) that the wallet is unlocked for transfers, or 0 if the wallet is locked\n"
            "  \"paytxfee\": x.xxxx,         (numeric) the transaction fee set in " + CURRENCY_UNIT + "/kB\n"
            "  \"relayfee\": x.xxxx,         (numeric) minimum relay fee for transactions in " + CURRENCY_UNIT + "/kB\n"
            "  \"errors\": \"...\"             (string) any error messages\n"
            "}\n"
            "\nExamples:\n"
            + HelpExampleCli("getinfo", "")
            + HelpExampleRpc("getinfo", "")
        );

#ifdef ENABLE_WALLET
    CWallet * const pwallet = GetWalletForJSONRPCRequest(request);

    LOCK2(cs_main, pwallet ? &pwallet->cs_wallet : nullptr);
#else
    LOCK(cs_main);
#endif

    proxyType proxy;
    GetProxy(NET_IPV4, proxy);

    UniValue obj(UniValue::VOBJ);
    obj.push_back(Pair("deprecation-warning", "WARNING: getinfo is deprecated and will be fully removed in 0.16."
        " Projects should transition to using getblockchaininfo, getnetworkinfo, and getwalletinfo before upgrading to 0.16"));
    obj.push_back(Pair("version", CLIENT_VERSION));
    obj.push_back(Pair("protocolversion", PROTOCOL_VERSION));
#ifdef ENABLE_WALLET
    if (pwallet) {
        obj.push_back(Pair("walletversion", pwallet->GetVersion()));
        obj.push_back(Pair("balance",       ValueFromAmount(pwallet->GetBalance())));
    }
#endif
    obj.push_back(Pair("blocks",        (int)chainActive.Height()));
    obj.push_back(Pair("timeoffset",    GetTimeOffset()));
    if(g_connman)
        obj.push_back(Pair("connections",   (int)g_connman->GetNodeCount(CConnman::CONNECTIONS_ALL)));
    obj.push_back(Pair("proxy",         (proxy.IsValid() ? proxy.proxy.ToStringIPPort() : std::string())));
    obj.push_back(Pair("difficulty",    (double)GetDifficulty()));
    obj.push_back(Pair("testnet",       Params().NetworkIDString() == CBaseChainParams::TESTNET));
#ifdef ENABLE_WALLET
    if (pwallet) {
        obj.push_back(Pair("keypoololdest", pwallet->GetOldestKeyPoolTime()));
        obj.push_back(Pair("keypoolsize",   (int)pwallet->GetKeyPoolSize()));
    }
    if (pwallet && pwallet->IsCrypted()) {
        obj.push_back(Pair("unlocked_until", pwallet->nRelockTime));
    }
    obj.push_back(Pair("paytxfee",      ValueFromAmount(payTxFee.GetFeePerK())));
#endif
    obj.push_back(Pair("relayfee",      ValueFromAmount(::minRelayTxFee.GetFeePerK())));
    obj.push_back(Pair("errors",        GetWarnings("statusbar")));
    return obj;
}

UniValue validateaddress(const JSONRPCRequest& request)
{
    if (request.fHelp || request.params.size() != 1)
        throw std::runtime_error(
            "validateaddress \"address\"\n"
            "\nReturn information about the given merit address.\n"
            "\nArguments:\n"
            "1. \"address\"     (string, required) The merit address to validate\n"
            "\nResult:\n"
            "{\n"
            "  \"isvalid\" : true|false,         (boolean) If the address is valid or not. If not, this is the only property returned.\n"
            "  \"isbeaconed\" : true|false,      (boolean) If the address is beaconed or not.\n"
            "  \"isconfirmed\" : true|false,     (boolean) If the address confirmed or not.\n"
            "  \"address\" : \"address\",        (string) The merit address validated\n"
            "  \"addresstype\" : \"type\",       (string) Type of addres: pubkey, script or parameterized_script\n"
            "  \"alias\" : \"alias\",            (string) Address alias if exists\n"
            "  \"mempool\" : true|false,         (string) If address referral is in mempool\n"
            "  \"scriptPubKey\" : \"hex\",       (string) The hex encoded scriptPubKey generated by the address\n"
            "  \"ismine\" : true|false,          (boolean) If the address is yours or not\n"
            "  \"iswatchonly\" : true|false,     (boolean) If the address is watchonly\n"
            "  \"timestamp\" : timestamp,        (number, optional) The creation time of the key if available in seconds since epoch (Jan 1 1970 GMT)\n"
            "  \"hdkeypath\" : \"keypath\"       (string, optional) The HD keypath if the key is HD and available\n"
            "  \"hdmasterkeyid\" : \"<hash160>\" (string, optional) The Hash160 of the HD master pubkey\n"
            "}\n"
            "\nExamples:\n"
            + HelpExampleCli("validateaddress", "\"1PSSGeFHDnKNxiEyFrD1wcEaHr9hrQDDWc\"")
            + HelpExampleRpc("validateaddress", "\"1PSSGeFHDnKNxiEyFrD1wcEaHr9hrQDDWc\"")
        );

#ifdef ENABLE_WALLET
    CWallet * const pwallet = GetWalletForJSONRPCRequest(request);

    LOCK2(cs_main, pwallet ? &pwallet->cs_wallet : nullptr);
#else
    LOCK(cs_main);
#endif
    const auto intput_id = request.params[0].get_str();

    CTxDestination dest = LookupDestination(intput_id);
    bool isValid = IsValidDestination(dest);

    UniValue ret(UniValue::VOBJ);
    ret.push_back(Pair("isvalid", isValid));
    if (isValid)
    {
        auto address = CMeritAddress{dest};

        bool isBeaconed = CheckAddressBeaconed(address);
        bool isConfirmed = CheckAddressConfirmed(address);

        ret.pushKV("isbeaconed", isBeaconed);
        ret.pushKV("isconfirmed", isConfirmed);
        ret.pushKV("address", address.ToString());
        ret.pushKV("addresstype", address.GetTypeStr());

        if (isBeaconed) {
            std::string alias = "";
            auto in_mempool = false;
            auto address160 = *(address.GetUint160());

            // check if we have referral with the given address
            if (const auto referral = prefviewcache->GetReferral(address160)) {
                auto ref_alias = referral->GetAlias();
                if (ref_alias.size() > 0) {
                    // if referral has an alias, check if was not occupied by somebody else
                    // in case of this one was unconfirmed at some point.
                    alias = strprintf("%s%s", ref_alias, CheckAliasUnconfirmed(address160) ? " (stale)" : "");
                }
            } else {
                // if referral is in mempool, show it's alias
                if (const auto mempool_referral = mempoolReferral.Get(address160)) {
                    alias = mempool_referral->GetAlias();
                    in_mempool = true;
                }
            }

            ret.pushKV("alias", alias);
            ret.push_back(Pair("mempool", in_mempool));
        }

#ifdef ENABLE_WALLET
        bool is_param_script = boost::get<CParamScriptID>(&dest) != nullptr;
        if(!is_param_script) {
            isminetype mine = pwallet ? IsMine(*pwallet, dest) : ISMINE_NO;
            ret.push_back(Pair("ismine", bool(mine & ISMINE_SPENDABLE)));
            ret.push_back(Pair("iswatchonly", bool(mine & ISMINE_WATCH_ONLY)));
        }
        UniValue detail = boost::apply_visitor(DescribeAddressVisitor(pwallet), dest);
        ret.pushKVs(detail);
        if (pwallet) {
            const auto& meta = pwallet->mapKeyMetadata;
            const auto keyID = boost::get<CKeyID>(&dest);
            auto it = keyID ? meta.find(*keyID) : meta.end();
            if (it == meta.end() && boost::get<CScriptID>(&dest) != nullptr) {
                CScript scriptPubKey = GetScriptForDestination(dest);
                it = meta.find(CScriptID(scriptPubKey));
            }
            if (it != meta.end()) {
                ret.push_back(Pair("timestamp", it->second.nCreateTime));
                if (!it->second.hdKeypath.empty()) {
                    ret.push_back(Pair("hdkeypath", it->second.hdKeypath));
                    ret.push_back(Pair("hdmasterkeyid", it->second.hdMasterKeyID.GetHex()));
                }
            }
        }
#endif
    }
    return ret;
}

UniValue validatealias(const JSONRPCRequest& request)
{
    if (request.fHelp || request.params.size() != 1)
        throw std::runtime_error(
            "validatealias \"alias\"\n"
            "\nCheck if given alias is a valid alias.\n"
            "\nArguments:\n"
            "1. \"alias\"  (string, required) An alias for merit address\n"
            "\nResult:\n"
            "{\n"
            "  \"isvalid\": true|false,   (boolean) If an alias is valid or not.\n"
            "  \"isvacant\": true|false,  (boolean) If an alias is vacant and can be used.\n"
            "}\n"
            "\nExamples:\n"
            + HelpExampleCli("validatealias", "\"awesomealias\"")
            + HelpExampleRpc("validatealias", "\"awesomealias\"")
        );

    UniValue ret(UniValue::VOBJ);

    auto alias = request.params[0].get_str();

    auto dest = DecodeDestination(alias);

    // alias can not be in address format
    bool is_valid = !IsValidDestination(dest);
    is_valid &= referral::CheckReferralAliasSafe(alias);

    // assume and do the new safer rule logic.
    bool is_vacant = !prefviewcache->IsConfirmed(alias, true);

    ret.push_back(Pair("isvalid", is_valid));
    ret.push_back(Pair("isvacant", is_vacant));

    return ret;
}
// Needed even with !ENABLE_WALLET, to pass (ignored) pointers around
class CWallet;

/**
 * Used by addmultisigaddress / createmultisig:
 */
CScript _createmultisig_redeemScript(CWallet * const pwallet, const UniValue& params)
{
    int nRequired = params[0].get_int();
    const UniValue& keys = params[2].get_array();

    // Gather public keys
    if (nRequired < 1)
        throw std::runtime_error("a multisignature address must require at least one key to redeem");
    if ((int)keys.size() < nRequired)
        throw std::runtime_error(
            strprintf("not enough keys supplied "
                      "(got %u keys, but need at least %d to redeem)", keys.size(), nRequired));
    if (keys.size() > 16)
        throw std::runtime_error("Number of addresses involved in the multisignature address creation > 16\nReduce the number");
    std::vector<CPubKey> pubkeys;
    pubkeys.resize(keys.size());
    for (unsigned int i = 0; i < keys.size(); i++)
    {
        const std::string& ks = keys[i].get_str();
#ifdef ENABLE_WALLET
        // Case 1: Merit address and we have full public key:
        CTxDestination dest = LookupDestination(ks);
        if (pwallet && IsValidDestination(dest)) {
            const CKeyID *keyID = boost::get<CKeyID>(&dest);
            if (!keyID) {
                throw std::runtime_error(strprintf("%s does not refer to a key", ks));
            }
            CPubKey vchPubKey;
            if (!pwallet->GetPubKey(*keyID, vchPubKey)) {
                throw std::runtime_error(strprintf("no full public key for address %s", ks));
            }
            if (!vchPubKey.IsFullyValid())
                throw std::runtime_error(" Invalid public key: "+ks);
            pubkeys[i] = vchPubKey;
        }

        // Case 2: hex public key
        else
#endif
        if (IsHex(ks))
        {
            CPubKey vchPubKey(ParseHex(ks));
            if (!vchPubKey.IsFullyValid())
                throw std::runtime_error(" Invalid public key: "+ks);
            pubkeys[i] = vchPubKey;
        }
        else
        {
            throw std::runtime_error(" Invalid public key: "+ks);
        }
    }

    CScript result = GetScriptForMultisig(nRequired, pubkeys);

    if (result.size() > MAX_SCRIPT_ELEMENT_SIZE)
        throw std::runtime_error(
                strprintf("redeemScript exceeds size limit: %d > %d", result.size(), MAX_SCRIPT_ELEMENT_SIZE));

    return result;
}

UniValue createmultisig(const JSONRPCRequest& request)
{
#ifdef ENABLE_WALLET
    CWallet * const pwallet = GetWalletForJSONRPCRequest(request);
#else
    CWallet * const pwallet = nullptr;
#endif

    if (request.fHelp || request.params.size() < 3 || request.params.size() > 3)
    {
        std::string msg = "createmultisig nrequired signingaddress [\"key\",...]\n"
            "\nCreates a multi-signature address with n signature of m keys required.\n"
            "It returns a json object with the address and redeemScript.\n"

            "\nArguments:\n"
            "1. nrequired      (numeric, required) The number of required signatures out of the n keys or addresses.\n"
            "2. signingaddress (string, required) The address of the public key used to sign the beacon for the multisig address.\n"
            "3. \"keys\"       (string, required) A json array of keys which are merit addresses or hex-encoded public keys\n"
            "     [\n"
            "       \"key\"    (string) merit address or hex-encoded public key\n"
            "       ,...\n"
            "     ]\n"

            "\nResult:\n"
            "{\n"
            "  \"address\":\"multisigaddress\",  (string) The value of the new multisig address.\n"
            "  \"redeemScript\":\"script\"       (string) The string value of the hex-encoded redemption script.\n"
            "}\n"

            "\nExamples:\n"
            "\nCreate a multisig address from 2 addresses\n"
            + HelpExampleCli("createmultisig", "2 \"[\\\"16sSauSf5pF2UkUwvKGq4qjNRzBZYqgEL5\\\",\\\"171sgjn4YtPu27adkKGrdDwzRTxnRkBfKV\\\"]\"") +
            "\nAs a json rpc call\n"
            + HelpExampleRpc("createmultisig", "2, \"[\\\"16sSauSf5pF2UkUwvKGq4qjNRzBZYqgEL5\\\",\\\"171sgjn4YtPu27adkKGrdDwzRTxnRkBfKV\\\"]\"")
        ;
        throw std::runtime_error(msg);
    }

    // Construct using pay-to-script-hash:
    auto signing_dest = DecodeDestination(request.params[1].get_str());
    auto signing_key_id = boost::get<CKeyID>(&signing_dest);
    if(!signing_key_id) {
        std::stringstream e;
        e << "The beacon signing address must be a valid public key address: " << request.params[1].get_str();
        throw std::runtime_error(e.str());
    }

    CScript redeem_script = _createmultisig_redeemScript(pwallet, request.params);

    //We now mix the singing key and the redeem script addresses together to
    //get the final destination address
    CScriptID script_id = redeem_script;
    uint160 mixed_address;
    MixAddresses(script_id, *signing_key_id, mixed_address);
    CScriptID script_address{mixed_address};

    auto output_script = GetScriptForDestination(script_address);
    UniValue result(UniValue::VOBJ);
    result.push_back(Pair("address", EncodeDestination(script_address)));
    result.push_back(Pair("signingAddress", EncodeDestination(*signing_key_id)));
    result.push_back(Pair("outputScript", HexStr(output_script)));
    result.push_back(Pair("redeemScriptAddress", EncodeDestination(script_id)));
    result.push_back(Pair("redeemScript", HexStr(redeem_script)));

    return result;
}

UniValue verifymessage(const JSONRPCRequest& request)
{
    if (request.fHelp || request.params.size() != 3)
        throw std::runtime_error(
            "verifymessage \"address\" \"signature\" \"message\"\n"
            "\nVerify a signed message\n"
            "\nArguments:\n"
            "1. \"address\"         (string, required) The merit address to use for the signature.\n"
            "2. \"signature\"       (string, required) The signature provided by the signer in base 64 encoding (see signmessage).\n"
            "3. \"message\"         (string, required) The message that was signed.\n"
            "\nResult:\n"
            "true|false   (boolean) If the signature is verified or not.\n"
            "\nExamples:\n"
            "\nUnlock the wallet for 30 seconds\n"
            + HelpExampleCli("walletpassphrase", "\"mypassphrase\" 30") +
            "\nCreate the signature\n"
            + HelpExampleCli("signmessage", "\"1D1ZrZNe3JUo7ZycKEYQQiQAWd9y54F4XX\" \"my message\"") +
            "\nVerify the signature\n"
            + HelpExampleCli("verifymessage", "\"1D1ZrZNe3JUo7ZycKEYQQiQAWd9y54F4XX\" \"signature\" \"my message\"") +
            "\nAs json rpc\n"
            + HelpExampleRpc("verifymessage", "\"1D1ZrZNe3JUo7ZycKEYQQiQAWd9y54F4XX\", \"signature\", \"my message\"")
        );

    LOCK(cs_main);

    std::string strAddress  = request.params[0].get_str();
    std::string strSign     = request.params[1].get_str();
    std::string strMessage  = request.params[2].get_str();

    CTxDestination destination = LookupDestination(strAddress);
    if (!IsValidDestination(destination)) {
        throw JSONRPCError(RPC_TYPE_ERROR, "Invalid address");
    }

    const CKeyID *keyID = boost::get<CKeyID>(&destination);
    if (!keyID) {
        throw JSONRPCError(RPC_TYPE_ERROR, "Address does not refer to key");
    }

    bool fInvalid = false;
    std::vector<unsigned char> vchSig = DecodeBase64(strSign.c_str(), &fInvalid);

    if (fInvalid)
        throw JSONRPCError(RPC_INVALID_ADDRESS_OR_KEY, "Malformed base64 encoding");

    CHashWriter ss(SER_GETHASH, 0);
    ss << strMessageMagic;
    ss << strMessage;

    CPubKey pubkey;
    if (!pubkey.RecoverCompact(ss.GetHash(), vchSig))
        return false;

    return (pubkey.GetID() == *keyID);
}

UniValue verifydata(const JSONRPCRequest& request)
{
    if (request.fHelp || (request.params.size() != 3 && request.params.size() != 4))
        throw std::runtime_error(
            "verifymessage \"data\" \"signature\" \"pubkey\"\n"
            "\nVerify a signed message\n"
            "\nArguments:\n"
            "1. \"data\"         (string, required) Data in HEX that was signed.\n"
            "2. \"signature\"    (string, required) The signature provided by the signer in base 64 encoding (see signmessage).\n"
            "3. \"pubkey\"       (string, required) The Pub Key used to verify the signature.\n"
            "4. \"ishash\"       (bool, optional) If the data is already the hash.\n"
            "\nResult:\n"
            "true|false   (boolean) If the signature is verified or not.\n"
            "\nExamples:\n"
            "\nSign some data\n"
            + HelpExampleCli("signdata", "\"1D1ZrZNe3JUo7ZycKEYQQiQAWd9y54F4XX\" \"KzoE8aAgDYG7KwexBoTvKZurEiWmip41Pws8mReLb8a1u5nKVnn1\"") +
            "\nVerify the signature\n"
            + HelpExampleCli("verifyhdata", "\"1D1ZrZNe3JUo7ZycKEYQQiQAWd9y54F4XX\" \"signature\" \"03C54754046C5B3FCA19AF3CEA45883F47280954FABF4C7EA0E970EF792D0DEF24\"")
        );

    LOCK(cs_main);

    auto data  = ParseHex(request.params[0].get_str());
    auto sig    = ParseHex(request.params[1].get_str());
    auto pub_key = CPubKey{ParseHex(request.params[2].get_str())};

    auto is_hash = !request.params[3].isNull();

    CHashWriter ss(SER_GETHASH, 0);
    ss << data;

    return pub_key.Verify(is_hash ? uint256{data} : ss.GetHash(), sig);
}

UniValue signdata(const JSONRPCRequest& request)
{
    if (request.fHelp || (request.params.size() != 2 && request.params.size() != 3))
        throw std::runtime_error(
            "signdata \"hexdata\" \"privatekey\"\n"
            "\nSign hex binary data with the private key\n"
            "\nArguments:\n"
            "1. \"data\"         (string, required) Data in HEX to sign using private key.\n"
            "2. \"privatekey\"      (string, required) Private key in WIF format.\n"
            "3. \"ishash\"          (bool, optional) If the hexdata is already the hash.\n"
            "\nResult:\n"
            "\"signature\"          (string) The signature of the message encoded in base 64\n"
            "\nExamples:\n"
            "\nUnlock the wallet for 30 seconds\n"
            "\nCreate the signature\n"
            + HelpExampleCli("signdata", "\"1D1ZrZNe3JUo7ZycKEYQQiQAWd9y54F4XX\" \"KzoE8aAgDYG7KwexBoTvKZurEiWmip41Pws8mReLb8a1u5nKVnn1\"") +
            "\nVerify the signature\n"
            + HelpExampleCli("verifyhdata", "\"1D1ZrZNe3JUo7ZycKEYQQiQAWd9y54F4XX\" \"signature\" \"03C54754046C5B3FCA19AF3CEA45883F47280954FABF4C7EA0E970EF792D0DEF24\"")
        );

    LOCK(cs_main);

    auto data = ParseHex(request.params[0].get_str());
    CMeritSecret secret;
    secret.SetString(request.params[1].get_str());

    auto is_hash = !request.params[2].isNull();

    auto key = secret.GetKey();

    CHashWriter ss(SER_GETHASH, 0);
    ss << data;

    std::vector<unsigned char> sig;
    if (!key.Sign(is_hash ? uint256{data} : ss.GetHash(), sig))
        throw JSONRPCError(RPC_INVALID_ADDRESS_OR_KEY, "Sign failed");

    return HexStr(sig);
}


UniValue signmessagewithprivkey(const JSONRPCRequest& request)
{
    if (request.fHelp || request.params.size() != 2)
        throw std::runtime_error(
            "signmessagewithprivkey \"privkey\" \"message\"\n"
            "\nSign a message with the private key of an address\n"
            "\nArguments:\n"
            "1. \"privkey\"         (string, required) The private key to sign the message with.\n"
            "2. \"message\"         (string, required) The message to create a signature of.\n"
            "\nResult:\n"
            "\"signature\"          (string) The signature of the message encoded in base 64\n"
            "\nExamples:\n"
            "\nCreate the signature\n"
            + HelpExampleCli("signmessagewithprivkey", "\"privkey\" \"my message\"") +
            "\nVerify the signature\n"
            + HelpExampleCli("verifymessage", "\"1D1ZrZNe3JUo7ZycKEYQQiQAWd9y54F4XX\" \"signature\" \"my message\"") +
            "\nAs json rpc\n"
            + HelpExampleRpc("signmessagewithprivkey", "\"privkey\", \"my message\"")
        );

    std::string strPrivkey = request.params[0].get_str();
    std::string strMessage = request.params[1].get_str();

    CMeritSecret vchSecret;
    bool fGood = vchSecret.SetString(strPrivkey);
    if (!fGood)
        throw JSONRPCError(RPC_INVALID_ADDRESS_OR_KEY, "Invalid private key");
    CKey key = vchSecret.GetKey();
    if (!key.IsValid())
        throw JSONRPCError(RPC_INVALID_ADDRESS_OR_KEY, "Private key outside allowed range");

    CHashWriter ss(SER_GETHASH, 0);
    ss << strMessageMagic;
    ss << strMessage;

    std::vector<unsigned char> vchSig;
    if (!key.SignCompact(ss.GetHash(), vchSig))
        throw JSONRPCError(RPC_INVALID_ADDRESS_OR_KEY, "Sign failed");

    return EncodeBase64(&vchSig[0], vchSig.size());
}

UniValue setmocktime(const JSONRPCRequest& request)
{
    if (request.fHelp || request.params.size() != 1)
        throw std::runtime_error(
            "setmocktime timestamp\n"
            "\nSet the local time to given timestamp (-regtest only)\n"
            "\nArguments:\n"
            "1. timestamp  (integer, required) Unix seconds-since-epoch timestamp\n"
            "   Pass 0 to go back to using the system time."
        );

    if (!Params().MineBlocksOnDemand())
        throw std::runtime_error("setmocktime for regression testing (-regtest mode) only");

    // For now, don't change mocktime if we're in the middle of validation, as
    // this could have an effect on mempool time-based eviction, as well as
    // IsCurrentForFeeEstimation() and IsInitialBlockDownload().
    // TODO: figure out the right way to synchronize around mocktime, and
    // ensure all call sites of GetTime() are accessing this safely.
    LOCK(cs_main);

    RPCTypeCheck(request.params, {UniValue::VNUM});
    SetMockTime(request.params[0].get_int64());

    return NullUniValue;
}

static UniValue RPCLockedMemoryInfo()
{
    LockedPool::Stats stats = LockedPoolManager::Instance().stats();
    UniValue obj(UniValue::VOBJ);
    obj.push_back(Pair("used", uint64_t(stats.used)));
    obj.push_back(Pair("free", uint64_t(stats.free)));
    obj.push_back(Pair("total", uint64_t(stats.total)));
    obj.push_back(Pair("locked", uint64_t(stats.locked)));
    obj.push_back(Pair("chunks_used", uint64_t(stats.chunks_used)));
    obj.push_back(Pair("chunks_free", uint64_t(stats.chunks_free)));
    return obj;
}

#ifdef HAVE_MALLOC_INFO
static std::string RPCMallocInfo()
{
    char *ptr = nullptr;
    size_t size = 0;
    FILE *f = open_memstream(&ptr, &size);
    if (f) {
        malloc_info(0, f);
        fclose(f);
        if (ptr) {
            std::string rv(ptr, size);
            free(ptr);
            return rv;
        }
    }
    return "";
}
#endif

UniValue getmemoryinfo(const JSONRPCRequest& request)
{
    /* Please, avoid using the word "pool" here in the RPC interface or help,
     * as users will undoubtedly confuse it with the other "memory pool"
     */
    if (request.fHelp || request.params.size() > 1)
        throw std::runtime_error(
            "getmemoryinfo (\"mode\")\n"
            "Returns an object containing information about memory usage.\n"
            "Arguments:\n"
            "1. \"mode\" determines what kind of information is returned. This argument is optional, the default mode is \"stats\".\n"
            "  - \"stats\" returns general statistics about memory usage in the daemon.\n"
            "  - \"mallocinfo\" returns an XML string describing low-level heap state (only available if compiled with glibc 2.10+).\n"
            "\nResult (mode \"stats\"):\n"
            "{\n"
            "  \"locked\": {               (json object) Information about locked memory manager\n"
            "    \"used\": xxxxx,          (numeric) Number of bytes used\n"
            "    \"free\": xxxxx,          (numeric) Number of bytes available in current arenas\n"
            "    \"total\": xxxxxxx,       (numeric) Total number of bytes managed\n"
            "    \"locked\": xxxxxx,       (numeric) Amount of bytes that succeeded locking. If this number is smaller than total, locking pages failed at some point and key data could be swapped to disk.\n"
            "    \"chunks_used\": xxxxx,   (numeric) Number allocated chunks\n"
            "    \"chunks_free\": xxxxx,   (numeric) Number unused chunks\n"
            "  }\n"
            "}\n"
            "\nResult (mode \"mallocinfo\"):\n"
            "\"<malloc version=\"1\">...\"\n"
            "\nExamples:\n"
            + HelpExampleCli("getmemoryinfo", "")
            + HelpExampleRpc("getmemoryinfo", "")
        );

    std::string mode = request.params[0].isNull() ? "stats" : request.params[0].get_str();
    if (mode == "stats") {
        UniValue obj(UniValue::VOBJ);
        obj.push_back(Pair("locked", RPCLockedMemoryInfo()));
        return obj;
    } else if (mode == "mallocinfo") {
#ifdef HAVE_MALLOC_INFO
        return RPCMallocInfo();
#else
        throw JSONRPCError(RPC_INVALID_PARAMETER, "mallocinfo is only available when compiled with glibc 2.10+");
#endif
    } else {
        throw JSONRPCError(RPC_INVALID_PARAMETER, "unknown mode " + mode);
    }
}

uint32_t getCategoryMask(UniValue cats) {
    cats = cats.get_array();
    uint32_t mask = 0;
    for (unsigned int i = 0; i < cats.size(); ++i) {
        uint32_t flag = 0;
        std::string cat = cats[i].get_str();
        if (!GetLogCategory(&flag, &cat)) {
            throw JSONRPCError(RPC_INVALID_PARAMETER, "unknown logging category " + cat);
        }
        mask |= flag;
    }
    return mask;
}

UniValue logging(const JSONRPCRequest& request)
{
    if (request.fHelp || request.params.size() > 2) {
        throw std::runtime_error(
            "logging [include,...] <exclude>\n"
            "Gets and sets the logging configuration.\n"
            "When called without an argument, returns the list of categories that are currently being debug logged.\n"
            "When called with arguments, adds or removes categories from debug logging.\n"
            "The valid logging categories are: " + ListLogCategories() + "\n"
            "libevent logging is configured on startup and cannot be modified by this RPC during runtime."
            "Arguments:\n"
            "1. \"include\" (array of strings) add debug logging for these categories.\n"
            "2. \"exclude\" (array of strings) remove debug logging for these categories.\n"
            "\nResult: <categories>  (string): a list of the logging categories that are active.\n"
            "\nExamples:\n"
            + HelpExampleCli("logging", "\"[\\\"all\\\"]\" \"[\\\"http\\\"]\"")
            + HelpExampleRpc("logging", "[\"all\"], \"[libevent]\"")
        );
    }

    uint32_t originalLogCategories = logCategories;
    if (request.params[0].isArray()) {
        logCategories |= getCategoryMask(request.params[0]);
    }

    if (request.params[1].isArray()) {
        logCategories &= ~getCategoryMask(request.params[1]);
    }

    // Update libevent logging if BCLog::LIBEVENT has changed.
    // If the library version doesn't allow it, UpdateHTTPServerLogging() returns false,
    // in which case we should clear the BCLog::LIBEVENT flag.
    // Throw an error if the user has explicitly asked to change only the libevent
    // flag and it failed.
    uint32_t changedLogCategories = originalLogCategories ^ logCategories;
    if (changedLogCategories & BCLog::LIBEVENT) {
        if (!UpdateHTTPServerLogging(logCategories & BCLog::LIBEVENT)) {
            logCategories &= ~BCLog::LIBEVENT;
            if (changedLogCategories == BCLog::LIBEVENT) {
            throw JSONRPCError(RPC_INVALID_PARAMETER, "libevent logging cannot be updated when using libevent before v2.1.1.");
            }
        }
    }

    UniValue result(UniValue::VOBJ);
    std::vector<CLogCategoryActive> vLogCatActive = ListActiveLogCategories();
    for (const auto& logCatActive : vLogCatActive) {
        result.pushKV(logCatActive.category, logCatActive.active);
    }

    return result;
}

UniValue echo(const JSONRPCRequest& request)
{
    if (request.fHelp)
        throw std::runtime_error(
            "echo|echojson \"message\" ...\n"
            "\nSimply echo back the input arguments. This command is for testing.\n"
            "\nThe difference between echo and echojson is that echojson has argument conversion enabled in the client-side table in"
            "merit-cli and the GUI. There is no server-side difference."
        );

    return request.params;
}

bool getAddressFromIndex(const int &type, const uint160 &hash, std::string &address)
{
    if (type == 1) {
        address = EncodeDestination(CKeyID(hash));
    } else if (type == 2) {
        address = EncodeDestination(CScriptID(hash));
    } else if (type == 3) {
        address = EncodeDestination(CParamScriptID(hash));
    } else {
        return false;
    }
    return true;
}

bool getAddressesFromParams(const UniValue& params, std::vector<AddressPair> &addresses)
{
    if (params[0].isStr()) {
        auto stringAddress = params[0].get_str();
        CMeritAddress address(stringAddress);
        uint160 hashBytes;
        int type = 0;
        if (!address.GetIndexKey(hashBytes, type)) {
            throw JSONRPCError(RPC_INVALID_ADDRESS_OR_KEY, "Invalid address: " + stringAddress);
        }
        addresses.push_back(std::make_pair(hashBytes, type));
    } else if (params[0].isObject()) {
        UniValue addressValues = find_value(params[0].get_obj(), "addresses");
        if (!addressValues.isArray()) {
            throw JSONRPCError(RPC_INVALID_ADDRESS_OR_KEY, "Addresses is expected to be an array");
        }

        std::vector<UniValue> values = addressValues.getValues();

        for (std::vector<UniValue>::iterator it = values.begin(); it != values.end(); ++it) {
            auto stringAddress = it->get_str();
            CMeritAddress address(stringAddress);
            uint160 hashBytes;
            int type = 0;
            if (!address.GetIndexKey(hashBytes, type)) {
                throw JSONRPCError(RPC_INVALID_ADDRESS_OR_KEY, "Invalid address: " + stringAddress);
            }
            addresses.push_back(std::make_pair(hashBytes, type));
        }
    } else {
        throw JSONRPCError(RPC_INVALID_ADDRESS_OR_KEY, "Invalid address, must be a string or an object with key 'addresses'");
    }

    return true;
}

bool heightSort(std::pair<CAddressUnspentKey, CAddressUnspentValue> a,
                std::pair<CAddressUnspentKey, CAddressUnspentValue> b) {
    return a.second.blockHeight < b.second.blockHeight;
}

bool timestampSort(std::pair<CMempoolAddressDeltaKey, CMempoolAddressDelta> a,
                   std::pair<CMempoolAddressDeltaKey, CMempoolAddressDelta> b) {
    return a.second.time < b.second.time;
}

UniValue getaddressmempool(const JSONRPCRequest& request)
{
    if (request.fHelp || request.params.size() != 1)
        throw std::runtime_error(
            "getaddressmempool\n"
            "\nReturns all mempool deltas for an address (requires addressindex to be enabled).\n"
            "\nArguments:\n"
            "{\n"
            "  \"addresses\"\n"
            "    [\n"
            "      \"address\"  (string) The base58check encoded address\n"
            "      ,...\n"
            "    ]\n"
            "}\n"
            "\nResult:\n"
            "[\n"
            "  {\n"
            "    \"address\"  (string) The base58check encoded address\n"
            "    \"txid\"  (string) The related txid\n"
            "    \"outputIndex\"  (number) The related input or output index\n"
            "    \"satoshis\"  (number) The difference of satoshis\n"
            "    \"timestamp\"  (number) The time the transaction entered the mempool (seconds)\n"
            "    \"prevtxid\"  (string) The previous txid (if spending)\n"
            "    \"prevout\"  (string) The previous transaction output index (if spending)\n"
            "    \"isInvite\"  (boolean) If transaction is an invite\n"
            "  }\n"
            "]\n"
            "\nExamples:\n"
            + HelpExampleCli("getaddressmempool", "'{\"addresses\": [\"12c6DSiU4Rq3P4ZxziKxzrL5LmMBrzjrJX\"]}'")
            + HelpExampleRpc("getaddressmempool", "{\"addresses\": [\"12c6DSiU4Rq3P4ZxziKxzrL5LmMBrzjrJX\"]}")
        );

    std::vector<AddressPair> addresses;

    if (!getAddressesFromParams(request.params, addresses)) {
        throw JSONRPCError(RPC_INVALID_ADDRESS_OR_KEY, "Invalid address");
    }

    std::vector<std::pair<CMempoolAddressDeltaKey, CMempoolAddressDelta> > indexes;

    if (!mempool.getAddressIndex(addresses, indexes)) {
        throw JSONRPCError(RPC_INVALID_ADDRESS_OR_KEY, "No information available for address");
    }

    std::sort(indexes.begin(), indexes.end(), timestampSort);

    UniValue result(UniValue::VARR);

    for (std::vector<std::pair<CMempoolAddressDeltaKey, CMempoolAddressDelta> >::iterator it = indexes.begin();
         it != indexes.end(); it++) {

        std::string address;
        if (!getAddressFromIndex(it->first.type, it->first.addressBytes, address)) {
            throw JSONRPCError(RPC_INVALID_ADDRESS_OR_KEY, "Unknown address type");
        }

        UniValue delta(UniValue::VOBJ);
        delta.push_back(Pair("address", address));
        delta.push_back(Pair("txid", it->first.txhash.GetHex()));
        delta.push_back(Pair("outputIndex", (int)it->first.index));
        delta.push_back(Pair("satoshis", it->second.amount));
        delta.push_back(Pair("script", HexStr(it->second.scriptPubKey)));
        delta.push_back(Pair("timestamp", it->second.time));
        delta.push_back(Pair("isInvite", it->first.invite));
        if (it->second.amount < 0) {
            delta.push_back(Pair("prevtxid", it->second.prevhash.GetHex()));
            delta.push_back(Pair("prevout", (int)it->second.prevout));
        }
        result.push_back(delta);
    }

    return result;
}

UniValue processMempoolReferral(const referral::ReferralTxMemPool::RefIter entryit, const AddressPair& address)
{
    const auto referral = entryit->GetSharedEntryValue();

    UniValue delta(UniValue::VOBJ);

    delta.push_back(Pair("refid", referral->GetHash().GetHex()));
    delta.push_back(Pair("address", CMeritAddress{referral->addressType, referral->GetAddress()}.ToString()));

    const auto cached_parent_referral = prefviewdb->GetReferral(referral->parentAddress);
    if (cached_parent_referral) {
        delta.push_back(Pair("inviterrefid", cached_parent_referral->GetHash().GetHex()));
    } else {
        const auto parent_referral_entry_it = mempoolReferral.Get(referral->parentAddress);
        if (parent_referral_entry_it) {
            delta.push_back(Pair("inviterrefid", parent_referral_entry_it->GetHash().GetHex()));
        }
    }
    delta.push_back(Pair("timestamp", entryit->GetTime()));
    delta.push_back(Pair("raw", EncodeHexRef(*referral)));

    return delta;
}

UniValue getaddressmempoolreferrals(const JSONRPCRequest& request)
{
    if (request.fHelp || request.params.size() != 1)
        throw std::runtime_error(
            "getaddressmempoolreferrals\n"
            "\nReturns all mempool referrals for an address.\n"
            "\nArguments:\n"
            "{\n"
            "  \"addresses\"\n"
            "    [\n"
            "      \"address\"  (string) The base58check encoded address\n"
            "      ,...\n"
            "    ]\n"
            "}\n"
            "\nResult:\n"
            "[\n"
            "  {\n"
            "    \"address\"        (string) The base58check encoded address\n"
            "    \"refid\"          (string) The related txid\n"
            "    \"inviterrefid\"    (string) inviter referral id\n"
            "    \"timestamp\"      (number) The time the referral entered the mempool (seconds)\n"
            "    \"raw\"            (string) Raw encoded referral object\n"
            "  }\n"
            "]\n"
            "\nExamples:\n"
            + HelpExampleCli("getaddressmempoolreferrals", "'{\"addresses\": [\"12c6DSiU4Rq3P4ZxziKxzrL5LmMBrzjrJX\"]}'")
            + HelpExampleRpc("getaddressmempoolreferrals", "{\"addresses\": [\"12c6DSiU4Rq3P4ZxziKxzrL5LmMBrzjrJX\"]}")
        );

    std::vector<AddressPair> addresses;

    if (!getAddressesFromParams(request.params, addresses)) {
        throw JSONRPCError(RPC_INVALID_ADDRESS_OR_KEY, "Invalid address");
    }

    UniValue result(UniValue::VARR);

    std::set<referral::ReferralRef> referrals;
    for (const auto& address: addresses) {
        const auto entryit = mempoolReferral.mapRTx.get<referral::referral_address>().find(address.first);

        if (entryit != mempoolReferral.mapRTx.get<referral::referral_address>().end()) {
            auto entryit_ = mempoolReferral.mapRTx.project<0>(entryit);
            result.push_back(processMempoolReferral(entryit_, address));
        }

        // look for referrals that have provided address as a parentAddress
        auto it = mempoolReferral.Find(address.first);
        while (it.first != it.second) {
            result.push_back(processMempoolReferral(mempoolReferral.mapRTx.project<0>(it.first), address));

            it.first++;
        }
    }

    return result;
}

UniValue getaddressutxos(const JSONRPCRequest& request)
{
    if (request.fHelp || request.params.size() != 1)
        throw std::runtime_error(
            "getaddressutxos\n"
            "\nReturns all unspent outputs for an address (requires addressindex to be enabled).\n"
            "\nArguments:\n"
            "{\n"
            "  \"addresses\"\n"
            "    [\n"
            "      \"address\"  (string) The base58check encoded address\n"
            "      ,...\n"
            "    ],\n"
            "  \"invites\"    (boolean) Weather to send invites utxos instead general txs\n"
            "  \"chainInfo\"  (boolean) Include chain info with results\n"
            "}\n"
            "\nResult\n"
            "[\n"
            "  {\n"
            "    \"address\"  (string) The address base58check encoded\n"
            "    \"txid\"  (string) The output txid\n"
            "    \"height\"  (number) The block height\n"
            "    \"outputIndex\"  (number) The output index\n"
            "    \"script\"  (strin) The script hex encoded\n"
            "    \"satoshis\"  (number) The number of satoshis of the output\n"
            "    \"isCoinbase\"  (boolean) If transaction is a coinbase\n"
            "    \"isInvite\"  (boolean) If transaction is an invite\n"
            "  }\n"
            "]\n"
            "\nExamples:\n"
            + HelpExampleCli("getaddressutxos", "'{\"addresses\": [\"12c6DSiU4Rq3P4ZxziKxzrL5LmMBrzjrJX\"]}'")
            + HelpExampleRpc("getaddressutxos", "{\"addresses\": [\"12c6DSiU4Rq3P4ZxziKxzrL5LmMBrzjrJX\"]}")
            );

    bool includeChainInfo = false;
    bool request_invites = false;
    if (request.params[0].isObject()) {
        UniValue chainInfo = find_value(request.params[0].get_obj(), "chainInfo");
        if (chainInfo.isBool()) {
            includeChainInfo = chainInfo.get_bool();
        }

        UniValue invites = find_value(request.params[0].get_obj(), "invites");
        if (invites.isBool()) {
            request_invites = invites.get_bool();
        }
    }

    std::vector<AddressPair> addresses;

    if (!getAddressesFromParams(request.params, addresses)) {
        throw JSONRPCError(RPC_INVALID_ADDRESS_OR_KEY, "Invalid address");
    }

    std::vector<std::pair<CAddressUnspentKey, CAddressUnspentValue> > unspentOutputs;

    for (std::vector<AddressPair>::iterator it = addresses.begin(); it != addresses.end(); it++) {
        if (!GetAddressUnspent((*it).first, (*it).second, request_invites, unspentOutputs)) {
            throw JSONRPCError(RPC_INVALID_ADDRESS_OR_KEY, "No information available for address");
        }
    }

    std::sort(unspentOutputs.begin(), unspentOutputs.end(), heightSort);

    UniValue utxos(UniValue::VARR);
    utxos.reserve(unspentOutputs.size());

    for (std::vector<std::pair<CAddressUnspentKey, CAddressUnspentValue> >::const_iterator it=unspentOutputs.begin(); it!=unspentOutputs.end(); it++) {
        UniValue output(UniValue::VOBJ);
        std::string address;
        if (!getAddressFromIndex(it->first.type, it->first.hashBytes, address)) {
            throw JSONRPCError(RPC_INVALID_ADDRESS_OR_KEY, "Unknown address type");
        }

        output.push_back(Pair("address", address));
        output.push_back(Pair("txid", it->first.txhash.GetHex()));
        output.push_back(Pair("outputIndex", (int)it->first.index));
        output.push_back(Pair("script", HexStr(it->second.script)));
        output.push_back(Pair("satoshis", it->second.satoshis));
        output.push_back(Pair("height", it->second.blockHeight));
        output.push_back(Pair("isCoinbase", it->first.isCoinbase));
        output.push_back(Pair("isInvite", it->first.isInvite));
        utxos.push_back(output);
    }

    if (includeChainInfo) {
        UniValue result(UniValue::VOBJ);
        result.push_back(Pair("utxos", utxos));

        LOCK(cs_main);
        result.push_back(Pair("hash", chainActive.Tip()->GetBlockHash().GetHex()));
        result.push_back(Pair("height", (int)chainActive.Height()));
        return result;
    } else {
        return utxos;
    }
}

UniValue getaddressdeltas(const JSONRPCRequest& request)
{
    if (request.fHelp || request.params.size() != 1 || !request.params[0].isObject())
        throw std::runtime_error(
            "getaddressdeltas\n"
            "\nReturns all changes for an address (requires addressindex to be enabled).\n"
            "\nArguments:\n"
            "{\n"
            "  \"addresses\"\n"
            "    [\n"
            "      \"address\"  (string) The base58check encoded address\n"
            "      ,...\n"
            "    ]\n"
            "  \"start\" (number) The start block height\n"
            "  \"end\" (number) The end block height\n"
            "  \"chainInfo\" (boolean) Include chain info in results, only applies if start and end specified\n"
            "}\n"
            "\nResult:\n"
            "[\n"
            "  {\n"
            "    \"satoshis\"  (number) The difference of satoshis\n"
            "    \"txid\"  (string) The related txid\n"
            "    \"index\"  (number) The related input or output index\n"
            "    \"height\"  (number) The block height\n"
            "    \"address\"  (string) The base58check encoded address\n"
            "  }\n"
            "]\n"
            "\nExamples:\n"
            + HelpExampleCli("getaddressdeltas", "'{\"addresses\": [\"12c6DSiU4Rq3P4ZxziKxzrL5LmMBrzjrJX\"]}'")
            + HelpExampleRpc("getaddressdeltas", "{\"addresses\": [\"12c6DSiU4Rq3P4ZxziKxzrL5LmMBrzjrJX\"]}")
        );


    UniValue startValue = find_value(request.params[0].get_obj(), "start");
    UniValue endValue = find_value(request.params[0].get_obj(), "end");

    UniValue chainInfo = find_value(request.params[0].get_obj(), "chainInfo");
    bool includeChainInfo = false;
    if (chainInfo.isBool()) {
        includeChainInfo = chainInfo.get_bool();
    }

    int start = 0;
    int end = 0;

    if (startValue.isNum() && endValue.isNum()) {
        start = startValue.get_int();
        end = endValue.get_int();
        if (start <= 0 || end <= 0) {
            throw JSONRPCError(RPC_INVALID_ADDRESS_OR_KEY, "Start and end is expected to be greater than zero");
        }
        if (end < start) {
            throw JSONRPCError(RPC_INVALID_ADDRESS_OR_KEY, "End value is expected to be greater than start");
        }
    }

    std::vector<AddressPair> addresses;

    if (!getAddressesFromParams(request.params, addresses)) {
        throw JSONRPCError(RPC_INVALID_ADDRESS_OR_KEY, "Invalid address");
    }

    std::vector<std::pair<CAddressIndexKey, CAmount> > addressIndex;

    for (std::vector<AddressPair>::iterator it = addresses.begin(); it != addresses.end(); it++) {
        if (start > 0 && end > 0) {
            if (!GetAddressIndex((*it).first, (*it).second, false, addressIndex, start, end)) {
                throw JSONRPCError(RPC_INVALID_ADDRESS_OR_KEY, "No information available for address");
            }
        } else {
            if (!GetAddressIndex((*it).first, (*it).second, false, addressIndex)) {
                throw JSONRPCError(RPC_INVALID_ADDRESS_OR_KEY, "No information available for address");
            }
        }
    }

    UniValue deltas(UniValue::VARR);

    for (std::vector<std::pair<CAddressIndexKey, CAmount> >::const_iterator it=addressIndex.begin(); it!=addressIndex.end(); it++) {
        std::string address;
        if (!getAddressFromIndex(it->first.type, it->first.hashBytes, address)) {
            throw JSONRPCError(RPC_INVALID_ADDRESS_OR_KEY, "Unknown address type");
        }

        UniValue delta(UniValue::VOBJ);
        delta.push_back(Pair("satoshis", it->second));
        delta.push_back(Pair("txid", it->first.txhash.GetHex()));
        delta.push_back(Pair("index", (int)it->first.index));
        delta.push_back(Pair("blockindex", (int)it->first.txindex));
        delta.push_back(Pair("height", it->first.blockHeight));
        delta.push_back(Pair("address", address));
        deltas.push_back(delta);
    }

    UniValue result(UniValue::VOBJ);

    if (includeChainInfo && start > 0 && end > 0) {
        LOCK(cs_main);

        if (start > chainActive.Height() || end > chainActive.Height()) {
            throw JSONRPCError(RPC_INVALID_ADDRESS_OR_KEY, "Start or end is outside chain range");
        }

        CBlockIndex* startIndex = chainActive[start];
        CBlockIndex* endIndex = chainActive[end];

        UniValue startInfo(UniValue::VOBJ);
        UniValue endInfo(UniValue::VOBJ);

        startInfo.push_back(Pair("hash", startIndex->GetBlockHash().GetHex()));
        startInfo.push_back(Pair("height", start));

        endInfo.push_back(Pair("hash", endIndex->GetBlockHash().GetHex()));
        endInfo.push_back(Pair("height", end));

        result.push_back(Pair("deltas", deltas));
        result.push_back(Pair("start", startInfo));
        result.push_back(Pair("end", endInfo));

        return result;
    } else {
        return deltas;
    }
}

UniValue getaddressbalance(const JSONRPCRequest& request)
{
    if (request.fHelp || request.params.size() != 1)
        throw std::runtime_error(
            "getaddressbalance\n"
            "\nReturns the balance for an address(es) (requires addressindex to be enabled).\n"
            "\nArguments:\n"
            "{\n"
            "  \"addresses\"\n"
            "    [\n"
            "      \"address\"  (string) The base58check encoded address\n"
            "      ,...\n"
            "    ]\n"
            "}\n"
            "\nResult:\n"
            "{\n"
            "  \"balance\"  (string) The current balance in satoshis\n"
            "  \"received\"  (string) The total number of satoshis received (including change)\n"
            "}\n"
            "\nExamples:\n"
            + HelpExampleCli("getaddressbalance", "'{\"addresses\": [\"12c6DSiU4Rq3P4ZxziKxzrL5LmMBrzjrJX\"]}'")
            + HelpExampleRpc("getaddressbalance", "{\"addresses\": [\"12c6DSiU4Rq3P4ZxziKxzrL5LmMBrzjrJX\"]}")
        );

    std::vector<AddressPair> addresses;

    if (!getAddressesFromParams(request.params, addresses)) {
        throw JSONRPCError(RPC_INVALID_ADDRESS_OR_KEY, "Invalid address");
    }

    std::vector<std::pair<CAddressIndexKey, CAmount> > addressIndex;

    for (std::vector<AddressPair>::iterator it = addresses.begin(); it != addresses.end(); it++) {
        if (!GetAddressIndex((*it).first, (*it).second, false, addressIndex)) {
            throw JSONRPCError(RPC_INVALID_ADDRESS_OR_KEY, "No information available for address");
        }
    }

    CAmount balance = 0;
    CAmount received = 0;

    for (std::vector<std::pair<CAddressIndexKey, CAmount> >::const_iterator it=addressIndex.begin(); it!=addressIndex.end(); it++) {
        if (it->second > 0) {
            received += it->second;
        }
        balance += it->second;
    }

    UniValue result(UniValue::VOBJ);
    result.push_back(Pair("balance", balance));
    result.push_back(Pair("received", received));

    return result;
}

UniValue RanksToUniValue(CAmount lottery_anv, const Ranks& ranks, size_t total) {

    UniValue rankarr(UniValue::VARR);
    for (const auto& r : ranks) {
        UniValue o(UniValue::VOBJ);

        //percentile to two digits
        double percentile = 
            (static_cast<double>(r.second) / static_cast<double>(total)) * 100.0;

        const auto alias = FindAliasForAddress(r.first.address);

        o.push_back(Pair("address", CMeritAddress{r.first.address_type, r.first.address}.ToString()));
        o.push_back(Pair("alias", alias));
        o.push_back(Pair("rank", total - r.second));
        o.push_back(Pair("percentile", (boost::format("%1$.2f") % percentile).str()));
        o.push_back(Pair("anv", r.first.anv));

        double anv_percent = 
            (static_cast<double>(r.first.anv) / static_cast<double>(lottery_anv));

        o.push_back(Pair("anvpercent", anv_percent));
        rankarr.push_back(o);
    }
    return rankarr;
}

<<<<<<< HEAD
UniValue RanksToUniValue(CAmount lottery_cgs, const Pog2Ranks& ranks, size_t total) {

    UniValue rankarr(UniValue::VARR);
    for(const auto& r : ranks) {
        UniValue o(UniValue::VOBJ);

        //percentile to two digits
        double percentile = 
            std::floor((static_cast<double>(r.second) / static_cast<double>(total)) * 10000.0) / 100.0;

        auto alias = FindAliasForAddress(r.first.address);
        auto beacon_age = chainActive.Height() - r.first.beacon_height;

        o.push_back(Pair("address", CMeritAddress{r.first.address_type, r.first.address}.ToString()));
        o.push_back(Pair("alias", alias));
        o.push_back(Pair("networksize", r.first.network_size));
        o.push_back(Pair("children", r.first.children));
        o.push_back(Pair("beacon_age", beacon_age));
        o.push_back(Pair("rank", total - r.second));
        o.push_back(Pair("percentile", percentile));
        o.push_back(Pair("cgs", r.first.cgs));

        double cgs_percent = 
            (static_cast<double>(r.first.cgs) / static_cast<double>(lottery_cgs));

        o.push_back(Pair("gcspercent", cgs_percent));
        rankarr.push_back(o);
    }
    return rankarr;
}


=======
UniValue RankComputationsNotReady() {
    UniValue result(UniValue::VOBJ);
    result.push_back(Pair("lotteryanv", 0));
    return result;
}

>>>>>>> 9e9fa8c4
UniValue getaddressrank(const JSONRPCRequest& request)
{
    if (request.fHelp || request.params.size() > 1)
        throw std::runtime_error(
            "getaddressrank \"addresses\" \n"
            "\nReturns the total rank for the address(es) specified.\n"
            "\nArguments:\n"
            "{\n"
            "  \"addresses\"\n"
            "    [\n"
            "      \"address\"  (string) The base58check encoded address\n"
            "      ,...\n"
            "    ]\n"
            "}\n"
            "\nResult:\n"
            "{\n"
            "  \"lotteryanv\"  (number) The aggregate ANV of all addresses in the lottery\n"
            "  \"ranks\"       (number) rank information for each address specified\n"
            "}\n"
            "\nExamples:\n"
            + HelpExampleCli("getaddressrank", "'{\"addresses\": [\"12c6DSiU4Rq3P4ZxziKxzrL5LmMBrzjrJX\"]}'")
            + HelpExampleRpc("getaddressrank", "{\"addresses\": [\"12c6DSiU4Rq3P4ZxziKxzrL5LmMBrzjrJX\"]}")
        );

    std::vector<AddressPair> addresses;

    if (!getAddressesFromParams(request.params, addresses)) {
        throw JSONRPCError(RPC_INVALID_ADDRESS_OR_KEY, "Invalid address");
    }

    CAmount lottery_anv = pog::GetCachedTotalANV();
    if (lottery_anv == 0) {
        throw JSONRPCError(RPC_INVALID_ADDRESS_OR_KEY, "getaddressrank not ready.");
    }

    std::vector<CAmount> anvs; 
    for (const auto& a : addresses) {
        auto maybe_anv = prefviewdb->GetANV(a.first);
        if (!maybe_anv) {
            throw JSONRPCError(RPC_INVALID_ADDRESS_OR_KEY, "No anv available for address" + CMeritAddress{a.second, a.first}.ToString());
        }
        anvs.push_back(maybe_anv->anv);
    }

    std::vector<CAmount> cgs; 
    for (const auto& a : addresses) {
     auto node = pog2::ComputeCGS(
            chainActive.Height(),
            a.second,
            a.first,
            *prefviewcache);
        cgs.push_back(node.cgs);
    }

    auto ranks = ANVRanks(
            anvs,
            chainActive.Height(),
            Params().GetConsensus());

    CAmount lottery_cgs = 0;
    auto cgs_ranks = CGSRanks(
            cgs,
            chainActive.Height(),
            Params().GetConsensus(),
            lottery_cgs);

    assert(ranks.first.size() == addresses.size());

    //Hack to keep ANVRanks  (2nlog(n)) vs (nlogn + n) we rewrite the address
    //because among addresses of equal rank, ANVRAnks may return an entry with a different address.
    for(size_t i = 0; i < addresses.size(); i++) {
        ranks.first[i].first.address = addresses[i].first;
        ranks.first[i].first.address_type = addresses[i].second;
        cgs_ranks.first[i].first.address = addresses[i].first;
        cgs_ranks.first[i].first.address_type = addresses[i].second;
    }

    UniValue result(UniValue::VOBJ);
    UniValue rankarr = RanksToUniValue(lottery_anv, ranks.first, ranks.second);
    UniValue cgs_rankarr = RanksToUniValue(lottery_cgs, cgs_ranks.first, cgs_ranks.second);

    result.push_back(Pair("lotteryanv", lottery_anv));
    result.push_back(Pair("lotterycgs", lottery_cgs));
    result.push_back(Pair("lotteryentrants", ranks.second));
    result.push_back(Pair("ranks", rankarr));
    result.push_back(Pair("cgs_ranks", cgs_rankarr));

    return result;
}

UniValue getaddressleaderboard(const JSONRPCRequest& request)
{
    if (request.fHelp || request.params.size() > 1)
        throw std::runtime_error(
            "getaddressleaderboard \"total\" \n"
            "\nReturns the top X addresses by rank.\n"
            "\nArguments:\n"
            "\"total\"  (number) Top total to return\n"
            "\nResult:\n"
            "{\n"
            "  \"lotteryanv\"  (number) The aggregate ANV of all addresses in the lottery\n"
            "   addresses: [\n"
            "       {\n"
            "           \"address\"  (string) Address\n"
            "           \"anv\"      (number) anv\n"
            "       },\n"
            "       ...\n"
            "   ]\n"
            "}\n"
            "\nExamples:\n"
            + HelpExampleCli("getaddressleaderboard", "4")
            + HelpExampleRpc("getaddressleaderboard", "100")
        );

    CAmount lottery_anv = pog::GetCachedTotalANV();
    if (lottery_anv == 0) {
        throw JSONRPCError(RPC_INVALID_ADDRESS_OR_KEY, "getaddressleaderboard not ready.");
    }

    int total = 100;
    if (request.params[0].isNum()) {
        total = std::max(1, request.params[0].get_int());
    }

    auto ranks = TopANVRanks(
            total,
            chainActive.Height(),
            Params().GetConsensus());

    CAmount lottery_cgs = 0;
    auto cgs_ranks = TopCGSRanks(
            total,
            chainActive.Height(),
            Params().GetConsensus(),
            lottery_cgs);

    UniValue result(UniValue::VOBJ);
    UniValue rankarr = RanksToUniValue(lottery_anv, ranks.first, ranks.second);
    UniValue cgs_rankarr = RanksToUniValue(lottery_cgs, cgs_ranks.first, cgs_ranks.second);

    result.push_back(Pair("lotteryanv", lottery_anv));
    result.push_back(Pair("lotterycgs", lottery_cgs));
    result.push_back(Pair("lotteryentrants", ranks.second));
    result.push_back(Pair("ranks", rankarr));
    result.push_back(Pair("cgs_ranks", cgs_rankarr));

    return result;
}

namespace {
    // (height, invite, id)
    using AddressTx = std::tuple<int, bool, std::string>;
}

struct TxHeightCmp {
    bool operator() (const AddressTx& lhs, const AddressTx& rhs) const {
        // elements are equal
        if (lhs == rhs) {
            return false;
        }

        // if height is the same check if invite or not - invites go first
        if (get<0>(lhs) == get<0>(rhs)) {
            if (get<1>(lhs) && !get<1>(rhs)) {
                return true;
            } else {
                return get<2>(lhs) <= get<2>(rhs);
            }
        }

        // tx with less height goes first
        return get<0>(lhs) < get<0>(rhs);
    }
};

UniValue getaddresstxids(const JSONRPCRequest& request)
{
    if (request.fHelp || request.params.size() != 1)
        throw std::runtime_error(
            "getaddresstxids\n"
            "\nReturns the txids for an address(es) (requires addressindex to be enabled).\n"
            "\nArguments:\n"
            "{\n"
            "  \"addresses\"\n"
            "    [\n"
            "      \"address\"  (string) The base58check encoded address\n"
            "      ,...\n"
            "    ]\n"
            "  \"start\" (number) The start block height\n"
            "  \"end\" (number) The end block height\n"
            "}\n"
            "\nResult:\n"
            "[\n"
            "  \"transactionid\"  (string) The transaction id\n"
            "  ,...\n"
            "]\n"
            "\nExamples:\n"
            + HelpExampleCli("getaddresstxids", "'{\"addresses\": [\"12c6DSiU4Rq3P4ZxziKxzrL5LmMBrzjrJX\"]}'")
            + HelpExampleRpc("getaddresstxids", "{\"addresses\": [\"12c6DSiU4Rq3P4ZxziKxzrL5LmMBrzjrJX\"]}")
        );

    std::vector<AddressPair> addresses;

    if (!getAddressesFromParams(request.params, addresses)) {
        throw JSONRPCError(RPC_INVALID_ADDRESS_OR_KEY, "Invalid address");
    }

    int start = 0;
    int end = 0;
    if (request.params[0].isObject()) {
        UniValue startValue = find_value(request.params[0].get_obj(), "start");
        UniValue endValue = find_value(request.params[0].get_obj(), "end");
        if (startValue.isNum() && endValue.isNum()) {
            start = startValue.get_int();
            end = endValue.get_int();
        }
    }

    std::set<AddressTx, TxHeightCmp> txids;

    std::vector<std::pair<CAddressIndexKey, CAmount>> addressIndex;

    for (const auto& it : addresses) {
        if (start > 0 && end > 0) {
            if (!GetAddressIndex(it.first, it.second, true, addressIndex, start, end) ||
                !GetAddressIndex(it.first, it.second, false, addressIndex, start, end)) {
                throw JSONRPCError(RPC_INVALID_ADDRESS_OR_KEY, "No information available for address");
            }
        } else {
            if (!GetAddressIndex(it.first, it.second, true, addressIndex) ||
                !GetAddressIndex(it.first, it.second, false, addressIndex)) {
                throw JSONRPCError(RPC_INVALID_ADDRESS_OR_KEY, "No information available for address");
            }
        }
    }

    for (const auto& it: addressIndex) {
        int height = it.first.blockHeight;
        std::string txid = it.first.txhash.GetHex();

        txids.insert(std::make_tuple(height, it.first.invite, txid));
    }

    UniValue result(UniValue::VARR);

    for (const auto& it: txids) {
        result.push_back(get<2>(it));
    }

    return result;

}

UniValue getaddressreferrals(const JSONRPCRequest& request)
{
    if (request.fHelp || request.params.size() != 1) {
        throw std::runtime_error(
            "getaddressreferrals\n"
            "\nReturns referrals for an address(es) (requires referralindex to be enabled).\n"
            "\nArguments:\n"
            "{\n"
            "  \"addresses\"\n"
            "    [\n"
            "      \"address\"  (string) The base58check encoded address\n"
            "      ,...\n"
            "    ]\n"
            "}\n"
            "\nResult:\n"
            "[\n"
            "  {\n"
            "    \"refid\"          (string) The related txid\n"
            "    \"raw\"            (string) Raw encoded referral object\n"
            "  }\n"
            "]\n"
            "\nExamples:\n"
            + HelpExampleCli("getaddressreferrals", "'{\"addresses\": [\"12c6DSiU4Rq3P4ZxziKxzrL5LmMBrzjrJX\"]}'")
            + HelpExampleRpc("getaddressreferrals", "{\"addresses\": [\"12c6DSiU4Rq3P4ZxziKxzrL5LmMBrzjrJX\"]}")
        );
    }

    assert(prefviewcache);
    assert(prefviewdb);

    std::vector<AddressPair> addresses;

    if (!getAddressesFromParams(request.params, addresses)) {
        throw JSONRPCError(RPC_INVALID_ADDRESS_OR_KEY, "Invalid address");
    }

    UniValue result(UniValue::VARR);

    for (const auto& address: addresses) {
        const auto referral = prefviewcache->GetReferral(address.first);
        const auto children = prefviewdb->GetChildren(address.first);

        if (!referral) {
            continue;
        }

        UniValue item(UniValue::VOBJ);
        item.push_back(Pair("refid", referral->GetHash().GetHex()));
        item.push_back(Pair("raw", EncodeHexRef(*referral)));
        result.push_back(item);

        for (const auto& child_address: children) {
            const auto child_referral = prefviewcache->GetReferral(child_address);

            if (child_referral) {
                UniValue item(UniValue::VOBJ);
                item.push_back(Pair("refid", child_referral->GetHash().GetHex()));
                item.push_back(Pair("raw", EncodeHexRef(*child_referral)));
                result.push_back(item);
            }
        }
    }

    return result;
}

UniValue getspentinfo(const JSONRPCRequest& request)
{

    if (request.fHelp || request.params.size() != 1 || !request.params[0].isObject())
        throw std::runtime_error(
            "getspentinfo\n"
            "\nReturns the txid and index where an output is spent.\n"
            "\nArguments:\n"
            "{\n"
            "  \"txid\" (string) The hex string of the txid\n"
            "  \"index\" (number) The start block height\n"
            "}\n"
            "\nResult:\n"
            "{\n"
            "  \"txid\"  (string) The transaction id\n"
            "  \"index\"  (number) The spending input index\n"
            "  ,...\n"
            "}\n"
            "\nExamples:\n"
            + HelpExampleCli("getspentinfo", "'{\"txid\": \"0437cd7f8525ceed2324359c2d0ba26006d92d856a9c20fa0241106ee5a597c9\", \"index\": 0}'")
            + HelpExampleRpc("getspentinfo", "{\"txid\": \"0437cd7f8525ceed2324359c2d0ba26006d92d856a9c20fa0241106ee5a597c9\", \"index\": 0}")
        );

    UniValue txidValue = find_value(request.params[0].get_obj(), "txid");
    UniValue indexValue = find_value(request.params[0].get_obj(), "index");

    if (!txidValue.isStr() || !indexValue.isNum()) {
        throw JSONRPCError(RPC_INVALID_ADDRESS_OR_KEY, "Invalid txid or index");
    }

    uint256 txid = ParseHashV(txidValue, "txid");
    int outputIndex = indexValue.get_int();

    CSpentIndexKey key(txid, outputIndex);
    CSpentIndexValue value;

    if (!GetSpentIndex(key, value)) {
        throw JSONRPCError(RPC_INVALID_ADDRESS_OR_KEY, "Unable to get spent info");
    }

    UniValue obj(UniValue::VOBJ);
    obj.push_back(Pair("txid", value.txid.GetHex()));
    obj.push_back(Pair("index", (int)value.inputIndex));
    obj.push_back(Pair("height", value.blockHeight));

    return obj;
}

CAmount GetAmount(const CMempoolAddressDelta& v) { return v.amount; }
CAmount GetAmount(CAmount amount) { return amount; }

template <class IndexPair>
void DecorateEasySendTransactionInformation(UniValue& ret, const IndexPair& pair, const size_t& confirmations)
{
    const auto& key = pair.first;

    ret.push_back(Pair("txid", key.txhash.GetHex()));
    ret.push_back(Pair("index", static_cast<int>(key.index)));
    ret.push_back(Pair("amount", !key.invite ? ValueFromAmount(GetAmount(pair.second)) : GetAmount(pair.second)));
    ret.push_back(Pair("spending", key.spending));
    ret.push_back(Pair("confirmations", static_cast<int>(confirmations)));
    ret.push_back(Pair("invite", key.invite));

    CSpentIndexValue spent_value;
    bool spent = false;
    if(confirmations == 0) {
        spent = mempool.getSpentIndex(
                {key.txhash, static_cast<unsigned int>(key.index)},
                spent_value);
    } else {
        spent = GetSpentIndex(
                {key.txhash, static_cast<unsigned int>(key.index)},
                spent_value);
    }

    if(spent) {
        ret.push_back(Pair("spenttxid", spent_value.txid.GetHex()));
        ret.push_back(Pair("spentindex", static_cast<int>(spent_value.inputIndex)));
    }
    ret.push_back(Pair("spent", spent));
}

UniValue getinputforeasysend(const JSONRPCRequest& request)
{
    const int SCRIPT_TYPE = 2;

    if (request.fHelp || request.params.size() != 1 || !request.params[0].isStr())
        throw std::runtime_error(
                "getinputforeasysend scriptaddress\n"
                "\nReturns the txid and index where an output is spent.\n"
                "\nArguments:\n"
                "\"scriptaddress\" (string) Base58 address of script used in easy transaction.\n"
                "}\n"
                "\nResult:\n"
                "[\n"
                "   {\n"
                "       \"found\"  (bool) True if found otherwise false\n"
                "       \"txid\"  (string) The transaction id\n"
                "       \"index\"  (number) The spending input index\n"
                "       ,...\n"
                "   }\n"
                "]\n"
                "\nExamples:\n"
                + HelpExampleCli("getinputforeasysend", "mp2FqA5kiszSWREEQXBmmMmGBYwiLuGFLt")
                );

    auto script_address = request.params[0].get_str();

    auto dest = LookupDestination(script_address);
    auto script_id = boost::get<CScriptID>(&dest);
    if(script_id == nullptr) {
        throw JSONRPCError(RPC_INVALID_ADDRESS_OR_KEY, "Invalid scriptaddress");
    }

    std::vector<AddressPair> addresses = {{*script_id, 2}};
    std::vector<std::pair<CMempoolAddressDeltaKey, CMempoolAddressDelta> > mempool_indexes;

    mempool.getAddressIndex(addresses, mempool_indexes);

    UniValue ret(UniValue::VARR);
    if(!mempool_indexes.empty()) {
        for (const auto& index: mempool_indexes) {
            UniValue in(UniValue::VOBJ);

            DecorateEasySendTransactionInformation(in, index, 0);
            ret.push_back(in);
        }

        return ret;
    } else {
        std::vector<std::pair<CAddressIndexKey, CAmount>> coins;
        GetAddressIndex(*script_id, SCRIPT_TYPE, false, coins);
        GetAddressIndex(*script_id, SCRIPT_TYPE, true, coins);

        if (!coins.empty()) {
            for (const auto& coin : coins) {
                UniValue in(UniValue::VOBJ);

                size_t confirmations = std::max(0, chainActive.Height() - coin.first.blockHeight);
                DecorateEasySendTransactionInformation(in, coin, confirmations);
                ret.push_back(in);
            }

            return ret;
        }
    }

    return ret;
}

UniValue getaddressrewards(const JSONRPCRequest& request)
{
    if (request.fHelp || request.params.size() != 1)
        throw std::runtime_error(
            "getaddressrewards\n"
            "\nReturns rewards for an address (requires addressindex to be enabled).\n"
            "\nArguments:\n"
            "{\n"
            "  \"addresses\"\n"
            "    [\n"
            "      \"address\"  (string) The base58check encoded address\n"
            "      ,...\n"
            "    ],\n"
            "}\n"
            "\nResult\n"
            "[\n"
            "  {\n"
            "    \"address\"  (string) The address base58check encoded\n"
            "    \"rewards\": "
            "       {\n"
            "           \"mining\": x.xxxx,     (numeric) The total amount in " + CURRENCY_UNIT + " received for this account for mining.\n"
            "           \"ambassador\": x.xxxx, (numeric) The total amount in " + CURRENCY_UNIT + " received for this account for being ambassador.\n"
            "       }\n"
            "  }\n"
            "]\n"
            "\nExamples:\n"
            + HelpExampleCli("getaddressrewards", "'{\"addresses\": [\"12c6DSiU4Rq3P4ZxziKxzrL5LmMBrzjrJX\"]}'")
            );

    std::vector<AddressPair> addresses;

    if (!getAddressesFromParams(request.params, addresses)) {
        throw JSONRPCError(RPC_INVALID_ADDRESS_OR_KEY, "Invalid address");
    }

    UniValue ret(UniValue::VARR);

    for (const auto& addrit : addresses) {
        std::vector<std::pair<CAddressUnspentKey, CAddressUnspentValue>> unspentOutputs;

        if (!GetAddressUnspent(addrit.first, addrit.second, false, unspentOutputs)) {
            throw JSONRPCError(RPC_INVALID_ADDRESS_OR_KEY, "No information available for address");
        }

        UniValue output(UniValue::VOBJ);

        const pog::RewardsAmount rewards = std::accumulate(unspentOutputs.begin(), unspentOutputs.end(), pog::RewardsAmount{},
            [](pog::RewardsAmount& acc, const std::pair<CAddressUnspentKey, CAddressUnspentValue>& it) {
                const auto& key = it.first;
                const auto& value = it.second;

                if (key.isCoinbase) {
                    if (key.index == 0) {
                        acc.mining += value.satoshis;
                    } else {
                        acc.ambassador += value.satoshis;
                    }
                }

                return acc;
            });

        std::string address;
        if (!getAddressFromIndex(addrit.second, addrit.first, address)) {
            throw JSONRPCError(RPC_INVALID_ADDRESS_OR_KEY, "Unknown address type");
        }

        UniValue rewardsOutput(UniValue::VOBJ);

        rewardsOutput.push_back(Pair("mining", rewards.mining));
        rewardsOutput.push_back(Pair("ambassador", rewards.ambassador));

        output.push_back(Pair("address", address));
        output.push_back(Pair("rewards", rewardsOutput));

        ret.push_back(output);
    }

    return ret;
}

UniValue getaddressanv(const JSONRPCRequest& request)
{
    if (request.fHelp || request.params.size() != 1) {
        throw std::runtime_error(
            "getaddressanv"
            "\nArguments:\n"
            "{\n"
            "  \"addresses\"\n"
            "    [\n"
            "      \"address\"  (string) The base58check encoded address\n"
            "      ,...\n"
            "    ],\n"
            "}\n"
            "\nReturns ANV for all addresess input.\n"
            "\nResult:\n"
            "ANV              (numeric) The total Aggregate Network Value in " + CURRENCY_UNIT + " received for the keys or wallet.\n"
            + HelpExampleCli("getaddressanv", "'{\"addresses\": [\"12c6DSiU4Rq3P4ZxziKxzrL5LmMBrzjrJX\"]}'")
        );
    }

    assert(prefviewdb);

    ObserveSafeMode();

    auto params = request.params[0].get_obj();
    std::vector<AddressPair> addresses;
    if (!getAddressesFromParams(request.params, addresses)) {
        throw JSONRPCError(RPC_INVALID_ADDRESS_OR_KEY, "Invalid address");
    }

    std::vector<referral::Address> keys;
    keys.reserve(addresses.size());

    for(const AddressPair &addressPair: addresses) {
        auto key = addressPair.first;
        keys.push_back(key);
    }

    auto anvs = pog::GetANVs(keys, *prefviewdb);

    auto total =
        std::accumulate(std::begin(anvs), std::end(anvs), CAmount{0},
            [](CAmount total, const referral::AddressANV& v){
                return total + v.anv;
            });

    return total;
}

static const CRPCCommand commands[] =
{ //  category              name                      actor (function)         argNames
  //  --------------------- ------------------------  -----------------------  ----------
    { "control",            "getinfo",                &getinfo,                {} }, /* uses wallet if enabled */
    { "control",            "getmemoryinfo",          &getmemoryinfo,          {"mode"} },
    { "util",               "validateaddress",        &validateaddress,        {"address"} }, /* uses wallet if enabled */
    { "util",               "validatealias",          &validatealias,          {"alias"} },
    { "util",               "createmultisig",         &createmultisig,         {"nrequired","keys"} },
    { "util",               "verifymessage",          &verifymessage,          {"address","signature","message"} },
    { "util",               "signdata",               &signdata,               {"data","key"} },
    { "util",               "verifydata",             &verifydata,             {"data","signature","pubkey"} },
    { "util",               "signmessagewithprivkey", &signmessagewithprivkey, {"privkey","message"} },

    /* Address index */
    { "addressindex",       "getaddressmempool",            &getaddressmempool,          {} },
    { "addressindex",       "getaddressmempoolreferrals",   &getaddressmempoolreferrals, {} },
    { "addressindex",       "getaddressutxos",              &getaddressutxos,            {} },
    { "addressindex",       "getaddressdeltas",             &getaddressdeltas,           {} },
    { "addressindex",       "getaddresstxids",              &getaddresstxids,            {} },
    { "addressindex",       "getaddressreferrals",          &getaddressreferrals,        {} },
    { "addressindex",       "getaddressbalance",            &getaddressbalance,          {} },
    { "addressindex",       "getaddressrank",               &getaddressrank,             {} },
    { "addressindex",       "getaddressleaderboard",        &getaddressleaderboard,      {} },
    { "addressindex",       "getaddressrewards",            &getaddressrewards,          {} },
    { "addressindex",       "getaddressanv",                &getaddressanv,              {} },

    /* Blockchain */
    { "blockchain",         "getspentinfo",           &getspentinfo,           {} },
    { "blockchain",         "getinputforeasysend",    &getinputforeasysend,           {"scriptaddress"} },


    /* Not shown in help */
    { "hidden",             "setmocktime",            &setmocktime,            {"timestamp"}},
    { "hidden",             "echo",                   &echo,                   {"arg0","arg1","arg2","arg3","arg4","arg5","arg6","arg7","arg8","arg9"}},
    { "hidden",             "echojson",               &echo,                   {"arg0","arg1","arg2","arg3","arg4","arg5","arg6","arg7","arg8","arg9"}},
    { "hidden",             "logging",                &logging,                {"include", "exclude"}},
};

void RegisterMiscRPCCommands(CRPCTable &t)
{
    for (unsigned int vcidx = 0; vcidx < ARRAYLEN(commands); vcidx++)
        t.appendCommand(commands[vcidx].name, &commands[vcidx]);
}
<|MERGE_RESOLUTION|>--- conflicted
+++ resolved
@@ -1289,7 +1289,6 @@
     return rankarr;
 }
 
-<<<<<<< HEAD
 UniValue RanksToUniValue(CAmount lottery_cgs, const Pog2Ranks& ranks, size_t total) {
 
     UniValue rankarr(UniValue::VARR);
@@ -1298,7 +1297,7 @@
 
         //percentile to two digits
         double percentile = 
-            std::floor((static_cast<double>(r.second) / static_cast<double>(total)) * 10000.0) / 100.0;
+            (static_cast<double>(r.second) / static_cast<double>(total)) * 100.0;
 
         auto alias = FindAliasForAddress(r.first.address);
         auto beacon_age = chainActive.Height() - r.first.beacon_height;
@@ -1309,7 +1308,7 @@
         o.push_back(Pair("children", r.first.children));
         o.push_back(Pair("beacon_age", beacon_age));
         o.push_back(Pair("rank", total - r.second));
-        o.push_back(Pair("percentile", percentile));
+        o.push_back(Pair("percentile", (boost::format("%1$.2f") % percentile).str()));
         o.push_back(Pair("cgs", r.first.cgs));
 
         double cgs_percent = 
@@ -1322,14 +1321,12 @@
 }
 
 
-=======
 UniValue RankComputationsNotReady() {
     UniValue result(UniValue::VOBJ);
     result.push_back(Pair("lotteryanv", 0));
     return result;
 }
 
->>>>>>> 9e9fa8c4
 UniValue getaddressrank(const JSONRPCRequest& request)
 {
     if (request.fHelp || request.params.size() > 1)
