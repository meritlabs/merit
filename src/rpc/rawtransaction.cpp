--- conflicted
+++ resolved
@@ -130,62 +130,12 @@
 
 void TxToJSON(const CTransaction& tx, const uint256 hashBlock, UniValue& entry)
 {
-<<<<<<< HEAD
-    entry.push_back(Pair("txid", tx.GetHash().GetHex()));
-    entry.push_back(Pair("hash", tx.GetWitnessHash().GetHex()));
-    entry.push_back(Pair("size", (int)::GetSerializeSize(tx, SER_NETWORK, PROTOCOL_VERSION)));
-    entry.push_back(Pair("vsize", (int)::GetVirtualTransactionSize(tx)));
-    entry.push_back(Pair("version", tx.nVersion));
-    entry.push_back(Pair("locktime", (int64_t)tx.nLockTime));
-
-    UniValue vin(UniValue::VARR);
-    for (unsigned int i = 0; i < tx.vin.size(); i++) {
-        const CTxIn& txin = tx.vin[i];
-        UniValue in(UniValue::VOBJ);
-        if (tx.IsCoinBase())
-            in.push_back(Pair("coinbase", HexStr(txin.scriptSig.begin(), txin.scriptSig.end())));
-        else {
-            in.push_back(Pair("txid", txin.prevout.hash.GetHex()));
-            in.push_back(Pair("vout", (int64_t)txin.prevout.n));
-            UniValue o(UniValue::VOBJ);
-            o.push_back(Pair("asm", ScriptToAsmStr(txin.scriptSig, true)));
-            o.push_back(Pair("hex", HexStr(txin.scriptSig.begin(), txin.scriptSig.end())));
-            in.push_back(Pair("scriptSig", o));
-        }
-        if (tx.HasWitness()) {
-                UniValue txinwitness(UniValue::VARR);
-                for (unsigned int j = 0; j < tx.vin[i].scriptWitness.stack.size(); j++) {
-                    std::vector<unsigned char> item = tx.vin[i].scriptWitness.stack[j];
-                    txinwitness.push_back(HexStr(item.begin(), item.end()));
-                }
-                in.push_back(Pair("txinwitness", txinwitness));
-        }
-        in.push_back(Pair("sequence", (int64_t)txin.nSequence));
-        vin.push_back(in);
-    }
-    entry.push_back(Pair("vin", vin));
-
-    UniValue vout(UniValue::VARR);
-    for (unsigned int i = 0; i < tx.vout.size(); i++) {
-        const CTxOut& txout = tx.vout[i];
-        UniValue out(UniValue::VOBJ);
-        out.push_back(Pair("value", ValueFromAmount(txout.nValue)));
-        out.push_back(Pair("valueSat", txout.nValue));
-        out.push_back(Pair("n", (int64_t)i));
-        UniValue o(UniValue::VOBJ);
-        ScriptPubKeyToJSON(txout.scriptPubKey, o, true);
-        out.push_back(Pair("scriptPubKey", o));
-        vout.push_back(out);
-    }
-    entry.push_back(Pair("vout", vout));
-=======
     // Call into TxToUniv() in bitcoin-common to decode the transaction hex.
     //
     // Blockchain contextual information (confirmations and blocktime) is not
     // available to code in bitcoin-common, so we query them here and push the
     // data into the returned UniValue.
     TxToUniv(tx, uint256(), entry, true, RPCSerializationFlags());
->>>>>>> 0847c882
 
     if (!hashBlock.IsNull()) {
         entry.push_back(Pair("blockhash", hashBlock.GetHex()));
@@ -328,13 +278,9 @@
         return EncodeHexTx(*tx, RPCSerializationFlags());
 
     UniValue result(UniValue::VOBJ);
-<<<<<<< HEAD
     result.push_back(Pair("hex", strHex));
     TxToJSONExpanded(*tx, hashBlock, result, nHeight, nConfirmations, nBlockTime);
 
-=======
-    TxToJSON(*tx, hashBlock, result);
->>>>>>> 0847c882
     return result;
 }
 
@@ -1132,11 +1078,7 @@
 { //  category              name                      actor (function)         okSafeMode
   //  --------------------- ------------------------  -----------------------  ----------
     { "rawtransactions",    "getrawtransaction",      &getrawtransaction,      true,  {"txid","verbose"} },
-<<<<<<< HEAD
-    { "rawtransactions",    "createrawtransaction",   &createrawtransaction,   true,  {"inputs","outputs","locktime"} },
-=======
     { "rawtransactions",    "createrawtransaction",   &createrawtransaction,   true,  {"inputs","outputs","locktime","replaceable"} },
->>>>>>> 0847c882
     { "rawtransactions",    "decoderawtransaction",   &decoderawtransaction,   true,  {"hexstring"} },
     { "rawtransactions",    "decodescript",           &decodescript,           true,  {"hexstring"} },
     { "rawtransactions",    "sendrawtransaction",     &sendrawtransaction,     false, {"hexstring","allowhighfees"} },
