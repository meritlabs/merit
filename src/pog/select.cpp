--- conflicted
+++ resolved
@@ -23,14 +23,7 @@
      */
     AnvDistribution::AnvDistribution(KeyANVs anvs) : m_inverted(anvs.size())
     {
-<<<<<<< HEAD
         //index anvs by key id for convenience. 
-=======
-        //It doesn't make sense to sample from an empty distribution.
-        assert(anvs.empty() == false);
-
-        //index anvs by key id for convenience.
->>>>>>> 59176681
         std::transform(std::begin(anvs), std::end(anvs), std::inserter(m_anvs, std::begin(m_anvs)),
                 [](const KeyANV& anv) {
                     return std::make_pair(anv.key, anv);
