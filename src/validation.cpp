// Copyright (c) 2009-2016 The Bitcoin Core developers
// Copyright (c) 2017 The Merit Foundation developers
// Distributed under the MIT software license, see the accompanying
// file COPYING or http://www.opensource.org/licenses/mit-license.php.

#include "validation.h"

#include "arith_uint256.h"
#include "chain.h"
#include "chainparams.h"
#include "checkpoints.h"
#include "checkqueue.h"
#include "consensus/consensus.h"
#include "consensus/merkle.h"
#include "consensus/ref_verify.h"
#include "consensus/tx_verify.h"
#include "consensus/validation.h"
#include "cuckoocache.h"
#include "fs.h"
#include "hash.h"
#include "init.h"
#include "pog/reward.h"
#include "pog/select.h"
#include "policy/fees.h"
#include "policy/policy.h"
#include "policy/rbf.h"
#include "pow.h"
#include "primitives/block.h"
#include "primitives/referral.h"
#include "primitives/transaction.h"
#include "random.h"
#include "refdb.h"
#include "referrals.h"
#include "reverse_iterator.h"
#include "script/script.h"
#include "script/sigcache.h"
#include "script/standard.h"
#include "timedata.h"
#include "tinyformat.h"
#include "txdb.h"
#include "txmempool.h"
#include "ui_interface.h"
#include "undo.h"
#include "util.h"
#include "utilmoneystr.h"
#include "utilstrencodings.h"
#include "validationinterface.h"
#include "versionbits.h"
#include "warnings.h"
#include "cuckoo/miner.h"

#include "core_io.h"

#include <algorithm>
#include <atomic>
#include <sstream>

#include <boost/algorithm/string/replace.hpp>
#include <boost/algorithm/string/join.hpp>
#include <boost/thread.hpp>

#if defined(NDEBUG)
# error "Merit cannot be compiled without assertions."
#endif

#define MICRO 0.000001
#define MILLI 0.001

/**
 * Global state
 */

CCriticalSection cs_main;

BlockMap mapBlockIndex;
CChain chainActive;
CBlockIndex *pindexBestHeader = nullptr;
CWaitableCriticalSection csBestBlock;
CConditionVariable cvBlockChange;
int nScriptCheckThreads = 0;
std::atomic_bool fImporting(false);
bool fReindex = false;
bool fTxIndex = false;
bool fAddressIndex = false;
bool fTimestampIndex = false;
bool fSpentIndex = false;
bool fReferralIndex = false;
bool fHavePruned = false;
bool fPruneMode = false;
bool fIsBareMultisigStd = DEFAULT_PERMIT_BAREMULTISIG;
bool fRequireStandard = true;
bool fCheckBlockIndex = false;
bool fCheckpointsEnabled = DEFAULT_CHECKPOINTS_ENABLED;
size_t nCoinCacheUsage = 5000 * 300;
uint64_t nPruneTarget = 0;
int64_t nMaxTipAge = DEFAULT_MAX_TIP_AGE;
bool fEnableReplacement = DEFAULT_ENABLE_REPLACEMENT;

uint256 hashAssumeValid;
arith_uint256 nMinimumChainWork;

CFeeRate minRelayTxFee = CFeeRate(DEFAULT_MIN_RELAY_TX_FEE);
CAmount maxTxFee = DEFAULT_TRANSACTION_MAXFEE;

CBlockPolicyEstimator feeEstimator;
CTxMemPool mempool(&feeEstimator);
referral::ReferralTxMemPool mempoolReferral;

static void CheckBlockIndex(const Consensus::Params& consensusParams);

/** Constant stuff for coinbase transactions we create: */
CScript COINBASE_FLAGS;

const std::string strMessageMagic = "Merit Signed Message:\n";

// Internal stuff
namespace {

    struct CBlockIndexWorkComparator
    {
        bool operator()(const CBlockIndex *pa, const CBlockIndex *pb) const {
            // First sort by most total work, ...
            if (pa->nChainWork > pb->nChainWork) return false;
            if (pa->nChainWork < pb->nChainWork) return true;

            // ... then by earliest time received, ...
            if (pa->nSequenceId < pb->nSequenceId) return false;
            if (pa->nSequenceId > pb->nSequenceId) return true;

            // Use pointer address as tie breaker (should only happen with blocks
            // loaded from disk, as those all have id 0).
            if (pa < pb) return false;
            if (pa > pb) return true;

            // Identical blocks.
            return false;
        }
    };

    CBlockIndex *pindexBestInvalid;

    /**
     * The set of all CBlockIndex entries with BLOCK_VALID_TRANSACTIONS (for itself and all ancestors) and
     * as good as our current tip or better. Entries may be failed, though, and pruning nodes may be
     * missing the data for the block.
     */
    std::set<CBlockIndex*, CBlockIndexWorkComparator> setBlockIndexCandidates;
    /** All pairs A->B, where A (or one of its ancestors) misses transactions, but B has transactions.
     * Pruned nodes may have entries where B is missing data.
     */
    std::multimap<CBlockIndex*, CBlockIndex*> mapBlocksUnlinked;

    CCriticalSection cs_LastBlockFile;
    std::vector<CBlockFileInfo> vinfoBlockFile;
    int nLastBlockFile = 0;
    /** Global flag to indicate we should check to see if there are
     *  block/undo files that should be deleted.  Set on startup
     *  or if we allocate more file space when we're in prune mode
     */
    bool fCheckForPruning = false;

    /**
     * Every received block is assigned a unique and increasing identifier, so we
     * know which one to give priority in case of a fork.
     */
    CCriticalSection cs_nBlockSequenceId;
    /** Blocks loaded from disk are assigned id 0, so start the counter at 1. */
    int32_t nBlockSequenceId = 1;
    /** Decreasing counter (used by subsequent preciousblock calls). */
    int32_t nBlockReverseSequenceId = -1;
    /** chainwork for the last block that preciousblock has been applied to. */
    arith_uint256 nLastPreciousChainwork = 0;

    /** Dirty block index entries. */
    std::set<CBlockIndex*> setDirtyBlockIndex;

    /** Dirty block file entries. */
    std::set<int> setDirtyFileInfo;
} // anon namespace

CBlockIndex* FindForkInGlobalIndex(const CChain& chain, const CBlockLocator& locator)
{
    // Find the first block the caller has in the main chain
    for (const uint256& hash : locator.vHave) {
        BlockMap::iterator mi = mapBlockIndex.find(hash);
        if (mi != mapBlockIndex.end())
        {
            CBlockIndex* pindex = (*mi).second;
            if (chain.Contains(pindex))
                return pindex;
            if (pindex->GetAncestor(chain.Height()) == chain.Tip()) {
                return chain.Tip();
            }
        }
    }
    return chain.Genesis();
}

CCoinsViewDB *pcoinsdbview = nullptr;
CCoinsViewCache *pcoinsTip = nullptr;
CBlockTreeDB *pblocktree = nullptr;
referral::ReferralsViewDB *prefviewdb = nullptr;
referral::ReferralsViewCache *prefviewcache = nullptr;

enum FlushStateMode {
    FLUSH_STATE_NONE,
    FLUSH_STATE_IF_NEEDED,
    FLUSH_STATE_PERIODIC,
    FLUSH_STATE_ALWAYS
};

// See definition for documentation
static bool FlushStateToDisk(const CChainParams& chainParams, CValidationState &state, FlushStateMode mode, int nManualPruneHeight=0);
static void FindFilesToPruneManual(std::set<int>& setFilesToPrune, int nManualPruneHeight);
static void FindFilesToPrune(std::set<int>& setFilesToPrune, uint64_t nPruneAfterHeight);

bool CheckInputs(const CTransaction& tx,
        CValidationState &state,
        const CCoinsViewCache &inputs,
        const int blockHeight,
        bool fScriptChecks,
        unsigned int flags,
        bool cacheSigStore,
        bool cacheFullScriptStore,
        PrecomputedTransactionData& txdata,
        std::vector<CScriptCheck> *pvChecks = nullptr);

bool CheckInputs(const CTransaction& tx,
        CValidationState &state,
        const CCoinsViewCache &inputs,
        bool fScriptChecks,
        unsigned int flags,
        bool cacheSigStore,
        bool cacheFullScriptStore,
        PrecomputedTransactionData& txdata,
        std::vector<CScriptCheck> *pvChecks = nullptr);

static FILE* OpenUndoFile(const CDiskBlockPos &pos, bool fReadOnly = false);

referral::MaybeReferral LookupReferral(
    const referral::Address& address,
    const referral::ReferralsViewCache& referralsCache,
    const std::vector<referral::ReferralRef>& extraReferrals)
{
    // lookup cache for referral
    referral::MaybeReferral referral = referralsCache.GetReferral(address);

    if (referral) {
        return referral;
    }

    // otherwise lookupt extraReferrals vector for the needle
    auto it = std::find_if(
        extraReferrals.begin(), extraReferrals.end(),
        [&address](const referral::ReferralRef& ref) {
            assert(ref);
            return ref->GetAddress() == address;
        });

    return it != extraReferrals.end() ? **it : referral::MaybeReferral{};
}

bool CheckReferralSignature(const referral::Referral& ref, const std::vector<referral::ReferralRef>& extraReferrals)
{
    if(!ref.pubkey.IsValid()) {
        return false;
    }

    auto hash = (CHashWriter(SER_GETHASH, 0) << ref.parentAddress << ref.GetAddress()).GetHash();

    return ref.pubkey.Verify(hash, ref.signature);
}

bool CheckFinalTx(const CTransaction &tx, int flags)
{
    AssertLockHeld(cs_main);

    // By convention a negative value for flags indicates that the
    // current network-enforced consensus rules should be used. In
    // a future soft-fork scenario that would mean checking which
    // rules would be enforced for the next block and setting the
    // appropriate flags. At the present time no soft-forks are
    // scheduled, so no flags are set.
    flags = std::max(flags, 0);

    // CheckFinalTx() uses chainActive.Height()+1 to evaluate
    // nLockTime because when IsFinalTx() is called within
    // CBlock::AcceptBlock(), the height of the block *being*
    // evaluated is what is used. Thus if we want to know if a
    // transaction can be part of the *next* block, we need to call
    // IsFinalTx() with one more than chainActive.Height().
    const int nBlockHeight = chainActive.Height() + 1;

    // BIP113 will require that time-locked transactions have nLockTime set to
    // less than the median time of the previous block they're contained in.
    // When the next block is created its previous block will be the current
    // chain tip, so we use that to calculate the median time passed to
    // IsFinalTx() if LOCKTIME_MEDIAN_TIME_PAST is set.
    const int64_t nBlockTime = (flags & LOCKTIME_MEDIAN_TIME_PAST)
                             ? chainActive.Tip()->GetMedianTimePast()
                             : GetAdjustedTime();

    return IsFinalTx(tx, nBlockHeight, nBlockTime);
}

bool TestLockPointValidity(const LockPoints* lp)
{
    AssertLockHeld(cs_main);
    assert(lp);
    // If there are relative lock times then the maxInputBlock will be set
    // If there are no relative lock times, the LockPoints don't depend on the chain
    if (lp->maxInputBlock) {
        // Check whether chainActive is an extension of the block at which the LockPoints
        // calculation was valid.  If not LockPoints are no longer valid
        if (!chainActive.Contains(lp->maxInputBlock)) {
            return false;
        }
    }

    // LockPoints still valid
    return true;
}

bool CheckSequenceLocks(const CTransaction &tx, int flags, LockPoints* lp, bool useExistingLockPoints)
{
    AssertLockHeld(cs_main);
    AssertLockHeld(mempool.cs);

    CBlockIndex* tip = chainActive.Tip();
    assert(tip != nullptr);

    CBlockIndex index;
    index.pprev = tip;
    // CheckSequenceLocks() uses chainActive.Height()+1 to evaluate
    // height based locks because when SequenceLocks() is called within
    // ConnectBlock(), the height of the block *being*
    // evaluated is what is used.
    // Thus if we want to know if a transaction can be part of the
    // *next* block, we need to use one more than chainActive.Height()
    index.nHeight = tip->nHeight + 1;

    std::pair<int, int64_t> lockPair;
    if (useExistingLockPoints) {
        assert(lp);
        lockPair.first = lp->height;
        lockPair.second = lp->time;
    }
    else {
        // pcoinsTip contains the UTXO set for chainActive.Tip()
        CCoinsViewMemPool viewMemPool(pcoinsTip, mempool);
        std::vector<int> prevheights;
        prevheights.resize(tx.vin.size());
        for (size_t txinIndex = 0; txinIndex < tx.vin.size(); txinIndex++) {
            const CTxIn& txin = tx.vin[txinIndex];
            Coin coin;
            if (!viewMemPool.GetCoin(txin.prevout, coin)) {
                return error("%s: Missing input", __func__);
            }
            if (coin.nHeight == MEMPOOL_HEIGHT) {
                // Assume all mempool transaction confirm in the next block
                prevheights[txinIndex] = tip->nHeight + 1;
            } else {
                prevheights[txinIndex] = coin.nHeight;
            }
        }
        lockPair = CalculateSequenceLocks(tx, &prevheights, index);
        if (lp) {
            lp->height = lockPair.first;
            lp->time = lockPair.second;
            // Also store the hash of the block with the highest height of
            // all the blocks which have sequence locked prevouts.
            // This hash needs to still be on the chain
            // for these LockPoint calculations to be valid
            // Note: It is impossible to correctly calculate a maxInputBlock
            // if any of the sequence locked inputs depend on unconfirmed txs,
            // except in the special case where the relative lock time/height
            // is 0, which is equivalent to no sequence lock. Since we assume
            // input height of tip+1 for mempool txs and test the resulting
            // lockPair from CalculateSequenceLocks against tip+1.  We know
            // EvaluateSequenceLocks will fail if there was a non-zero sequence
            // lock on a mempool input, so we can use the return value of
            // CheckSequenceLocks to indicate the LockPoints validity
            int maxInputHeight = 0;
            for (int height : prevheights) {
                // Can ignore mempool inputs since we'll fail if they had non-zero locks
                if (height != tip->nHeight+1) {
                    maxInputHeight = std::max(maxInputHeight, height);
                }
            }
            lp->maxInputBlock = tip->GetAncestor(maxInputHeight);
        }
    }
    return EvaluateSequenceLocks(index, lockPair);
}

// Returns the script flags which should be checked for a given block
static unsigned int GetBlockScriptFlags(const CBlockIndex* pindex, const Consensus::Params& chainparams);

static void LimitMempoolSize(CTxMemPool& pool, size_t limit, unsigned long age) {
    int expired = pool.Expire(GetTime() - age);
    if (expired != 0) {
        LogPrint(BCLog::MEMPOOL, "Expired %i transactions from the memory pool\n", expired);
    }

    std::vector<COutPoint> vNoSpendsRemaining;
    pool.TrimToSize(limit, &vNoSpendsRemaining);
    for (const COutPoint& removed : vNoSpendsRemaining)
        pcoinsTip->Uncache(removed);
}

static void LimitMempoolSize(referral::ReferralTxMemPool& pool, size_t limit, unsigned long age) {
    int expired = pool.Expire(GetTime() - age);

    if (expired != 0) {
        LogPrint(BCLog::MEMPOOL, "Expired %i referrals from the memory pool\n", expired);
    }

    pool.TrimToSize(limit);
}

/** Convert CValidationState to a human-readable message for logging */
std::string FormatStateMessage(const CValidationState &state)
{
    return strprintf("%s%s (code %i)",
        state.GetRejectReason(),
        state.GetDebugMessage().empty() ? "" : ", "+state.GetDebugMessage(),
        state.GetRejectCode());
}

static bool IsCurrentForFeeEstimation()
{
    AssertLockHeld(cs_main);
    if (IsInitialBlockDownload())
        return false;
    if (chainActive.Tip()->GetBlockTime() < (GetTime() - MAX_FEE_ESTIMATION_TIP_AGE))
        return false;
    if (chainActive.Height() < pindexBestHeader->nHeight - 1)
        return false;
    return true;
}

/* Make mempool consistent after a reorg, by re-adding or recursively erasing
 * disconnected block transactions from the mempool, and also removing any
 * other transactions from the mempool that are no longer valid given the new
 * tip/height.
 *
 * Note: we assume that disconnectTransactions only contains transactions that are NOT
 * confirmed in the current chain nor already in the mempool (otherwise,
 * in-mempool descendants of such transactions would be removed).
 *
 * Passing fAddToMempool=false will skip trying to add the transactions back,
 * and instead just erase from the mempool as needed.
 */

void UpdateMempoolForReorg(DisconnectedBlockEntries<CTransaction>& disconnectTransactions,
    DisconnectedBlockEntries<referral::Referral>& disconnectReferrals,
    bool fAddToMempool)
{
    AssertLockHeld(cs_main);
    std::vector<uint256> vTxHashUpdate;
    // disconnectTransactions's insertion_order index sorts the entries from
    // oldest to newest, but the oldest entry will be the last tx from the
    // latest mined block that was disconnected.
    // Iterate disconnectTransactions in reverse, so that we add transactions
    // back to the mempool starting with the earliest transaction that had
    // been previously seen in a block.
    auto it = disconnectTransactions.queued.get<insertion_order>().rbegin();
    while (it != disconnectTransactions.queued.get<insertion_order>().rend()) {
        // ignore validation errors in resurrected transactions
        CValidationState stateDummy;
        if (!fAddToMempool || (*it)->IsCoinBase() || !AcceptToMemoryPool(mempool, stateDummy, *it, false, nullptr, nullptr, true)) {
            // If the transaction doesn't make it in to the mempool, remove any
            // transactions that depend on it (which would now be orphans).
            mempool.removeRecursive(**it, MemPoolRemovalReason::REORG);
        } else if (mempool.exists((*it)->GetHash())) {
            vTxHashUpdate.push_back((*it)->GetHash());
        }
        ++it;
    }
    disconnectTransactions.queued.clear();
    // AcceptToMemoryPool/addUnchecked all assume that new mempool entries have
    // no in-mempool children, which is generally not true when adding
    // previously-confirmed transactions back to the mempool.
    // UpdateTransactionsFromBlock finds descendants of any transactions in
    // the disconnectTransactions that were added back and cleans up the mempool state.
    mempool.UpdateTransactionsFromBlock(vTxHashUpdate);

    // We also need to remove any now-immature transactions
    mempool.removeForReorg(pcoinsTip, chainActive.Tip()->nHeight + 1, STANDARD_LOCKTIME_VERIFY_FLAGS);
    // Re-limit mempool size, in case we added any transactions
    LimitMempoolSize(mempool,
        gArgs.GetArg("-maxmempool", DEFAULT_MAX_MEMPOOL_SIZE) * 1000000,
        gArgs.GetArg("-mempoolexpiry", DEFAULT_MEMPOOL_EXPIRY) * 60 * 60);

    // same flow for referrals mempool, but w/o UpdateReferralsFromBlock
    // TODO: add UpdateReferralsFromBlock to account dynamic referral sizes
    std::vector<uint256> vRefHashUpdate;
    auto rit = disconnectReferrals.queued.get<insertion_order>().rbegin();
    while (rit != disconnectReferrals.queued.get<insertion_order>().rend()) {
        CValidationState stateDummy;
        bool missingDummy;
        if (!fAddToMempool || !AcceptReferralToMemoryPool(mempoolReferral, stateDummy, *rit, missingDummy, true)) {
            mempoolReferral.RemoveRecursive(**rit, MemPoolRemovalReason::REORG);
        } else if (mempoolReferral.Exists((*it)->GetHash())) {
            vRefHashUpdate.push_back((*it)->GetHash());
        }
        ++rit;
    }
    disconnectReferrals.queued.clear();

    LimitMempoolSize(mempoolReferral,
        gArgs.GetArg("-maxrefmempool", DEFAULT_MAX_REFERRALS_MEMPOOL_SIZE) * 1000000,
        gArgs.GetArg("-refmempoolexpiry", DEFAULT_REFERRALS_MEMPOOL_EXPIRY) * 60 * 60);
}

// Used to avoid mempool polluting consensus critical paths if CCoinsViewMempool
// were somehow broken and returning the wrong scriptPubKeys
static bool CheckInputsFromMempoolAndCache(
        const CTransaction& tx,
        CValidationState &state,
        const CCoinsViewCache &view,
        CTxMemPool& pool,
        unsigned int flags,
        bool cacheSigStore,
        PrecomputedTransactionData& txdata)
{

    AssertLockHeld(cs_main);

    // pool.cs should be locked already, but go ahead and re-take the lock here
    // to enforce that mempool doesn't change between when we check the view
    // and when we actually call through to CheckInputs
    LOCK(pool.cs);

    assert(!tx.IsCoinBase());

    for (const CTxIn& txin : tx.vin) {
        const Coin& coin = view.AccessCoin(txin.prevout);

        // At this point we haven't actually checked if the coins are all
        // available (or shouldn't assume we have, since CheckInputs does).
        // So we just return failure if the inputs are not available here,
        // and then only have to check equivalence for available inputs.
        if (coin.IsSpent()) return false;

        const CTransactionRef& txFrom = pool.get(txin.prevout.hash);
        if (txFrom) {
            assert(txFrom->GetHash() == txin.prevout.hash);
            assert(txFrom->vout.size() > txin.prevout.n);
            assert(txFrom->vout[txin.prevout.n] == coin.out);
        } else {
            const Coin& coinFromDisk = pcoinsTip->AccessCoin(txin.prevout);
            assert(!coinFromDisk.IsSpent());
            assert(coinFromDisk.out == coin.out);
        }
    }

    return CheckInputs(
            tx,
            state,
            view,
            true,
            flags,
            cacheSigStore,
            true,
            txdata);
}

bool AcceptReferralToMemoryPoolWithTime(referral::ReferralTxMemPool& pool,
    CValidationState& state,
    const referral::ReferralRef& referral,
    int64_t nAcceptTime,
    bool& missingReferrer,
    bool fOverrideMempoolLimit)
{
    assert(referral);

    missingReferrer = false;

    if (!CheckReferral(*referral, state)) {
        return false;
    }

    referral::RefMemPoolEntry entry(*referral, nAcceptTime, chainActive.Height());

    const uint256 hash = referral->GetHash();

    {
        LOCK(pool.cs);

        // is it already in the chain?
        if (prefviewcache->Exists(hash)) {
            return state.Invalid(false, REJECT_DUPLICATE, "ref-already-beaconed");
        }

        // is it already in the memory pool?
        if (pool.Exists(hash)) {
            return state.Invalid(false, REJECT_DUPLICATE, "ref-already-in-mempool");
        }

        if (!(prefviewcache->Exists(referral->parentAddress) ||
            pool.ExistsWithAddress(referral->parentAddress))) {
            missingReferrer = true;
            return state.Invalid(false, REJECT_INVALID, "ref-parent-not-beaconed");
        }

        if (!CheckReferralSignature(*referral, pool.GetReferrals())) {
            return state.Invalid(false, REJECT_INVALID, "ref-bad-sig");
        }

        pool.AddUnchecked(referral->GetHash(), entry);
    }

    // trim mempool and check if referral was trimmed
    if (!fOverrideMempoolLimit) {
        LimitMempoolSize(
            pool,
            gArgs.GetArg("-maxrefmempool", DEFAULT_MAX_REFERRALS_MEMPOOL_SIZE) * 1000000,
            gArgs.GetArg("-refmempoolexpiry", DEFAULT_REFERRALS_MEMPOOL_EXPIRY) * 60 * 60);
        if (!pool.Exists(hash)) {
            return state.DoS(0, false, REJECT_MEMPOOL_FULL, "referrals mempool full");
        }
    }

    GetMainSignals().ReferralAddedToMempool(referral);

    return true;
}

bool AcceptReferralToMemoryPool(
    referral::ReferralTxMemPool& pool,
    CValidationState& state,
    const referral::ReferralRef& referral,
    bool& missingReferrer,
    bool fOverrideMempoolLimit)
{
    assert(referral);

    return AcceptReferralToMemoryPoolWithTime(pool, state, referral, GetTime(), missingReferrer, fOverrideMempoolLimit);
}

static bool AcceptToMemoryPoolWorker(
        const CChainParams& chainparams,
        CTxMemPool& pool,
        CValidationState& state,
        const CTransactionRef& ptx,
        bool fLimitFree,
        bool* pfMissingInputs,
        int64_t nAcceptTime,
        std::list<CTransactionRef>* plTxnReplaced,
        bool fOverrideMempoolLimit,
        const CAmount& nAbsurdFee,
        std::vector<COutPoint>& coins_to_uncache)
{
    const CTransaction& tx = *ptx;
    const uint256 hash = tx.GetHash();
    AssertLockHeld(cs_main);
    if (pfMissingInputs)
        *pfMissingInputs = false;

    if (!CheckTransaction(tx, state))
        return false; // state filled in by CheckTransaction

    // Coinbase is only valid in a block, not as a loose transaction
    if (tx.IsCoinBase())
        return state.DoS(100, false, REJECT_INVALID, "coinbase");

    // Rather not work on nonstandard transactions (unless -testnet/-regtest)
    std::string reason;
    if (fRequireStandard && !IsStandardTx(tx, reason))
        return state.DoS(0, false, REJECT_NONSTANDARD, reason);

    // Only accept nLockTime-using transactions that can be mined in the next
    // block; we don't want our mempool filled up with transactions that can't
    // be mined yet.
    if (!CheckFinalTx(tx, STANDARD_LOCKTIME_VERIFY_FLAGS))
        return state.DoS(0, false, REJECT_NONSTANDARD, "non-final");

    // is it already in the memory pool?
    if (pool.exists(hash)) {
        return state.Invalid(false, REJECT_DUPLICATE, "txn-already-in-mempool");
    }

    // Check for conflicts with in-memory transactions
    std::set<uint256> setConflicts;

    {
    LOCK(pool.cs); // protect pool.mapNextTx
    for (const CTxIn &txin : tx.vin) {

        auto itConflicting = pool.mapNextTx.find(txin.prevout);
        if (itConflicting != pool.mapNextTx.end()) {

            const CTransaction *ptxConflicting = itConflicting->second;
            if (!setConflicts.count(ptxConflicting->GetHash())) {
                // Allow opt-out of transaction replacement by setting
                // nSequence > MAX_BIP125_RBF_SEQUENCE (SEQUENCE_FINAL-2) on all inputs.
                //
                // SEQUENCE_FINAL-1 is picked to still allow use of nLockTime by
                // non-replaceable transactions. All inputs rather than just one
                // is for the sake of multi-party protocols, where we don't
                // want a single party to be able to disable replacement.
                //
                // The opt-out ignores descendants as anyone relying on
                // first-seen mempool behavior should be checking all
                // unconfirmed ancestors anyway; doing otherwise is hopelessly
                // insecure.
                bool fReplacementOptOut = true;
                if (fEnableReplacement) {
                    for (const CTxIn &_txin : ptxConflicting->vin) {
                        if (_txin.nSequence <= MAX_BIP125_RBF_SEQUENCE) {
                            fReplacementOptOut = false;
                            break;
                        }
                    }
                }
                if (fReplacementOptOut) {
                    return state.Invalid(
                            false,
                            REJECT_DUPLICATE,
                            "txn-mempool-conflict");
                }

                setConflicts.insert(ptxConflicting->GetHash());
            }
        }
    }
    }

    {
        CCoinsView dummy;
        CCoinsViewCache view(&dummy);

        CAmount nValueIn = 0;
        LockPoints lp;
        {
        LOCK(pool.cs);
        CCoinsViewMemPool viewMemPool(pcoinsTip, pool);
        view.SetBackend(viewMemPool);

        // do all inputs exist?
        for (const CTxIn txin : tx.vin) {
            if (!pcoinsTip->HaveCoinInCache(txin.prevout)) {
                coins_to_uncache.push_back(txin.prevout);
            }
            if (!view.HaveCoin(txin.prevout)) {
                // Are inputs missing because we already have the tx?
                for (size_t out = 0; out < tx.vout.size(); out++) {
                    // Optimistically just do efficient check of cache for outputs
                    if (pcoinsTip->HaveCoinInCache(COutPoint(hash, out))) {
                        return state.Invalid(
                                false,
                                REJECT_DUPLICATE,
                                "txn-already-known");
                    }
                }

                // Otherwise assume this might be an orphan tx for which we
                // just haven't seen parents yet
                if (pfMissingInputs) {
                    *pfMissingInputs = true;
                }

                return false; // fMissingInputs and !state.IsInvalid()
                              // is used to detect this condition,
                              // don't set state.Invalid()
            }
        }

        // Bring the best block into scope
        view.GetBestBlock();

        nValueIn = view.GetValueIn(tx);

        // we have all inputs cached now, so switch back to dummy,
        // so we don't need to keep lock on mempool
        view.SetBackend(dummy);

        // Only accept BIP68 sequence locked transactions that can be mined
        // in the next block; we don't want our mempool filled up with
        // transactions that can't be mined yet. Must keep pool.cs for this
        // unless we change CheckSequenceLocks to take a CoinsViewCache
        // instead of create its own
        if (!CheckSequenceLocks(tx, STANDARD_LOCKTIME_VERIFY_FLAGS, &lp))
            return state.DoS(0, false, REJECT_NONSTANDARD, "non-BIP68-final");
        }

        // Check for non-standard pay-to-script-hash in inputs
        if (fRequireStandard && !AreInputsStandard(tx, view)) {
            return state.Invalid(
                    false,
                    REJECT_NONSTANDARD,
                    "bad-txns-nonstandard-inputs");
        }

        // Check for non-standard witness in P2WSH
        if (tx.HasWitness() && fRequireStandard && !IsWitnessStandard(tx, view)) {
            return state.DoS(
                    0,
                    false,
                    REJECT_NONSTANDARD,
                    "bad-witness-nonstandard",
                    true);
        }

        int64_t nSigOpsCost =
            GetTransactionSigOpCost(tx, view, STANDARD_SCRIPT_VERIFY_FLAGS);

        CAmount nValueOut = tx.GetValueOut();
        CAmount nFees = nValueIn-nValueOut;
        // nModifiedFees includes any fee deltas from PrioritiseTransaction
        CAmount nModifiedFees = nFees;
        pool.ApplyDelta(hash, nModifiedFees);

        // Keep track of transactions that spend a coinbase, which we re-scan
        // during reorgs to ensure nBlocksToMaturity is still met.
        bool fSpendsCoinbase = false;
        for (const CTxIn &txin : tx.vin) {
            const Coin &coin = view.AccessCoin(txin.prevout);
            if (coin.IsCoinBase()) {
                fSpendsCoinbase = true;
                break;
            }
        }

        CTxMemPoolEntry entry(*ptx, nFees, nAcceptTime, chainActive.Height(),
                              fSpendsCoinbase, nSigOpsCost, lp);
        unsigned int nSize = entry.GetSize();

        // Check that the transaction doesn't have an excessive number of
        // sigops, making it impossible to mine. Since the coinbase transaction
        // itself can contain sigops MAX_STANDARD_TX_SIGOPS is less than
        // MAX_BLOCK_SIGOPS; we still consider this an invalid rather than
        // merely non-standard transaction.
        if (nSigOpsCost > MAX_STANDARD_TX_SIGOPS_COST) {
            return state.DoS(
                    0,
                    false,
                    REJECT_NONSTANDARD,
                    "bad-txns-too-many-sigops",
                    false,
                    strprintf("%d", nSigOpsCost));
        }

        CAmount mempoolRejectFee =
            pool.GetMinFee(
                    gArgs.GetArg( "-maxmempool", DEFAULT_MAX_MEMPOOL_SIZE)
                    * 1000000)
            .GetFee(nSize);

        if (mempoolRejectFee > 0 && nModifiedFees < mempoolRejectFee) {
            return state.DoS(
                    0,
                    false,
                    REJECT_INSUFFICIENTFEE,
                    "mempool min fee not met",
                    false,
                    strprintf("%d < %d", nFees, mempoolRejectFee));
        }

        // No transactions are allowed below minRelayTxFee except from disconnected blocks
        if (fLimitFree && nModifiedFees < ::minRelayTxFee.GetFee(nSize)) {
            return state.DoS(0, false, REJECT_INSUFFICIENTFEE, "min relay fee not met");
        }

        if (nAbsurdFee && nFees > nAbsurdFee)
            return state.Invalid(
                    false,
                    REJECT_HIGHFEE,
                    "absurdly-high-fee",
                    strprintf("%d > %d", nFees, nAbsurdFee));

        // Calculate in-mempool ancestors, up to a limit.
        CTxMemPool::setEntries setAncestors;
        size_t nLimitAncestors =
            gArgs.GetArg("-limitancestorcount", DEFAULT_ANCESTOR_LIMIT);
        size_t nLimitAncestorSize =
            gArgs.GetArg("-limitancestorsize", DEFAULT_ANCESTOR_SIZE_LIMIT)*1000;
        size_t nLimitDescendants =
            gArgs.GetArg("-limitdescendantcount", DEFAULT_DESCENDANT_LIMIT);
        size_t nLimitDescendantSize =
            gArgs.GetArg("-limitdescendantsize", DEFAULT_DESCENDANT_SIZE_LIMIT)*1000;

        std::string errString;
        if (!pool.CalculateMemPoolAncestors(
                    entry,
                    setAncestors,
                    nLimitAncestors,
                    nLimitAncestorSize,
                    nLimitDescendants,
                    nLimitDescendantSize,
                    errString)) {

            return state.DoS(0, false, REJECT_NONSTANDARD, "too-long-mempool-chain", false, errString);
        }

        // A transaction that spends outputs that would be replaced by it is invalid. Now
        // that we have the set of all ancestors we can detect this
        // pathological case by making sure setConflicts and setAncestors don't
        // intersect.
        for (CTxMemPool::txiter ancestorIt : setAncestors)
        {
            const uint256 &hashAncestor = ancestorIt->GetEntryValue().GetHash();
            if (setConflicts.count(hashAncestor))
            {
                return state.DoS(
                        10,
                        false,
                        REJECT_INVALID,
                        "bad-txns-spends-conflicting-tx", false,
                        strprintf(
                            "%s spends conflicting transaction %s",
                            hash.ToString(),
                            hashAncestor.ToString()));
            }
        }

        // Check if it's economically rational to mine this transaction rather
        // than the ones it replaces.
        CAmount nConflictingFees = 0;
        size_t nConflictingSize = 0;
        uint64_t nConflictingCount = 0;
        CTxMemPool::setEntries allConflicting;

        // If we don't hold the lock allConflicting might be incomplete; the
        // subsequent RemoveStaged() and addUnchecked() calls don't guarantee
        // mempool consistency for us.
        LOCK(pool.cs);
        const bool fReplacementTransaction = setConflicts.size();
        if (fReplacementTransaction)
        {
            CFeeRate newFeeRate(nModifiedFees, nSize);
            std::set<uint256> setConflictsParents;
            const int maxDescendantsToVisit = 100;
            CTxMemPool::setEntries setIterConflicting;
            for (const uint256 &hashConflicting : setConflicts)
            {
                CTxMemPool::txiter mi = pool.mapTx.find(hashConflicting);
                if (mi == pool.mapTx.end())
                    continue;

                // Save these to avoid repeated lookups
                setIterConflicting.insert(mi);

                // Don't allow the replacement to reduce the feerate of the
                // mempool.
                //
                // We usually don't want to accept replacements with lower
                // feerates than what they replaced as that would lower the
                // feerate of the next block. Requiring that the feerate always
                // be increased is also an easy-to-reason about way to prevent
                // DoS attacks via replacements.
                //
                // The mining code doesn't (currently) take children into
                // account (CPFP) so we only consider the feerates of
                // transactions being directly replaced, not their indirect
                // descendants. While that does mean high feerate children are
                // ignored when deciding whether or not to replace, we do
                // require the replacement to pay more overall fees too,
                // mitigating most cases.
                CFeeRate oldFeeRate(mi->GetModifiedFee(), mi->GetSize());
                if (newFeeRate <= oldFeeRate)
                {
                    return state.DoS(
                            0,
                            false,
                            REJECT_INSUFFICIENTFEE,
                            "insufficient fee", false,
                            strprintf(
                                "rejecting replacement %s; new feerate %s <= old feerate %s",
                                hash.ToString(),
                                newFeeRate.ToString(),
                                oldFeeRate.ToString()));
                }

                for (const CTxIn &txin : mi->GetEntryValue().vin)
                {
                    setConflictsParents.insert(txin.prevout.hash);
                }

                nConflictingCount += mi->GetCountWithDescendants();
            }
            // This potentially overestimates the number of actual descendants
            // but we just want to be conservative to avoid doing too much
            // work.
            if (nConflictingCount <= maxDescendantsToVisit) {
                // If not too many to replace, then calculate the set of
                // transactions that would have to be evicted
                for (CTxMemPool::txiter it : setIterConflicting) {
                    pool.CalculateDescendants(it, allConflicting);
                }
                for (CTxMemPool::txiter it : allConflicting) {
                    nConflictingFees += it->GetModifiedFee();
                    nConflictingSize += it->GetSize();
                }
            } else {
                return state.DoS(
                        0,
                        false,
                        REJECT_NONSTANDARD,
                        "too many potential replacements", false,
                        strprintf(
                            "rejecting replacement %s; too many potential replacements (%d > %d)\n",
                            hash.ToString(),
                            nConflictingCount,
                            maxDescendantsToVisit));
            }

            for (unsigned int j = 0; j < tx.vin.size(); j++)
            {
                // We don't want to accept replacements that require low
                // feerate junk to be mined first. Ideally we'd keep track of
                // the ancestor feerates and make the decision based on that,
                // but for now requiring all new inputs to be confirmed works.
                if (!setConflictsParents.count(tx.vin[j].prevout.hash))
                {
                    // Rather than check the UTXO set - potentially expensive -
                    // it's cheaper to just check if the new input refers to a
                    // tx that's in the mempool.
                    if (pool.mapTx.find(tx.vin[j].prevout.hash) != pool.mapTx.end())
                        return state.DoS(
                                0,
                                false,
                                REJECT_NONSTANDARD,
                                "replacement-adds-unconfirmed", false,
                                strprintf(
                                    "replacement %s adds unconfirmed input, idx %d",
                                    hash.ToString(),
                                    j));
                }
            }

            // The replacement must pay greater fees than the transactions it
            // replaces - if we did the bandwidth used by those conflicting
            // transactions would not be paid for.
            if (nModifiedFees < nConflictingFees)
            {
                return state.DoS(
                        0,
                        false,
                        REJECT_INSUFFICIENTFEE,
                        "insufficient fee", false,
                        strprintf(
                            "rejecting replacement %s, less fees than conflicting txs; %s < %s",
                            hash.ToString(),
                            FormatMoney(nModifiedFees),
                            FormatMoney(nConflictingFees)));
            }

            // Finally in addition to paying more fees than the conflicts the
            // new transaction must pay for its own bandwidth.
            CAmount nDeltaFees = nModifiedFees - nConflictingFees;
            if (nDeltaFees < ::incrementalRelayFee.GetFee(nSize))
            {
                return state.DoS(
                        0,
                        false,
                        REJECT_INSUFFICIENTFEE,
                        "insufficient fee", false,
                        strprintf(
                            "rejecting replacement %s, not enough additional fees to relay; %s < %s",
                            hash.ToString(),
                            FormatMoney(nDeltaFees),
                            FormatMoney(::incrementalRelayFee.GetFee(nSize))));
            }
        }

        unsigned int scriptVerifyFlags = STANDARD_SCRIPT_VERIFY_FLAGS;
        if (!chainparams.RequireStandard()) {
            scriptVerifyFlags =
                gArgs.GetArg("-promiscuousmempoolflags", scriptVerifyFlags);
        }

        if (!Consensus::CheckTxOutputs(
                    tx,
                    state,
                    *prefviewcache,
                    mempoolReferral.GetReferrals())) {

            return false;
        }

        // Check against previous transactions
        // This is done last to help prevent CPU exhaustion denial-of-service attacks.
        PrecomputedTransactionData txdata(tx);
        if (!CheckInputs(tx, state, view, true, scriptVerifyFlags, true, false, txdata)) {
            // SCRIPT_VERIFY_CLEANSTACK requires SCRIPT_VERIFY_WITNESS, so we
            // need to turn both off, and compare against just turning off CLEANSTACK
            // to see if the failure is specifically due to witness validation.
            CValidationState stateDummy; // Want reported failures to be from first CheckInputs
            if (
                    !tx.HasWitness() &&
                    CheckInputs(
                        tx,
                        stateDummy,
                        view,
                        true,
                        scriptVerifyFlags & ~(SCRIPT_VERIFY_WITNESS | SCRIPT_VERIFY_CLEANSTACK),
                        true,
                        false,
                        txdata) &&
                    !CheckInputs(
                        tx,
                        stateDummy,
                        view,
                        true,
                        scriptVerifyFlags & ~SCRIPT_VERIFY_CLEANSTACK,
                        true,
                        false,
                        txdata)) {
                // Only the witness is missing, so the transaction itself may be fine.
                state.SetCorruptionPossible();
            }
            return false; // state filled in by CheckInputs
        }

        // Check again against the current block tip's script verification
        // flags to cache our script execution flags. This is, of course,
        // useless if the next block has different script flags from the
        // previous one, but because the cache tracks script flags for us it
        // will auto-invalidate and we'll just have a few blocks of extra
        // misses on soft-fork activation.
        //
        // This is also useful in case of bugs in the standard flags that cause
        // transactions to pass as valid when they're actually invalid. For
        // instance the STRICTENC flag was incorrectly allowing certain
        // CHECKSIG NOT scripts to pass, even though they were invalid.
        //
        // There is a similar check in CreateNewBlock() to prevent creating
        // invalid blocks (using TestBlockValidity), however allowing such
        // transactions into the mempool can be exploited as a DoS attack.
        unsigned int currentBlockScriptVerifyFlags =
            GetBlockScriptFlags(chainActive.Tip(), Params().GetConsensus());

        if (!CheckInputsFromMempoolAndCache(
                    tx,
                    state,
                    view,
                    pool,
                    currentBlockScriptVerifyFlags,
                    true,
                    txdata))
        {
            // If we're using promiscuousmempoolflags, we may hit this normally
            // Check if current block has some flags that scriptVerifyFlags
            // does not before printing an ominous warning
            if (!(~scriptVerifyFlags & currentBlockScriptVerifyFlags)) {

                return error(
                        "%s: BUG! PLEASE REPORT THIS! ConnectInputs failed "
                        "against latest-block but not STANDARD flags %s, %s",
                        __func__,
                        hash.ToString(),
                        FormatStateMessage(state));

            } else {
                if (!CheckInputs(
                            tx,
                            state,
                            view,
                            true,
                            MANDATORY_SCRIPT_VERIFY_FLAGS,
                            true,
                            false,
                            txdata)) {

                    return error(
                            "%s: ConnectInputs failed against MANDATORY but not"
                            "STANDARD flags due to promiscuous mempool %s, %s",
                            __func__,
                            hash.ToString(),
                            FormatStateMessage(state));
                } else {
                    LogPrintf("Warning: -promiscuousmempool flags set to not "
                            "include currently enforced soft forks, this may "
                            "break mining or otherwise cause instability!\n");
                }
            }
        }

        // Remove conflicting transactions from the mempool
        for (const CTxMemPool::txiter it : allConflicting)
        {
            LogPrint(
                    BCLog::MEMPOOL,
                    "replacing tx %s with %s for %s MRT ""additional fees, %d delta bytes\n",
                    it->GetEntryValue().GetHash().ToString(),
                    hash.ToString(),
                    FormatMoney(nModifiedFees - nConflictingFees),
                    (int)nSize - (int)nConflictingSize);
            if (plTxnReplaced)
                plTxnReplaced->push_back(it->GetSharedEntryValue());
        }
        pool.RemoveStaged(allConflicting, false, MemPoolRemovalReason::REPLACED);

        // This transaction should only count for fee estimation if it isn't a
        // BIP 125 replacement transaction (may not be widely supported), the
        // node is not behind, and the transaction is not dependent on any other
        // transactions in the mempool.
        bool validForFeeEstimation =
            !fReplacementTransaction &&
            IsCurrentForFeeEstimation() &&
            pool.HasNoInputsOf(tx);

        // Store transaction in memory
        pool.addUnchecked(hash, entry, setAncestors, validForFeeEstimation);

        // Add memory address index
        if (fAddressIndex) {
            pool.addAddressIndex(entry, view);
        }

        // Add memory spent index
        if (fSpentIndex) {
            pool.addSpentIndex(entry, view);
        }

        // trim mempool and check if tx was trimmed
        if (!fOverrideMempoolLimit) {
            LimitMempoolSize(
                    pool,
                    gArgs.GetArg("-maxmempool", DEFAULT_MAX_MEMPOOL_SIZE) * 1000000,
                    gArgs.GetArg("-mempoolexpiry", DEFAULT_MEMPOOL_EXPIRY) * 60 * 60);
            if (!pool.exists(hash))
                return state.DoS(0, false, REJECT_INSUFFICIENTFEE, "mempool full");
        }
    }

    GetMainSignals().TransactionAddedToMempool(ptx);

    return true;
}

/** (try to) add transaction to memory pool with a specified acceptance time **/
static bool AcceptToMemoryPoolWithTime(
        const CChainParams& chainparams,
        CTxMemPool& pool,
        CValidationState &state,
        const CTransactionRef &tx,
        bool fLimitFree,
        bool* pfMissingInputs,
        int64_t nAcceptTime,
        std::list<CTransactionRef>* plTxnReplaced,
        bool fOverrideMempoolLimit,
        const CAmount nAbsurdFee)
{
    std::vector<COutPoint> coins_to_uncache;
    bool res = AcceptToMemoryPoolWorker(
            chainparams,
            pool,
            state,
            tx,
            fLimitFree,
            pfMissingInputs,
            nAcceptTime,
            plTxnReplaced,
            fOverrideMempoolLimit,
            nAbsurdFee,
            coins_to_uncache);

    if (!res) {
        for (const COutPoint& hashTx : coins_to_uncache)
            pcoinsTip->Uncache(hashTx);
    }

    // After we've (potentially) uncached entries, ensure our coins
    // cache is still within its size limits
    CValidationState stateDummy;
    FlushStateToDisk(chainparams, stateDummy, FLUSH_STATE_PERIODIC);
    return res;
}

bool AcceptToMemoryPool(
        CTxMemPool& pool,
        CValidationState &state,
        const CTransactionRef &tx,
        bool fLimitFree,
        bool* pfMissingInputs,
        std::list<CTransactionRef>* plTxnReplaced,
        bool fOverrideMempoolLimit,
        const CAmount nAbsurdFee)
{
    const CChainParams& chainparams = Params();
    return AcceptToMemoryPoolWithTime(
            chainparams,
            pool,
            state,
            tx,
            fLimitFree,
            pfMissingInputs,
            GetTime(),
            plTxnReplaced,
            fOverrideMempoolLimit,
            nAbsurdFee);
}

bool GetTimestampIndex(
        const unsigned int &high,
        const unsigned int &low,
        const bool fActiveOnly,
        std::vector<std::pair<uint256, unsigned int> > &hashes)
{
    if (!fTimestampIndex)
        return error("Timestamp index not enabled");

    if (!pblocktree->ReadTimestampIndex(high, low, fActiveOnly, hashes))
        return error("Unable to get hashes for timestamps");

    return true;
}

bool GetSpentIndex(const CSpentIndexKey &key, CSpentIndexValue &value)
{
    if (!fSpentIndex)
        return false;

    if (mempool.getSpentIndex(key, value))
        return true;

    if (!pblocktree->ReadSpentIndex(key, value))
        return false;

    return true;
}

bool HashOnchainActive(const uint256 &hash)
{
    CBlockIndex* pblockindex = mapBlockIndex[hash];

    if (!chainActive.Contains(pblockindex)) {
        return false;
    }

    return true;
}

using KeyActivity = std::vector<std::pair<CAddressIndexKey, CAmount>>;

bool GetAddressIndex(uint160 addressHash, int type,
                     KeyActivity& addressIndex, int start, int end)
{
    if (!fAddressIndex)
        return error("address index not enabled");

    if (!pblocktree->ReadAddressIndex(addressHash, type, addressIndex, start, end))
        return error("unable to get txids for address");

    return true;
}

bool GetAddressUnspent(uint160 addressHash, int type,
                       std::vector<std::pair<CAddressUnspentKey, CAddressUnspentValue> > &unspentOutputs)
{
    if (!fAddressIndex)
        return error("address index not enabled");

    if (!pblocktree->ReadAddressUnspentIndex(addressHash, type, unspentOutputs))
        return error("unable to get txids for address");

    return true;
}

/** Return transaction in txOut, and if it was found inside a block, its hash is placed in hashBlock */
bool GetTransaction(const uint256 &hash, CTransactionRef &txOut, const Consensus::Params& consensusParams, uint256 &hashBlock, bool fAllowSlow)
{
    CBlockIndex *pindexSlow = nullptr;

    LOCK(cs_main);

    CTransactionRef ptx = mempool.get(hash);
    if (ptx)
    {
        txOut = ptx;
        return true;
    }

    if (fTxIndex) {
        CDiskTxPos postx;
        if (pblocktree->ReadTxIndex(hash, postx)) {
            CAutoFile file(OpenBlockFile(postx, true), SER_DISK, CLIENT_VERSION);
            if (file.IsNull())
                return error("%s: OpenBlockFile failed", __func__);
            CBlockHeader header;
            try {
                file >> header;
                fseek(file.Get(), postx.nTxOffset, SEEK_CUR);
                file >> txOut;
            } catch (const std::exception& e) {
                return error("%s: Deserialize or I/O error - %s", __func__, e.what());
            }
            hashBlock = header.GetHash();
            if (txOut->GetHash() != hash)
                return error("%s: txid mismatch", __func__);
            return true;
        }
    }

    if (fAllowSlow) { // use coin database to locate block that contains transaction, and scan it
        const Coin& coin = AccessByTxid(*pcoinsTip, hash);
        if (!coin.IsSpent()) pindexSlow = chainActive[coin.nHeight];
    }

    if (pindexSlow) {
        CBlock block;
        if (ReadBlockFromDisk(block, pindexSlow, consensusParams)) {
            for (const auto& tx : block.vtx) {
                if (tx->GetHash() == hash) {
                    txOut = tx;
                    hashBlock = pindexSlow->GetBlockHash();
                    return true;
                }
            }
        }
    }

    return false;
}

/** Return transaction in txOut, and if it was found inside a block, its hash is placed in hashBlock */
bool GetReferral(const uint256 &hash, referral::ReferralRef &refOut, uint256 &hashBlock)
{
    LOCK(cs_main);

    referral::ReferralRef mempoolref = mempoolReferral.Get(hash);
    if (mempoolref) {
        refOut = mempoolref;
        return true;
    }

    if (fReferralIndex) {
        CDiskTxPos posref;
        if (pblocktree->ReadReferralIndex(hash, posref)) {
            CAutoFile file(OpenBlockFile(posref, true), SER_DISK, CLIENT_VERSION);
            if (file.IsNull())
                return error("%s: OpenBlockFile failed", __func__);
            CBlockHeader header;
            try {
                file >> header;
                fseek(file.Get(), posref.nTxOffset, SEEK_CUR);
                file >> refOut;
            } catch (const std::exception& e) {
                return error("%s: Deserialize or I/O error - %s", __func__, e.what());
            }
            hashBlock = header.GetHash();
            if (refOut->GetHash() != hash)
                return error("%s: txid mismatch: requested::actual %s::%s",
                __func__,
                hash.GetHex().c_str(),
                refOut->GetHash().GetHex().c_str());

            return true;
        }
    }

    return false;
}

//////////////////////////////////////////////////////////////////////////////
//
// CBlock and CBlockIndex
//

static bool WriteBlockToDisk(const CBlock& block, CDiskBlockPos& pos, const CMessageHeader::MessageStartChars& messageStart)
{
    // Open history file to append
    CAutoFile fileout(OpenBlockFile(pos), SER_DISK, CLIENT_VERSION);
    if (fileout.IsNull())
        return error("WriteBlockToDisk: OpenBlockFile failed");

    // Write index header
    unsigned int nSize = GetSerializeSize(fileout, block);
    fileout << FLATDATA(messageStart) << nSize;

    // Write block
    long fileOutPos = ftell(fileout.Get());
    if (fileOutPos < 0)
        return error("WriteBlockToDisk: ftell failed");
    pos.nPos = (unsigned int)fileOutPos;
    fileout << block;

    return true;
}

bool ReadBlockFromDisk(CBlock& block, const CDiskBlockPos& pos, const Consensus::Params& consensusParams)
{
    block.SetNull();

    // Open history file to read
    CAutoFile filein(OpenBlockFile(pos, true), SER_DISK, CLIENT_VERSION);
    if (filein.IsNull())
        return error("ReadBlockFromDisk: OpenBlockFile failed for %s", pos.ToString());

    // Read block
    try {
        filein >> block;
    }
    catch (const std::exception& e) {
        return error("%s: Deserialize or I/O error - %s at %s", __func__, e.what(), pos.ToString());
    }

    // Check the header
    if (!cuckoo::VerifyProofOfWork(block.GetHash(), block.nBits, block.nEdgeBits, block.sCycle, consensusParams))
        return error("ReadBlockFromDisk: Errors in block header at %s", pos.ToString());

    return true;
}

bool ReadBlockFromDisk(CBlock& block, const CBlockIndex* pindex, const Consensus::Params& consensusParams)
{
    if (!ReadBlockFromDisk(block, pindex->GetBlockPos(), consensusParams))
        return false;
    if (block.GetHash() != pindex->GetBlockHash())
        return error("ReadBlockFromDisk(CBlock&, CBlockIndex*): GetHash() doesn't match index for %s at %s",
                pindex->ToString(), pindex->GetBlockPos().ToString());
    return true;
}

CAmount GetBlockSubsidy(int height, const Consensus::Params& consensus_params)
{
    int halvings = height / consensus_params.nSubsidyHalvingInterval;
    // Force block reward to zero when right shift is undefined.
    if (halvings >= 64)
        return 0;

    CAmount nSubsidy = 0;

    /**
     * Initial launch didn't read from the consensus_params correctly and therefore
     * the block reward was 50 merit instead of 20 like it should have been.
     *
     * In order to keep the block chain without forking, we will enable the correct
     * amount on block 2300 when the bug was discovered.
     */
    if(height >= 2300) {
        nSubsidy = consensus_params.initial_block_reward;
    } else {
        nSubsidy = 50 * COIN;
    }

    // Subsidy is cut in half every 210,000 blocks which will occur approximately every 4 years.
    nSubsidy >>= halvings;
    return nSubsidy;
}

SplitSubsidy GetSplitSubsidy(int height, const Consensus::Params& consensus_params)
{
    assert(consensus_params.ambassador_percent_cut >= 0 && consensus_params.ambassador_percent_cut <= 100);
    auto block_subsidy = GetBlockSubsidy(height, consensus_params);

    auto ambassador_subsidy = (block_subsidy * consensus_params.ambassador_percent_cut) / 100;
    auto miner_subsidy = block_subsidy - ambassador_subsidy;

    assert(ambassador_subsidy < miner_subsidy);
    assert(miner_subsidy + ambassador_subsidy == block_subsidy);
    return {miner_subsidy, ambassador_subsidy};
}

/**
 * After block 13499 the genesis address does not participate in the lottery.
 * TreeToForest removes the root address from the entrants.
 */
void TreeToForest(
        int height,
        referral::AddressANVs& entrants,
        const Consensus::Params& params)
{
    if (height < 13500) {
        return;
    }

    entrants.erase(
            std::remove_if(entrants.begin(), entrants.end(),
                [&params](const referral::AddressANV& e) {
                    return e.address == params.genesis_address;
                }), entrants.end());
}

pog::AmbassadorLottery RewardAmbassadors(
        int height,
        const uint256& previous_block_hash,
        CAmount total,
        const Consensus::Params& params)
{
    assert(height >= 0);
    assert(prefviewdb != nullptr);

    auto entrants = pog::GetAllRewardableANVs(*prefviewdb);

    // Make sure the root of the tree is removed as it doesn't
    // participate in lottery.
    TreeToForest(height, entrants, params);

    // Wallet selector will create a distribution from all the keys
    pog::WalletSelector selector{height, entrants};

    // We may have fewer keys in the distribution than the expected winners,
    // so just pick smallest of the two.
    const auto desired_winners = std::min(params.total_winning_ambassadors, static_cast<uint64_t>(selector.Size()));

    // If we have an empty distribution, for example in some of the unit
    // tests, we return the whole ambassador amount back to the miner
    if(desired_winners == 0) return {{}, total};

    // validate sane winner amount
    assert(desired_winners > 0);
    assert(desired_winners < 100);

    // Select the N winners using the previous block hash as the seed
    auto winners = selector.Select(previous_block_hash, desired_winners);

    assert(winners.size() == desired_winners);

    // Compute reward for all the winners
    auto rewards = pog::RewardAmbassadors(height, winners, total);

    // Return the remainder which will be given to the miner;
    assert(rewards.remainder <= total);
    assert(rewards.remainder >= 0);

    return rewards;
}

pog::InviteRewards RewardInvites(
        int height,
        const uint256& previous_block_hash,
        const Consensus::Params& params)
{
    assert(height >= 0);
    assert(prefviewdb != nullptr);

    const auto lottery_params =
        pog::ComputeInviteLotteryParams(height, params);

    const auto winners = pog::SelectConfirmedAddresses(
            *prefviewdb,
            previous_block_hash,
            lottery_params.total_winners);

    if(winners.size() != lottery_params.total_winners) {
        return {};
    }

    return pog::RewardInvites(winners, lottery_params);
}

bool IsValidAmbassadorDestination(const CTxDestination& dest)
{
    const auto which = dest.which();
    //KeyID or ScriptID
    return which == 1 || which == 2;
}

void PayAmbassadors(const pog::AmbassadorLottery& lottery, CMutableTransaction& tx)
{
    debug("Lottery Results");


    // Pay them by adding a txout to the coinbase transaction;
    std::transform(
            std::begin(lottery.winners),
            std::end(lottery.winners),
            std::back_inserter(tx.vout),

            [](const pog::AmbassadorReward& winner) {
                CMeritAddress addr{winner.address_type, winner.address};
                const auto dest = addr.Get();

                if (!addr.IsValid() || !IsValidAmbassadorDestination(dest)) {
                    throw std::runtime_error{"invalid ambassador"};
                }

                debug("\tWinner: %s, %d", addr.ToString(), static_cast<int>(winner.address_type));

                const auto script = GetScriptForDestination(dest);
                return CTxOut{winner.amount, script};
            });
}

void DistributeInvites(const pog::InviteRewards& rewards, CMutableTransaction& tx)
{
    assert(tx->IsInvite());

    debug("Invite Lottery Results");

    // Pay them by adding a txout to the coinbase transaction;
    std::transform(
            std::begin(rewards),
            std::end(rewards),
            std::back_inserter(tx.vout),

            [](const pog::InviteReward& reward) {
                CMeritAddress addr{reward.address_type, reward.address};
                const auto dest = addr.Get();

                if (!addr.IsValid() || !IsValidAmbassadorDestination(dest)) {
                    throw std::runtime_error{"invalid ambassador"};
                }

                debug("\tWinner: %s, %d", addr.ToString(), static_cast<int>(reward.address_type));

                const auto script = GetScriptForDestination(dest);
                return CTxOut{reward.invites, script};
            });
}

struct RewardComp
{
    bool operator()(const pog::AmbassadorReward& a, const pog::AmbassadorReward& b) {
        if(a.amount == b.amount) {
            return a.address < b.address;
        }
        return a.amount < b.amount;
    }
};

void SortRewards(pog::Rewards& rewards)
{
    std::sort(std::begin(rewards), std::end(rewards), RewardComp());
}

struct InviteComp
{
    bool operator()(const pog::InviteReward& a, const pog::InviteReward& b) {
        if(a.invites == b.invites) {
            return a.address < b.address;
        }
        return a.invites < b.invites;
    }
};

void SortInvites(pog::InviteRewards& rewards)
{
    std::sort(std::begin(rewards), std::end(rewards), InviteComp());
}

bool AreExpectedLotteryWinnersPaid(const pog::AmbassadorLottery& lottery, const CTransaction& coinbase) {
    assert(coinbase.IsCoinBase());

    //quick test before doing more expensive validation
    if(coinbase.vout.size() < 1 + lottery.winners.size())
        return false;

    //Transform vouts to rewards
    pog::Rewards sorted_outs(coinbase.vout.size());
    std::transform(std::begin(coinbase.vout), std::end(coinbase.vout), std::begin(sorted_outs),
            [](const CTxOut& out) -> pog::AmbassadorReward {
                CTxDestination dest;
                if(!ExtractDestination(out.scriptPubKey, dest)) {
                    return {0, {}, out.nValue};
                }

                uint160 address;
                if(!GetUint160(dest, address)) {
                    return {0, {}, out.nValue};
                }

                auto addressType = AddressTypeFromDestination(dest);
                if(addressType == 0) {
                    return {0, {}, out.nValue};
                }

                return {addressType, address, out.nValue};
            });

    SortRewards(sorted_outs);

    //Sort winners
    auto sorted_winners = lottery.winners;
    SortRewards(sorted_winners);

    // Make sure all expected rewards exist in the set of all rewards given in
    // the block.
    return std::includes(
            std::begin(sorted_outs), std::end(sorted_outs),
            std::begin(sorted_winners), std::end(sorted_winners),
            RewardComp());
}

bool AreExpectedInvitesRewarded(const pog::InviteRewards& expected_invites, const CTransaction& coinbase) {
    assert(coinbase.IsCoinBase());
    assert(coinbase.nVersion == CTransaction::INVITE_VERSION);

    //quick test before doing more expensive validation
    if(coinbase.vout.size() != expected_invites.size())
        return false;

    //Transform vouts to rewards
    pog::InviteRewards sorted_outs(coinbase.vout.size());
    std::transform(std::begin(coinbase.vout), std::end(coinbase.vout), std::begin(sorted_outs),
            [](const CTxOut& out) -> pog::InviteReward {
                CTxDestination dest;
                if(!ExtractDestination(out.scriptPubKey, dest)) {
                    return {0, {}, out.nValue};
                }

                uint160 address;
                if(!GetUint160(dest, address)) {
                    return {0, {}, out.nValue};
                }

                auto addressType = AddressTypeFromDestination(dest);
                if(addressType == 0) {
                    return {0, {}, out.nValue};
                }

                return {addressType, address, out.nValue};
            });

    SortInvites(sorted_outs);

    //Sort winners
    auto sorted_invites = expected_invites;
    SortInvites(sorted_invites);

    // Make sure all expected rewards exist in the set of all rewards given in
    // the block.
    return std::includes(
            std::begin(sorted_outs), std::end(sorted_outs),
            std::begin(sorted_invites), std::end(sorted_invites),
            InviteComp());
}

bool IsInitialBlockDownload()
{
    // Once this function has returned false, it must remain false.
    static std::atomic<bool> latchToFalse{false};
    // Optimization: pre-test latch before taking the lock.
    if (latchToFalse.load(std::memory_order_relaxed))
        return false;

    LOCK(cs_main);
    if (latchToFalse.load(std::memory_order_relaxed))
        return false;
    if (fImporting || fReindex)
        return true;
    if (chainActive.Tip() == nullptr)
        return true;
    if (chainActive.Tip()->nChainWork < nMinimumChainWork)
        return true;
    if (chainActive.Tip()->GetBlockTime() < (GetTime() - nMaxTipAge))
        return true;
    LogPrintf("Leaving InitialBlockDownload (latching to false)\n");
    latchToFalse.store(true, std::memory_order_relaxed);
    return false;
}

CBlockIndex *pindexBestForkTip = nullptr, *pindexBestForkBase = nullptr;

static void AlertNotify(const std::string& strMessage)
{
    uiInterface.NotifyAlertChanged();
    std::string strCmd = gArgs.GetArg("-alertnotify", "");
    if (strCmd.empty()) return;

    // Alert text should be plain ascii coming from a trusted source, but to
    // be safe we first strip anything not in safeChars, then add single quotes around
    // the whole string before passing it to the shell:
    std::string singleQuote("'");
    std::string safeStatus = SanitizeString(strMessage);
    safeStatus = singleQuote+safeStatus+singleQuote;
    boost::replace_all(strCmd, "%s", safeStatus);

    boost::thread t(runCommand, strCmd); // thread runs free
}

static void CheckForkWarningConditions()
{
    AssertLockHeld(cs_main);
    // Before we get past initial download, we cannot reliably alert about forks
    // (we assume we don't get stuck on a fork before finishing our initial sync)
    if (IsInitialBlockDownload())
        return;

    // If our best fork is no longer within 72 blocks (+/- 12 hours if no one mines it)
    // of our head, drop it
    if (pindexBestForkTip && chainActive.Height() - pindexBestForkTip->nHeight >= 72)
        pindexBestForkTip = nullptr;

    if (pindexBestForkTip || (pindexBestInvalid && pindexBestInvalid->nChainWork > chainActive.Tip()->nChainWork + (GetBlockProof(*chainActive.Tip()) * 6)))
    {
        if (!GetfLargeWorkForkFound() && pindexBestForkBase)
        {
            std::string warning = std::string("'Warning: Large-work fork detected, forking after block ") +
                pindexBestForkBase->phashBlock->ToString() + std::string("'");
            AlertNotify(warning);
        }
        if (pindexBestForkTip && pindexBestForkBase)
        {
            LogPrintf("%s: Warning: Large valid fork found\n  forking the chain at height %d (%s)\n  lasting to height %d (%s).\nChain state database corruption likely.\n", __func__,
                   pindexBestForkBase->nHeight, pindexBestForkBase->phashBlock->ToString(),
                   pindexBestForkTip->nHeight, pindexBestForkTip->phashBlock->ToString());
            SetfLargeWorkForkFound(true);
        }
        else
        {
            LogPrintf("%s: Warning: Found invalid chain at least ~6 blocks longer than our best chain.\nChain state database corruption likely.\n", __func__);
            SetfLargeWorkInvalidChainFound(true);
        }
    }
    else
    {
        SetfLargeWorkForkFound(false);
        SetfLargeWorkInvalidChainFound(false);
    }
}

static void CheckForkWarningConditionsOnNewFork(CBlockIndex* pindexNewForkTip)
{
    AssertLockHeld(cs_main);
    // If we are on a fork that is sufficiently large, set a warning flag
    CBlockIndex* pfork = pindexNewForkTip;
    CBlockIndex* plonger = chainActive.Tip();
    while (pfork && pfork != plonger)
    {
        while (plonger && plonger->nHeight > pfork->nHeight)
            plonger = plonger->pprev;
        if (pfork == plonger)
            break;
        pfork = pfork->pprev;
    }

    // We define a condition where we should warn the user about as a fork of at least 7 blocks
    // with a tip within 72 blocks (+/- 12 hours if no one mines it) of ours
    // We use 7 blocks rather arbitrarily as it represents just under 10% of sustained network
    // hash rate operating on the fork.
    // or a chain that is entirely longer than ours and invalid (note that this should be detected by both)
    // We define it this way because it allows us to only store the highest fork tip (+ base) which meets
    // the 7-block condition and from this always have the most-likely-to-cause-warning fork
    if (pfork && (!pindexBestForkTip || pindexNewForkTip->nHeight > pindexBestForkTip->nHeight) &&
            pindexNewForkTip->nChainWork - pfork->nChainWork > (GetBlockProof(*pfork) * 7) &&
            chainActive.Height() - pindexNewForkTip->nHeight < 72)
    {
        pindexBestForkTip = pindexNewForkTip;
        pindexBestForkBase = pfork;
    }

    CheckForkWarningConditions();
}

void static InvalidChainFound(CBlockIndex* pindexNew)
{
    if (!pindexBestInvalid || pindexNew->nChainWork > pindexBestInvalid->nChainWork)
        pindexBestInvalid = pindexNew;

    LogPrintf("%s: invalid block=%s  height=%d  log2_work=%.8g  date=%s\n", __func__,
      pindexNew->GetBlockHash().ToString(), pindexNew->nHeight,
      log(pindexNew->nChainWork.getdouble())/log(2.0), DateTimeStrFormat("%Y-%m-%d %H:%M:%S",
      pindexNew->GetBlockTime()));
    CBlockIndex *tip = chainActive.Tip();
    assert (tip);
    LogPrintf("%s:  current best=%s  height=%d  log2_work=%.8g  date=%s\n", __func__,
      tip->GetBlockHash().ToString(), chainActive.Height(), log(tip->nChainWork.getdouble())/log(2.0),
      DateTimeStrFormat("%Y-%m-%d %H:%M:%S", tip->GetBlockTime()));
    CheckForkWarningConditions();
}

void static InvalidBlockFound(CBlockIndex *pindex, const CValidationState &state) {
    if (!state.CorruptionPossible()) {
        pindex->nStatus |= BLOCK_FAILED_VALID;
        setDirtyBlockIndex.insert(pindex);
        setBlockIndexCandidates.erase(pindex);
        InvalidChainFound(pindex);
    }
}

void UpdateCoins(const CTransaction& tx, CCoinsViewCache& inputs, CTxUndo &txundo, int nHeight)
{
    // mark inputs spent
    if (!tx.IsCoinBase()) {
        txundo.vprevout.reserve(tx.vin.size());
        for (const CTxIn &txin : tx.vin) {
            txundo.vprevout.emplace_back();
            bool is_spent = inputs.SpendCoin(txin.prevout, &txundo.vprevout.back());
            assert(is_spent);
        }
    }
    // add outputs
    AddCoins(inputs, tx, nHeight);
}

void UpdateCoins(const CTransaction& tx, CCoinsViewCache& inputs, int nHeight)
{
    CTxUndo txundo;
    UpdateCoins(tx, inputs, txundo, nHeight);
}

bool CScriptCheck::operator()() {
    const auto& in = ptxTo->vin[nIn];
    const CScript &scriptSig = in.scriptSig;
    const CScriptWitness *witness = &in.scriptWitness;
    return VerifyScript(
            scriptSig,
            scriptPubKey,
            witness,
            nFlags,
            CachingTransactionSignatureChecker{
                ptxTo,
                nIn,
                amount,
                blockHeight,
                coinHeight,
                cacheStore,
                *txdata},
            &error);
}

int GetSpendHeight(const CCoinsViewCache& inputs)
{
    LOCK(cs_main);
    CBlockIndex* pindexPrev = mapBlockIndex.find(inputs.GetBestBlock())->second;
    return pindexPrev->nHeight + 1;
}


static CuckooCache::cache<uint256, SignatureCacheHasher> scriptExecutionCache;
static uint256 scriptExecutionCacheNonce(GetRandHash());

void InitScriptExecutionCache() {
    // nMaxCacheSize is unsigned. If -maxsigcachesize is set to zero,
    // setup_bytes creates the minimum possible cache (2 elements).
    size_t nMaxCacheSize = std::min(std::max((int64_t)0, gArgs.GetArg("-maxsigcachesize", DEFAULT_MAX_SIG_CACHE_SIZE) / 2), MAX_MAX_SIG_CACHE_SIZE) * ((size_t) 1 << 20);
    size_t nElems = scriptExecutionCache.setup_bytes(nMaxCacheSize);
    LogPrintf("Using %zu MiB out of %zu/2 requested for script execution cache, able to store %zu elements\n",
            (nElems*sizeof(uint256)) >>20, (nMaxCacheSize*2)>>20, nElems);
}

bool CheckInputs(
        const CTransaction& tx,
        CValidationState &state,
        const CCoinsViewCache &inputs,
        bool fScriptChecks,
        unsigned int flags,
        bool cacheSigStore,
        bool cacheFullScriptStore,
        PrecomputedTransactionData& txdata,
        std::vector<CScriptCheck> *pvChecks)
{
        const auto spendHeight = GetSpendHeight(inputs);
        return CheckInputs(
                tx,
                state,
                inputs,
                spendHeight,
                fScriptChecks,
                flags,
                cacheSigStore,
                cacheFullScriptStore,
                txdata,
                pvChecks);
}

/**
 * Check whether all inputs of this transaction are valid (no double spends, scripts & sigs, amounts)
 * This does not modify the UTXO set.
 *
 * If pvChecks is not nullptr, script checks are pushed onto it instead of being performed inline. Any
 * script checks which are not necessary (eg due to script execution cache hits) are, obviously,
 * not pushed onto pvChecks/run.
 *
 * Setting cacheSigStore/cacheFullScriptStore to false will remove elements from the corresponding cache
 * which are matched. This is useful for checking blocks where we will likely never need the cache
 * entry again.
 *
 * Non-static (and re-declared) in src/test/txvalidationcache_tests.cpp
 */
bool CheckInputs(
        const CTransaction& tx,
        CValidationState &state,
        const CCoinsViewCache &inputs,
        const int spendHeight,
        bool fScriptChecks,
        unsigned int flags,
        bool cacheSigStore,
        bool cacheFullScriptStore,
        PrecomputedTransactionData& txdata,
        std::vector<CScriptCheck> *pvChecks)
{
    if (!tx.IsCoinBase())
    {
        if (!Consensus::CheckTxInputs(tx, state, inputs, spendHeight))
            return false;

        if (pvChecks)
            pvChecks->reserve(tx.vin.size());

        // The first loop above does all the inexpensive checks.
        // Only if ALL inputs pass do we perform expensive ECDSA signature checks.
        // Helps prevent CPU exhaustion attacks.

        // Skip script verification when connecting blocks under the
        // assumevalid block. Assuming the assumevalid block is valid this
        // is safe because block merkle hashes are still computed and checked,
        // Of course, if an assumed valid block is invalid due to false scriptSigs
        // this optimization would allow an invalid chain to be accepted.
        if (fScriptChecks) {
            // First check if script executions have been cached with the same
            // flags. Note that this assumes that the inputs provided are
            // correct (ie that the transaction hash which is in tx's prevouts
            // properly commits to the scriptPubKey in the inputs view of that
            // transaction).
            uint256 hashCacheEntry;

            // We only use the first 19 bytes of nonce to avoid a second SHA
            // round - giving us 19 + 32 + 4 = 55 bytes (+ 8 + 1 = 64)
            static_assert(
                    55 - sizeof(flags) - 32 >= 128/8,
                    "Want at least 128 bits of nonce for script execution cache");

            CSHA256()
                .Write(scriptExecutionCacheNonce.begin(), 55 - sizeof(flags) - 32)
                .Write(tx.GetWitnessHash().begin(), 32)
                .Write((unsigned char*)&flags, sizeof(flags))
                .Finalize(hashCacheEntry.begin());

            //TODO: Remove this requirement by making CuckooCache not require external locks
            AssertLockHeld(cs_main);
            if (scriptExecutionCache.contains(hashCacheEntry, !cacheFullScriptStore)) {
                return true;
            }

            for (unsigned int i = 0; i < tx.vin.size(); i++) {
                const COutPoint &prevout = tx.vin[i].prevout;
                const Coin& coin = inputs.AccessCoin(prevout);
                assert(!coin.IsSpent());

                // We very carefully only pass in things to CScriptCheck which
                // are clearly committed to by tx' witness hash. This provides
                // a sanity check that our caching is not introducing consensus
                // failures through additional data in, eg, the coins being
                // spent being checked as a part of CScriptCheck.
                const CScript& scriptPubKey = coin.out.scriptPubKey;
                const CAmount amount = coin.out.nValue;

                // Verify signature
                CScriptCheck check(
                        scriptPubKey,
                        amount,
                        tx,
                        i,
                        spendHeight,
                        coin.nHeight,
                        flags,
                        cacheSigStore,
                        &txdata);

                if (pvChecks) {
                    pvChecks->push_back(CScriptCheck());
                    check.swap(pvChecks->back());
                } else if (!check()) {
                    if (flags & STANDARD_NOT_MANDATORY_VERIFY_FLAGS) {
                        // Check whether the failure was caused by a
                        // non-mandatory script verification check, such as
                        // non-standard DER encodings or non-null dummy
                        // arguments; if so, don't trigger DoS protection to
                        // avoid splitting the network between upgraded and
                        // non-upgraded nodes.
                        CScriptCheck check2(
                                scriptPubKey,
                                amount,
                                tx,
                                i,
                                spendHeight,
                                coin.nHeight,
                                flags & ~STANDARD_NOT_MANDATORY_VERIFY_FLAGS,
                                cacheSigStore,
                                &txdata);

                        if (check2())
                            return state.Invalid(
                                    false,
                                    REJECT_NONSTANDARD,
                                    strprintf(
                                        "non-mandatory-script-verify-flag (%s)",
                                        ScriptErrorString(check.GetScriptError())));
                    }
                    // Failures of other flags indicate a transaction that is
                    // invalid in new blocks, e.g. an invalid P2SH. We DoS ban
                    // such nodes as they are not following the protocol. That
                    // said during an upgrade careful thought should be taken
                    // as to the correct behavior - we may want to continue
                    // peering with non-upgraded nodes even after soft-fork
                    // super-majority signaling has occurred.
                    return state.DoS(
                            100,
                            false,
                            REJECT_INVALID,
                            strprintf(
                                "mandatory-script-verify-flag-failed (%s)",
                                ScriptErrorString(check.GetScriptError())));
                }
            }

            if (cacheFullScriptStore && !pvChecks) {
                // We executed all of the provided scripts, and were told to
                // cache the result. Do so now.
                scriptExecutionCache.insert(hashCacheEntry);
            }
        }
    }

    return true;
}

namespace {

bool UndoWriteToDisk(const CBlockUndo& blockundo, CDiskBlockPos& pos, const uint256& hashBlock, const CMessageHeader::MessageStartChars& messageStart)
{
    // Open history file to append
    CAutoFile fileout(OpenUndoFile(pos), SER_DISK, CLIENT_VERSION);
    if (fileout.IsNull())
        return error("%s: OpenUndoFile failed", __func__);

    // Write index header
    unsigned int nSize = GetSerializeSize(fileout, blockundo);
    fileout << FLATDATA(messageStart) << nSize;

    // Write undo data
    long fileOutPos = ftell(fileout.Get());
    if (fileOutPos < 0)
        return error("%s: ftell failed", __func__);
    pos.nPos = (unsigned int)fileOutPos;
    fileout << blockundo;

    // calculate & write checksum
    CHashWriter hasher(SER_GETHASH, PROTOCOL_VERSION);
    hasher << hashBlock;
    hasher << blockundo;
    fileout << hasher.GetHash();

    return true;
}

bool UndoReadFromDisk(CBlockUndo& blockundo, const CDiskBlockPos& pos, const uint256& hashBlock)
{
    // Open history file to read
    CAutoFile filein(OpenUndoFile(pos, true), SER_DISK, CLIENT_VERSION);
    if (filein.IsNull())
        return error("%s: OpenUndoFile failed", __func__);

    // Read block
    uint256 hashChecksum;
    CHashVerifier<CAutoFile> verifier(&filein); // We need a CHashVerifier as reserializing may lose data
    try {
        verifier << hashBlock;
        verifier >> blockundo;
        filein >> hashChecksum;
    }
    catch (const std::exception& e) {
        return error("%s: Deserialize or I/O error - %s", __func__, e.what());
    }

    // Verify checksum
    if (hashChecksum != verifier.GetHash())
        return error("%s: Checksum mismatch", __func__);

    return true;
}

/** Abort with a message */
bool AbortNode(const std::string& strMessage, const std::string& userMessage="")
{
    SetMiscWarning(strMessage);
    LogPrintf("*** %s\n", strMessage);
    uiInterface.ThreadSafeMessageBox(
        userMessage.empty() ? _("Error: A fatal internal error occurred, see debug.log for details") : userMessage,
        "", CClientUIInterface::MSG_ERROR);
    StartShutdown();
    return false;
}

bool AbortNode(CValidationState& state, const std::string& strMessage, const std::string& userMessage="")
{
    AbortNode(strMessage, userMessage);
    return state.Error(strMessage);
}

} // namespace

enum DisconnectResult
{
    DISCONNECT_OK,      // All good.
    DISCONNECT_UNCLEAN, // Rolled back, but UTXO set was inconsistent with block.
    DISCONNECT_FAILED   // Something else went wrong.
};

/**
 * Restore the UTXO in a Coin at a given COutPoint
 * @param undo The Coin to be restored.
 * @param view The coins view to which to apply the changes.
 * @param out The out point that corresponds to the tx input.
 * @return A DisconnectResult as an int
 */
int ApplyTxInUndo(Coin&& undo, CCoinsViewCache& view, const COutPoint& out)
{
    bool fClean = true;

    if (view.HaveCoin(out)) fClean = false; // overwriting transaction output

    if (undo.nHeight == 0) {
        // Missing undo metadata (height and coinbase). Older versions included this
        // information only in undo records for the last spend of a transactions'
        // outputs. This implies that it must be present for some other output of the same tx.
        const Coin& alternate = AccessByTxid(view, out.hash);
        if (!alternate.IsSpent()) {
            undo.nHeight = alternate.nHeight;
            undo.fCoinBase = alternate.fCoinBase;
        } else {
            return DISCONNECT_FAILED; // adding output for transaction without known metadata
        }
    }
    // The potential_overwrite parameter to AddCoin is only allowed to be false if we know for
    // sure that the coin did not already exist in the cache. As we have queried for that above
    // using HaveCoin, we don't need to guess. When fClean is false, a coin already existed and
    // it is an overwrite.
    view.AddCoin(out, std::move(undo), !fClean);

    return fClean ? DISCONNECT_OK : DISCONNECT_UNCLEAN;
}

using AddressPair = std::pair<uint160, char>;

AddressPair ExtractAddress(const CTxOut& tout)
{
    uint160 address;
    char addressType = 0;

    CTxDestination dest;
    txnouttype destType;
    if(ExtractDestination(tout.scriptPubKey, dest, destType)) {
        addressType = AddressTypeFromDestination(dest);
        GetUint160(dest, address);
    }

    return std::make_pair(address, addressType);
}

using TxnPositions = std::vector<std::pair<uint256, CDiskTxPos> >;
using RefPositions = std::vector<std::pair<uint256, CDiskTxPos> >;

using DebitsAndCredits = std::vector<std::tuple<char, referral::Address, CAmount>>;

bool GetDebitsAndCredits(DebitsAndCredits& debits_and_credits, const CTransaction& tx, CCoinsViewCache& view, bool undo = false)
{
    int64_t debitDir = !undo ? -1 : 1;
    int64_t creditDir = !undo ? 1 : -1;

    //debit senders
    if (!tx.IsCoinBase()) {
        for (const auto& in :  tx.vin) {
            const auto &in_out = view.AccessCoin(in.prevout).out;
            const auto address = ExtractAddress(in_out);
            if(address.second == 0) {
                if(in_out.nValue == 0) continue;
                else return false;
            }

            const CAmount amount = in_out.nValue * debitDir;
            debits_and_credits.push_back(std::make_tuple(address.second, address.first, amount));
        }
    }

    //credit recipients
    for (const auto& out : tx.vout) {
        const auto address = ExtractAddress(out);
        if(address.second == 0) {
            if(out.nValue == 0) continue;
            else return false;
        }

        const CAmount amount = out.nValue * creditDir;
        debits_and_credits.push_back(std::make_tuple(address.second, address.first, amount));
    }

    return true;
}


bool UpdateANV(const DebitsAndCredits& debits_and_credits)
{
    //apply the debit and credits to the addresses in the block transactions.
    for (const auto& t : debits_and_credits) {
        const auto addressType = std::get<0>(t);
        const auto& address = std::get<1>(t);
        const auto amount = std::get<2>(t);
        if(!prefviewdb->UpdateANV(addressType, address, amount)) {
            return false;
        }
    }

    return true;
}

bool UpdateANV(const CBlock& block, CCoinsViewCache& view) {
    DebitsAndCredits debits_and_credits;
    for(const auto& tx: block.vtx) {
        assert(tx);
        if(!GetDebitsAndCredits(debits_and_credits, *tx, view)) {
            return false;
        }
    }
    return UpdateANV(debits_and_credits);
}

bool IndexReferrals(
        const referral::ReferralRefs ordered_referrals,
        bool allow_no_parent = false)
{
    assert(prefviewdb);

    // Update offset and Record referrals into the referral DB
    for (const auto& rtx : ordered_referrals) {
        if(!prefviewdb->InsertReferral(*rtx, allow_no_parent)) {
            return false;
        }
    }

    return true;
}

bool RemoveReferrals(const CBlock& block)
{
    assert(prefviewdb);

    // Update offset and Record referrals into the referral DB
    for (const auto& rtx : block.m_vRef) {
        if(!prefviewdb->RemoveReferral(*rtx))
            return false;
    }
    return true;
}

using ReferralSet = std::set<uint160>;

void BuildReferralSet(const CBlock& block, ReferralSet& referrals_in_block)
{
    std::transform(block.m_vRef.begin(), block.m_vRef.end(),
            std::inserter(referrals_in_block, referrals_in_block.end()),
            [](const referral::ReferralRef& ref) {
                return ref->GetAddress();
            });
}

bool TransactionsAreBeaconed(
        const ReferralSet& referrals_in_block,
        const std::vector<CTransactionRef>& vtx)
{
    //Check and make sure each transaction outputs are sending merit
    //to beaconed currencies.
    for (const auto& tx : vtx) {
        for(const auto& out : tx->vout) {

            const auto address = ExtractAddress(out);

            //Cannot send merit to a non-standard address.
            if(address.second == 0) {
                if(out.nValue == 0) continue;
                else return false;
            }

            //Must be in either the block or blockchain.
            if(!referrals_in_block.count(address.first) &&
               !prefviewdb->Exists(address.first)) {
                return false;
            }
        }
    }

    return true;
}

bool TransactionsAreBeaconed(const CBlock& block)
{
    assert(prefviewdb);

    ReferralSet referrals_in_block;
    BuildReferralSet(block, referrals_in_block);
    return TransactionsAreBeaconed(referrals_in_block, block.vtx);
}

bool InvitesAreBeaconed(const CBlock& block)
{
    assert(prefviewdb);

    ReferralSet confirmations_in_block;
    BuildReferralSet(block, confirmations_in_block);
    return TransactionsAreBeaconed(confirmations_in_block, block.invites);
}

bool UpdateLotteryEntrants(
        int height,
        const CBlock& block,
        const DebitsAndCredits& debits_and_credits,
        const Consensus::Params& consensus_params,
        CBlockUndo& undo)
{
    assert(prefviewdb);
    auto hash = block.GetHash();

    assert(prefviewdb);
    for (const auto& t : debits_and_credits) {
        const auto address_type = std::get<0>(t);
        const auto& address = std::get<1>(t);

        //combine hashes and hash to get next sampling value
        CHashWriter hasher{SER_DISK, CLIENT_VERSION};
        hasher << hash << address;
        hash = hasher.GetHash();

        referral::LotteryUndos undos;
        if(!prefviewdb->AddAddressToLottery(
                    height,
                    hash,
                    address_type,
                    address,
                    consensus_params.max_lottery_reservoir_size,
                    undos)) {
            return false;
        }

        undo.lottery.insert(undo.lottery.end(), undos.begin(), undos.end());
    }

    return true;
}

bool UndoLotteryEntrants(const CBlockUndo& undo, const size_t max_reservoir_size)
{
    assert(prefviewdb);

    for(const auto& entrant : reverse_iterate(undo.lottery)) {
        if(!prefviewdb->UndoLotteryEntrant(entrant, max_reservoir_size)) {
            return false;
        }
    }
    return true;
}

/** Undo the effects of this block (with given index) on the UTXO set represented by coins.
 *  When FAILED is returned, view is left in an indeterminate state. */
static DisconnectResult DisconnectBlock(
        const CBlock& block,
        const CBlockIndex* pindex,
        CCoinsViewCache& view,
        bool memory_only,
        const Consensus::Params& consensus_params)
{
    debug("DisconnectBlock: %s", block.GetHash().GetHex());

    bool fClean = true;

    CBlockUndo blockUndo;
    CDiskBlockPos pos = pindex->GetUndoPos();
    if (pos.IsNull()) {
        error("DisconnectBlock(): no undo data available");
        return DISCONNECT_FAILED;
    }
    if (!UndoReadFromDisk(blockUndo, pos, pindex->pprev->GetBlockHash())) {
        error("DisconnectBlock(): failure reading undo data");
        return DISCONNECT_FAILED;
    }

    if (blockUndo.vtxundo.size() + 1 != block.vtx.size()) {
        error("DisconnectBlock(): block and undo data inconsistent");
        return DISCONNECT_FAILED;
    }

    std::vector<std::pair<CAddressIndexKey, CAmount> > addressIndex;
    std::vector<std::pair<CAddressUnspentKey, CAddressUnspentValue> > addressUnspentIndex;
    std::vector<std::pair<CSpentIndexKey, CSpentIndexValue> > spentIndex;
    DebitsAndCredits debits_and_credits;

    // undo transactions in reverse order
    for (int i = block.vtx.size() - 1; i >= 0; i--) {
        const CTransaction &tx = *(block.vtx[i]);
        uint256 hash = tx.GetHash();
        bool is_coinbase = tx.IsCoinBase();

        if (fAddressIndex) {

            for (unsigned int k = tx.vout.size(); k-- > 0;) {
                const CTxOut &out = tx.vout[k];

                if (out.scriptPubKey.IsPayToScriptHash() || out.scriptPubKey.IsParameterizedPayToScriptHash()) {
                    std::vector<unsigned char> hashBytes(out.scriptPubKey.begin()+2, out.scriptPubKey.begin()+22);

                    // undo receiving activity
                    addressIndex.push_back(std::make_pair(CAddressIndexKey(2, uint160(hashBytes), pindex->nHeight, i, hash, k, false), out.nValue));

                    // undo unspent index
                    addressUnspentIndex.push_back(std::make_pair(CAddressUnspentKey(2, uint160(hashBytes), hash, k, tx.IsCoinBase()), CAddressUnspentValue()));

                } else if (out.scriptPubKey.IsPayToPublicKeyHash()) {
                    std::vector<unsigned char> hashBytes(out.scriptPubKey.begin()+3, out.scriptPubKey.begin()+23);

                    // undo receiving activity
                    addressIndex.push_back(std::make_pair(CAddressIndexKey(1, uint160(hashBytes), pindex->nHeight, i, hash, k, false), out.nValue));

                    // undo unspent index
                    addressUnspentIndex.push_back(std::make_pair(CAddressUnspentKey(1, uint160(hashBytes), hash, k, tx.IsCoinBase()), CAddressUnspentValue()));

                } else {
                    continue;
                }

            }

        }

        // Check that all outputs are available and match the outputs in the block itself
        // exactly.
        for (size_t o = 0; o < tx.vout.size(); o++) {
            if (!tx.vout[o].scriptPubKey.IsUnspendable()) {
                COutPoint out(hash, o);
                Coin coin;
                bool is_spent = view.SpendCoin(out, &coin);
                if (!is_spent || tx.vout[o] != coin.out || pindex->nHeight != coin.nHeight || is_coinbase != coin.fCoinBase) {
                    fClean = false; // transaction output mismatch
                }
            }
        }

        // restore inputs
        if (i > 0) { // not coinbases
            CTxUndo &txundo = blockUndo.vtxundo[i-1];
            if (txundo.vprevout.size() != tx.vin.size()) {
                error("DisconnectBlock(): transaction and undo data inconsistent");
                return DISCONNECT_FAILED;
            }
            for (unsigned int j = tx.vin.size(); j-- > 0;) {
                const COutPoint &out = tx.vin[j].prevout;
                int res = ApplyTxInUndo(std::move(txundo.vprevout[j]), view, out);
                if (res == DISCONNECT_FAILED) return DISCONNECT_FAILED;
                fClean = fClean && res != DISCONNECT_UNCLEAN;
            }
            // At this point, all of txundo.vprevout should have been moved out.
        }
        fClean &= GetDebitsAndCredits(debits_and_credits, tx, view, true);
    }

    // move best block pointer to prevout block
    view.SetBestBlock(pindex->pprev->GetBlockHash());

    if(!memory_only) {
        // The order here is important. The ANV values must be updated
        // before the tree is manipulated to properly debit and credit the
        // correct addresses because RemoveReferrals will change referral
        // tree.
        if(!UpdateANV(debits_and_credits)) {
            error("DisconnectBlock(): unable to undo referrals");
            return DISCONNECT_FAILED;
        }

        if(!RemoveReferrals(block)){
            error("DisconnectBlock(): unable to undo referrals");
            return DISCONNECT_FAILED;
        }

        if(!UndoLotteryEntrants(
                    blockUndo,
                    consensus_params.max_lottery_reservoir_size)) {

            error("DisconnectBlock(): unable to undo lottery");
            return DISCONNECT_FAILED;
        }
    }

    return fClean ? DISCONNECT_OK : DISCONNECT_UNCLEAN;
}

void static FlushBlockFile(bool fFinalize = false)
{
    LOCK(cs_LastBlockFile);

    CDiskBlockPos posOld(nLastBlockFile, 0);

    FILE *fileOld = OpenBlockFile(posOld);
    if (fileOld) {
        if (fFinalize)
            TruncateFile(fileOld, vinfoBlockFile[nLastBlockFile].nSize);
        FileCommit(fileOld);
        fclose(fileOld);
    }

    fileOld = OpenUndoFile(posOld);
    if (fileOld) {
        if (fFinalize)
            TruncateFile(fileOld, vinfoBlockFile[nLastBlockFile].nUndoSize);
        FileCommit(fileOld);
        fclose(fileOld);
    }
}

static bool FindUndoPos(CValidationState &state, int nFile, CDiskBlockPos &pos, unsigned int nAddSize);

static CCheckQueue<CScriptCheck> scriptcheckqueue(128);

void ThreadScriptCheck() {
    RenameThread("merit-scriptch");
    scriptcheckqueue.Thread();
}

// Protected by cs_main
VersionBitsCache versionbitscache;

int32_t ComputeBlockVersion(const CBlockIndex* pindexPrev, const Consensus::Params& params)
{
    LOCK(cs_main);
    int32_t nVersion = VERSIONBITS_TOP_BITS;

    for (int i = 0; i < (int)Consensus::MAX_VERSION_BITS_DEPLOYMENTS; i++) {
        ThresholdState state = VersionBitsState(pindexPrev, params, (Consensus::DeploymentPos)i, versionbitscache);
        if (state == THRESHOLD_LOCKED_IN || state == THRESHOLD_STARTED) {
            nVersion |= VersionBitsMask(params, (Consensus::DeploymentPos)i);
        }
    }

    return nVersion;
}

bool ExpectDaedalus(const CBlockIndex* pindex, const Consensus::Params& params) 
{
    const auto expected_version = ComputeBlockVersion(pindex, params);
    return (expected_version & DAEDALUS_BIT) != 0;
}

/**
 * Threshold condition checker that triggers when unknown versionbits are seen on the network.
 */
class WarningBitsConditionChecker : public AbstractThresholdConditionChecker
{
private:
    int bit;

public:
    explicit WarningBitsConditionChecker(int bitIn) : bit(bitIn) {}

    int64_t BeginTime(const Consensus::Params& params) const override { return 0; }
    int64_t EndTime(const Consensus::Params& params) const override { return std::numeric_limits<int64_t>::max(); }
    int Period(const Consensus::Params& params) const override { return params.nMinerConfirmationWindow; }
    int Threshold(const Consensus::Params& params) const override { return params.nRuleChangeActivationThreshold; }
    int BeginBlock(const Consensus::Params& params) const override { return params.vDeployments[Consensus::DEPLOYMENT_DAEDALUS].start_block; }
    int EndBlock(const Consensus::Params& params) const override { return params.vDeployments[Consensus::DEPLOYMENT_DAEDALUS].end_block; }

    bool Condition(const CBlockIndex* pindex, const Consensus::Params& params) const override
    {
        return ((pindex->nVersion & VERSIONBITS_TOP_MASK) == VERSIONBITS_TOP_BITS) &&
               ((pindex->nVersion >> bit) & 1) != 0 &&
               ((ComputeBlockVersion(pindex->pprev, params) >> bit) & 1) == 0;
    }
};

// Protected by cs_main
static ThresholdConditionCache warningcache[VERSIONBITS_NUM_BITS];

static unsigned int GetBlockScriptFlags(const CBlockIndex* pindex, const Consensus::Params& consensusparams) {
    AssertLockHeld(cs_main);

    unsigned int flags = SCRIPT_VERIFY_P2SH;

    // Start enforcing the DERSIG (BIP66) rule
    flags |= SCRIPT_VERIFY_DERSIG;

    // Start enforcing CHECKLOCKTIMEVERIFY (BIP65) rule
    flags |= SCRIPT_VERIFY_CHECKLOCKTIMEVERIFY;

    // Start enforcing BIP68 (sequence locks) and BIP112 (CHECKSEQUENCEVERIFY) using versionbits logic.
    flags |= SCRIPT_VERIFY_CHECKSEQUENCEVERIFY;

    // Start enforcing WITNESS rules using versionbits logic.
    flags |= SCRIPT_VERIFY_WITNESS;
    flags |= SCRIPT_VERIFY_NULLDUMMY;

    return flags;
}

bool ConfirmAllPreDaedalusAddresses(
        CValidationState& state,
        const Consensus::Params& consensus,
        const CBlockIndex* pindexPrev)
{
    const auto height = pindexPrev->nHeight + 1;

    // Don't do the indexing if we are not on the first block during the daedalus deployment.
    if (height < consensus.vDeployments[Consensus::DEPLOYMENT_DAEDALUS].start_block) {
        return true;
    }

    if (height > consensus.vDeployments[Consensus::DEPLOYMENT_DAEDALUS].start_block) {
        return prefviewdb->AreAllPreDaedalusAddressesConfirmed();
    }

    // One time confirmation of all addresses before the daedalus block
    prefviewdb->ConfirmAllPreDaedalusAddresses();
}

bool ConfirmAddresses(const CBlock& block)
{
    ReferralSet referrals_in_block;
    BuildReferralSet(block, referrals_in_block);

    for(const auto& tx : block.invites) {
        assert(tx);

        for (int i = 0; i < tx->vout.size(); i++) {
            const auto& out = tx->vout[i];
            const auto address = ExtractAddress(out);
            if(address.second == 0) {
                if(out.nValue == 0) continue;
                else return false;
            }

            const referral::Referral* ref_to_confirm = nullptr;
            auto maybe_referral = prefviewdb->GetReferral(address.first);

            if(!maybe_referral) {
                if(referrals_in_block.count(address.first)) {
                    auto ref = std::find_if(
                            block.m_vRef.begin(), block.m_vRef.end(),
                            [&address](const referral::ReferralRef ref) {
                                return ref->GetAddress() == address.first;
                            });
                    if(ref != block.m_vRef.end()) {
                        ref_to_confirm = ref->get();
                    }
                }
            } else {
                ref_to_confirm = maybe_referral.get_ptr();
            }

            if(ref_to_confirm == nullptr) {
                return false;
            }

            if(!prefviewdb->ConfirmReferral(*ref_to_confirm, tx->GetHash(), i)) {
                return false;
            }
        }
    }

    return true;
}

using ConfirmationSet = std::set<uint160>;

void BuildConfirmationSet(const CTransactionRef& invite,
        ConfirmationSet& confirmations_in_block)
{
    std::transform(invite->vout.begin(), invite->vout.end(),
            std::inserter(confirmations_in_block, confirmations_in_block.end()),
            [](const CTxOut& out) {
                const auto address = ExtractAddress(out);
                return address.first;
            });
}

void BuildConfirmationSet(
        const CBlock& block,
        ConfirmationSet& confirmations_in_block)
{
    for(const auto& invite : block.invites) {
        assert((invite->nVersion & DAEDALUS_BIT) != 0);
        BuildConfirmationSet(invite, confirmations_in_block);
    }
}

bool ValidateAddressesAreConfirmed(const CBlock& block)
{
    ConfirmationSet confirmations_in_block;
    BuildConfirmationSet(block, confirmations_in_block);

    for(const auto& tx : block.vtx) {
        assert(tx);

        for (const auto& out : tx->vout) {
            const auto address = ExtractAddress(out);
            if(address.second == 0) {
                if(out.nValue == 0) continue;
                else return false;
            }

            //Check block or blockchain if the address is confirmed. 
            if(confirmations_in_block.count(address.first) == 0 &&
                    !prefviewdb->IsConfirmed(address.first)) {
                return false;
            }
        }
    }

    return true;
}

bool ValidateInvites(
        const CBlock& block,
        const Consensus::Params& params,
        CValidationState& state)
{
    // First invite must be "invite-coinbase", the rest must not be
    if (block.invites.empty() || !block.invites[0]->IsCoinBase()) {
        return state.DoS(
                100,
                false,
                REJECT_INVALID,
                "bad-invite-cb-missing",
                false,
                "first invite is not coinbase");
    }

    bool check_coinbase = false;
    for (const auto& inv : block.invites) {

        assert(inv);

        if(!inv->IsInvite()) {
            return state.DoS(
                    100,
                    false,
                    REJECT_INVALID,
                    "bad-invite-not-invite",
                    false,
                    "Invite transaction has wrong version");
        }

        if (!CheckTransaction(*inv, state, false)) {
            return state.Invalid(
                    false,
                    state.GetRejectCode(),
                    state.GetRejectReason(),
                    strprintf(
                        "Invite check failed (inv hash %s) %s",
                        inv->GetHash().ToString(),
                        state.GetDebugMessage()));
        }

        //Only the first invite can be a coinbase
        if (check_coinbase && inv->IsCoinBase()) {
            return state.DoS(
                    100,
                    false,
                    REJECT_INVALID,
                    "bad-invite-cb-multiple",
                    false,
                    "more than one invite coinbase");
        }

        for(const auto& in : inv->vin) {
            CTransactionRef prev;
            uint256 block_inv_is_in;
            if(!GetTransaction(
                        in.prevout.hash,
                        prev,
                        params,
                        block_inv_is_in,
                        true)) {

                return state.DoS(
                        100,
                        false,
                        REJECT_INVALID,
                        "bad-invite-input-not-found",
                        false,
                        "Cannot find input for an invite");
            }

            assert(prev);
            if(!prev->IsInvite()) {
                return state.DoS(
                        100,
                        false,
                        REJECT_INVALID,
                        "bad-invite-input-is-not-invite",
                        false,
                        "Invites cannot have an input that is not an invite");
            }
        }

        check_coinbase = true;
    }

    if(!InvitesAreBeaconed(block)) {
        return state.DoS(
                100,
                false,
                REJECT_INVALID,
                "bad-invite-not-beaconed",
                false,
                "an invite is not beaconed.");
    }

    return true;
}

bool ValidateTransactionInputsNotInvites(
        const CBlock& block,
        const Consensus::Params& params,
        CValidationState& state)
{
    for(const auto& tx : block.vtx) {
        if(tx->IsInvite()) {
            return state.DoS(
                    100,
                    false,
                    REJECT_INVALID,
                    "bad-transaction-is-invite",
                    false,
                    "Normal transaction cannot be an invite");
        }

        for(const auto& in : tx->vin) {
            CTransactionRef prev;
            uint256 block_transaction_is_in;
            if(!GetTransaction(
                        in.prevout.hash,
                        prev,
                        params,
                        block_transaction_is_in,
                        true)) {

                return state.DoS(
                        100,
                        false,
                        REJECT_INVALID,
                        "bad-transaction-input-not-found",
                        false,
                        "Cannot find input for a transaction");
            }

            assert(prev);
            if(prev->IsInvite()) {
                return state.DoS(
                        100,
                        false,
                        REJECT_INVALID,
                        "bad-transaction-input-is-invite",
                        false,
                        "Normal transaction cannot have an invite as an inpu");
            }
        }
    }
    return true;
}

bool ValidateContextualDaedalusBlock(
        const CBlock& block,
        CValidationState& state,
        const Consensus::Params& params,
        const CBlockIndex* pindexPrev)
{
<<<<<<< HEAD
    int32_t expected_version = ComputeBlockVersion(pindexPrev, params);

    if (!(expected_version & DAEDALUS_BIT)) {
=======
    if(!ExpectDaedalus(pindexPrev, params)) {
>>>>>>> 0f03d957
        // During the Daedalus deployment, no other block types will be accepted.
        // This is unique to the daedalus deployment.
        return !(block.nVersion & DAEDALUS_BIT);
    }

    // Make sure we confirm all pre daedalus addresses. This is a one time event.
    if (!ConfirmAllPreDaedalusAddresses(state, params, pindexPrev)) {
        throw std::runtime_error{"Failed to confirm all pre daedalus addresses"};
    }

    // This is a daedalus block; so let's be sure that the block conforms to:
    // 1) All recipients have confirmed invitations
    // 2) The coinbase includes invitation rewards
<<<<<<< HEAD
    if (!(block.nVersion & DAEDALUS_BIT)) {
=======
    if((block.nVersion & DAEDALUS_BIT) == 0) {
>>>>>>> 0f03d957
        return state.DoS(100,
                false,
                REJECT_INVALID,
                "bad-blk-expected-daedalus",
                false,
                "expected a daedalus block; node is bad actor or out-of-date");
    }

    // Size limits are larger in the case of daedalus
    if (block.vtx.empty() ||
            block.invites.empty() ||
            (block.vtx.size() + block.invites.size()) * WITNESS_SCALE_FACTOR > MAX_BLOCK_WEIGHT ||
            ::GetSerializeSize(
                block,
                SER_NETWORK,
                PROTOCOL_VERSION | SERIALIZE_TRANSACTION_NO_WITNESS) * WITNESS_SCALE_FACTOR > MAX_BLOCK_WEIGHT)

        return state.DoS(
                100,
                false,
                REJECT_INVALID,
                "bad-blk-length",
                false,
                "size limits failed");

    if (!ValidateInvites(block, params, state)) {
        //state is assumed to be set.
        return false;
    }

    if (!ValidateAddressesAreConfirmed(block)) {
        return state.DoS(
                100,
                false,
                REJECT_INVALID,
                "bad-bad-txn-unconfirmed",
                false,
                "Transaction has unconfirmed address");

    }

    if (!ValidateTransactionInputsNotInvites(block, params, state)) {
        return state.DoS(
                100,
                false,
                REJECT_INVALID,
                "bad-bad-txn-unconfirmed",
                false,
                "Transaction has inputs that are invites");
    }

    return true;
}


static int64_t nTimeCheck = 0;
static int64_t nTimeForks = 0;
static int64_t nTimeVerify = 0;
static int64_t nTimeConnect = 0;
static int64_t nTimeIndex = 0;
static int64_t nTimeCallbacks = 0;
static int64_t nTimeTotal = 0;
static int64_t nBlocksTotal = 0;

bool UpdateAndIndexReferralOffset(const CBlock& block, const CDiskBlockPos& cur_block_pos, uint pos_offset)
{
    // Update offsets for referrals so they can be recorded.
    CDiskTxPos pos{cur_block_pos, GetSizeOfCompactSize(block.m_vRef.size()) + pos_offset};
    RefPositions positions(block.m_vRef.size());

    std::transform(std::begin(block.m_vRef), std::end(block.m_vRef), std::begin(positions),
            [&pos](const referral::ReferralRef& rtx) {
                assert(rtx);
                auto p = std::make_pair(rtx->GetHash(), pos);
                pos.nTxOffset += ::GetSerializeSize(rtx, SER_DISK, CLIENT_VERSION);
                return p;
            });

    return pblocktree->WriteReferralIndex(positions);
}

/** Apply the effects of this block (with given index) on the UTXO set represented by coins.
 *  Validity checks that depend on the UTXO set are also done; ConnectBlock()
 *  can fail if those validity checks fail (among other reasons). */
static bool ConnectBlock(const CBlock& block, CValidationState& state, CBlockIndex* pindex,
                  CCoinsViewCache& view, const CChainParams& chainparams, bool fJustCheck = false)
{
    debug("ConnectBlock%s: %s", fJustCheck ? " (check)" : "", block.GetHash().GetHex());
    AssertLockHeld(cs_main);
    assert(pindex);
    // pindex->phashBlock can be null if called by CreateNewBlock/TestBlockValidity
    assert((pindex->phashBlock == nullptr) ||
           (*pindex->phashBlock == block.GetHash()));
    int64_t nTimeStart = GetTimeMicros();

    // Check it again in case a previous version let a bad block in
    if (!CheckBlock(block, state, chainparams.GetConsensus(), !fJustCheck, !fJustCheck))
        return error("%s: Consensus::CheckBlock: %s", __func__, FormatStateMessage(state));

    // verify that the view's current state corresponds to the previous block
    uint256 hashPrevBlock = pindex->pprev == nullptr ? uint256() : pindex->pprev->GetBlockHash();
    assert(hashPrevBlock == view.GetBestBlock());

    // Special case for the genesis block, skipping connection of its transactions
    // (its coinbase is unspendable)
    if (block.GetHash() == chainparams.GetConsensus().hashGenesisBlock) {
        if (!fJustCheck) {
            view.SetBestBlock(pindex->GetBlockHash());

            //The order is important here. We must insert the referrals so that
            //the referral tree is updated to be correct before we debit/credit
            //the ANV to the appropriate addresses.
            if(!IndexReferrals(block.m_vRef, true)) {
                return AbortNode(state, "Failed to write referral index");
            }

            if(!UpdateANV(block, view)) {
                return AbortNode(state, "Failed to write ANV index");
            }

            for(const auto& tx : block.vtx) {
                UpdateCoins(*tx, view, 0);
            }
        }
        return true;
    }

    nBlocksTotal++;

    bool fScriptChecks = true;
    if (!hashAssumeValid.IsNull()) {
        // We've been configured with the hash of a block which has been externally verified to have a valid history.
        // A suitable default value is included with the software and updated from time to time.  Because validity
        //  relative to a piece of software is an objective fact these defaults can be easily reviewed.
        // This setting doesn't force the selection of any particular chain but makes validating some faster by
        //  effectively caching the result of part of the verification.
        BlockMap::const_iterator  it = mapBlockIndex.find(hashAssumeValid);
        if (it != mapBlockIndex.end()) {
            if (it->second->GetAncestor(pindex->nHeight) == pindex &&
                pindexBestHeader->GetAncestor(pindex->nHeight) == pindex &&
                pindexBestHeader->nChainWork >= nMinimumChainWork) {
                // This block is a member of the assumed verified chain and an ancestor of the best header.
                // The equivalent time check discourages hash power from extorting the network via DOS attack
                //  into accepting an invalid block through telling users they must manually set assumevalid.
                //  Requiring a software change or burying the invalid block, regardless of the setting, makes
                //  it hard to hide the implication of the demand.  This also avoids having release candidates
                //  that are hardly doing any signature verification at all in testing without having to
                //  artificially set the default assumed verified block further back.
                // The test against nMinimumChainWork prevents the skipping when denied access to any chain at
                //  least as good as the expected chain.
                fScriptChecks = (GetBlockProofEquivalentTime(*pindexBestHeader, *pindex, *pindexBestHeader, chainparams.GetConsensus()) <= 60 * 60 * 24 * 7 * 2);
            }
        }
    }

    int64_t nTime1 = GetTimeMicros(); nTimeCheck += nTime1 - nTimeStart;
    LogPrint(BCLog::BENCH, "    - Sanity checks: %.2fms [%.2fs (%.2fms/blk)]\n", MILLI * (nTime1 - nTimeStart), nTimeCheck * MICRO, nTimeCheck * MILLI / nBlocksTotal);

    // Do not allow blocks that contain transactions which 'overwrite' older transactions,
    // unless those are already completely spent.
    // If such overwrites are allowed, coinbases and transactions depending upon those
    // can be duplicated to remove the ability to spend the first instance -- even after
    // being sent to another address.
    // See BIP30 and http://r6.ca/blog/20120206T005236Z.html for more information.
    // This logic is not necessary for memory pool transactions, as AcceptToMemoryPool
    // already refuses previously-known transaction ids entirely.
    // This rule was originally applied to all blocks with a timestamp after March 15, 2012, 0:00 UTC.
    // Now that the whole chain is irreversibly beyond that time it is applied to all blocks except the
    // two in the chain that violate it. This prevents exploiting the issue against nodes during their
    // initial block download.
    // Once BIP34 activated it was not possible to create new duplicate coinbases and thus other than starting
    // with the 2 existing duplicate coinbase pairs, not possible to create overwriting txs.  But by the
    // time BIP34 activated, in each of the existing pairs the duplicate coinbase had overwritten the first
    // before the first had been spent.  Since those coinbases are sufficiently buried its no longer possible to create further
    // duplicate transactions descending from the known pairs either.
    // If we're on the known chain at height greater than where BIP34 activated, we can save the db accesses needed for the BIP30 check.
    // Only continue to enforce if we're below BIP34 activation height or the block hash at that height doesn't correspond.
    for (const auto& tx : block.vtx) {
        for (size_t o = 0; o < tx->vout.size(); o++) {
            if (view.HaveCoin(COutPoint(tx->GetHash(), o))) {
                return state.DoS(100, error("ConnectBlock(): tried to overwrite transaction"),
                                    REJECT_INVALID, "bad-txns-BIP30");
            }
        }
    }

    // Get the script flags for this block
    unsigned int flags = GetBlockScriptFlags(pindex, chainparams.GetConsensus());

    int64_t nTime2 = GetTimeMicros(); nTimeForks += nTime2 - nTime1;
    LogPrint(BCLog::BENCH, "    - Fork checks: %.2fms [%.2fs (%.2fms/blk)]\n", MILLI * (nTime2 - nTime1), nTimeForks * MICRO, nTimeForks * MILLI / nBlocksTotal);

    CBlockUndo blockundo;

    CCheckQueueControl<CScriptCheck> control(fScriptChecks && nScriptCheckThreads ? &scriptcheckqueue : nullptr);

    std::vector<int> prevheights;
    CAmount nFees = 0;
    int nInputs = 0;
    int64_t nSigOpsCost = 0;
    const auto curBlockPos = pindex->GetBlockPos();
    CDiskTxPos pos{curBlockPos, GetSizeOfCompactSize(block.vtx.size())};
    TxnPositions vPos;
    vPos.reserve(block.vtx.size());

    blockundo.vtxundo.reserve(block.vtx.size() - 1);
    std::vector<PrecomputedTransactionData> txdata;
    txdata.reserve(block.vtx.size()); // Required so that pointers to individual PrecomputedTransactionData don't get invalidated

    KeyActivity addressIndex;
    std::vector<std::pair<CAddressUnspentKey, CAddressUnspentValue> > addressUnspentIndex;
    std::vector<std::pair<CSpentIndexKey, CSpentIndexValue> > spentIndex;

    // Update referral tree and ANV cache.
    DebitsAndCredits debits_and_credits;

    for (int i = 0; i < static_cast<int>(block.vtx.size()); i++)
    {
        const CTransaction &tx = *(block.vtx[i]);
        const uint256 txhash = tx.GetHash();

        nInputs += tx.vin.size();

        if (!tx.IsCoinBase())
        {
            if (!view.HaveInputs(tx))
                return state.DoS(100, error("ConnectBlock(): inputs missing/spent"),
                                 REJECT_INVALID, "bad-txns-inputs-missingorspent");

            // Check that transaction is BIP68 final
            // BIP68 lock checks (as opposed to nLockTime checks) must
            // be in ConnectBlock because they require the UTXO set
            prevheights.resize(tx.vin.size());
            for (size_t j = 0; j < tx.vin.size(); j++) {
                prevheights[j] = view.AccessCoin(tx.vin[j].prevout).nHeight;
            }

            if (!SequenceLocks(tx, &prevheights, *pindex)) {
                return state.DoS(100, error("%s: contains a non-BIP68-final transaction", __func__),
                                 REJECT_INVALID, "bad-txns-nonfinal");
            }

            if (fAddressIndex || fSpentIndex)
            {
                for (size_t j = 0; j < tx.vin.size(); j++) {

                    const CTxIn input = tx.vin[j];
                    const CTxOut &prevout = view.AccessCoin(input.prevout).out;

                    auto address = ExtractAddress(prevout);
                    const uint160& hashBytes = address.first;
                    const int addressType = address.second;

                    if (fAddressIndex && addressType > 0) {
                        // record spending activity
                        addressIndex.push_back(std::make_pair(CAddressIndexKey(addressType, hashBytes, pindex->nHeight, i, txhash, j, true), prevout.nValue * -1));

                        // remove address from unspent index
                        addressUnspentIndex.push_back(std::make_pair(CAddressUnspentKey(addressType, hashBytes, input.prevout.hash, input.prevout.n, tx.IsCoinBase()), CAddressUnspentValue()));
                    }

                    if (fSpentIndex) {
                        // add the spent index to determine the txid and input that spent an output
                        // and to find the amount and address from an input
                        spentIndex.push_back(std::make_pair(CSpentIndexKey(input.prevout.hash, input.prevout.n), CSpentIndexValue(txhash, j, pindex->nHeight, prevout.nValue, addressType, hashBytes)));
                    }
                }

            }
        }

        // GetTransactionSigOpCost counts 3 types of sigops:
        // * legacy (always)
        // * p2sh (when P2SH enabled in flags and excludes coinbase)
        // * witness (when witness enabled in flags and excludes coinbase)
        nSigOpsCost += GetTransactionSigOpCost(tx, view, flags);
        if (nSigOpsCost > MAX_BLOCK_SIGOPS_COST)
            return state.DoS(100, error("ConnectBlock(): too many sigops"),
                             REJECT_INVALID, "bad-blk-sigops");

        txdata.emplace_back(tx);
        if (!tx.IsCoinBase())
        {
            nFees += view.GetValueIn(tx)-tx.GetValueOut();

            if (!Consensus::CheckTxOutputs(tx, state, *prefviewcache, block.m_vRef)) {
                return error("ConnectBlock(): CheckTxOutputs on %s failed with %s",
                tx.GetHash().ToString(), FormatStateMessage(state));
            }

            std::vector<CScriptCheck> vChecks;
            bool fCacheResults = fJustCheck; /* Don't cache results if we're actually connecting blocks (still consult the cache, though) */
            if (!CheckInputs(
                        tx,
                        state,
                        view,
                        pindex->nHeight + 1,
                        fScriptChecks,
                        flags,
                        fCacheResults,
                        fCacheResults,
                        txdata[i],
                        nScriptCheckThreads ? &vChecks : nullptr)) {

                return error("ConnectBlock(): CheckInputs on %s failed with %s",
                    tx.GetHash().ToString(), FormatStateMessage(state));
            }

            control.Add(vChecks);
        }

        if (fAddressIndex) {
            for (unsigned int k = 0; k < tx.vout.size(); k++) {
                const CTxOut &out = tx.vout[k];
                auto address = ExtractAddress(out);
                if(address.second == 0) continue;

                const uint160& hashBytes = address.first;
                const unsigned int addressType = address.second;

                // record receiving activity
                addressIndex.push_back(
                        std::make_pair(
                            CAddressIndexKey{
                                addressType,
                                uint160(hashBytes),
                                pindex->nHeight,
                                i,
                                txhash,
                                k,
                                false},
                            out.nValue));

                // record unspent output
                addressUnspentIndex.push_back(
                        std::make_pair(
                            CAddressUnspentKey{
                                addressType,
                                uint160(hashBytes),
                                txhash,
                                k,
                                tx.IsCoinBase()
                            },
                            CAddressUnspentValue{
                                out.nValue,
                                out.scriptPubKey,
                                pindex->nHeight}));

            }
        }

        CTxUndo undoDummy;
        if (i > 0) {
            blockundo.vtxundo.push_back(CTxUndo());
        }

        if(!GetDebitsAndCredits(debits_and_credits, tx, view)) {
            return state.DoS(100,
                    error("ConnectBlock(): merit was sent to addresses that are non standard"),
                    REJECT_INVALID, "bad-cb-bad-outputs");
        }

        UpdateCoins(tx, view, i == 0 ? undoDummy : blockundo.vtxundo.back(), pindex->nHeight);

        vPos.push_back(std::make_pair(tx.GetHash(), pos));
        pos.nTxOffset += ::GetSerializeSize(tx, SER_DISK, CLIENT_VERSION);
    }

    int64_t nTime3 = GetTimeMicros(); nTimeConnect += nTime3 - nTime2;
    LogPrint(BCLog::BENCH, "      - Connect %u transactions: %.2fms (%.3fms/tx, %.3fms/txin) [%.2fs (%.2fms/blk)]\n",
            (unsigned)block.vtx.size(),
            MILLI * (nTime3 - nTime2),
            MILLI * (nTime3 - nTime2) / block.vtx.size(),
            nInputs <= 1 ? 0 : MILLI * (nTime3 - nTime2) / (nInputs-1),
            nTimeConnect * MICRO,
            nTimeConnect * MILLI / nBlocksTotal);

    for (const auto& ref: block.m_vRef) {
        if (CheckAddressBeaconed(ref->GetAddress(), false)) {
            return error("ConnectBlock(): Referral %s is already beaconed", ref->GetHash().GetHex());
        }

        if (!CheckReferralSignature(*ref, block.m_vRef)) {
            return error("ConnectBlock(): referral sig check failed on %s", ref->GetHash().GetHex());
        }
    }

    std::set<uint256> referral_hashes{};

    for (const auto& ref: block.m_vRef) {
        referral_hashes.insert(ref->GetHash());
    }

    if (referral_hashes.size() != block.m_vRef.size()) {
        return error("ConnectBlock(): Referrals are not unique");
    }

    int64_t nTime4 = GetTimeMicros(); nTimeConnect += nTime4 - nTime3;
    LogPrint(BCLog::BENCH, "      - Connect %u referrals: %.2fms (%.3fms/ref) [%.2fs (%.2fms/blk)]\n",
            block.m_vRef.size(),
            MILLI * (nTime4 - nTime3),
            MILLI * (nTime4 - nTime3) / block.m_vRef.size(),
            nTimeConnect * MICRO,
            nTimeConnect * MILLI / nBlocksTotal);

    //Figure out split subsidy and make sure the coinbase pays the expceted amount.
    const auto subsidy = GetSplitSubsidy(pindex->nHeight, chainparams.GetConsensus());
    assert(subsidy.miner > 0);
    assert(subsidy.ambassador > 0);

    const CAmount block_reward = nFees + subsidy.miner + subsidy.ambassador;

    assert(!block.vtx.empty());
    const CTransaction& coinbase_tx = *block.vtx[0];

    if (coinbase_tx.GetValueOut() > block_reward)
        return state.DoS(100,
                         error("ConnectBlock(): coinbase pays too much (actual=%d vs limit=%d)",
                               coinbase_tx.GetValueOut(), block_reward),
                               REJECT_INVALID, "bad-cb-amount");

    int64_t nTime5 = GetTimeMicros(); nTimeVerify += nTime5 - nTime4;
    LogPrint(BCLog::BENCH, "    - Verify %u txins: %.2fms (%.3fms/txin) [%.2fs (%.2fms/blk)]\n",
            nInputs - 1,
            MILLI * (nTime5 - nTime4),
            nInputs <= 1 ? 0 : MILLI * (nTime5 - nTime4) / (nInputs-1),
            nTimeVerify * MICRO,
            nTimeVerify * MILLI / nBlocksTotal);

    // Figure out which ambassadors should be rewarded and check to make sure
    // they are paid the expected amount.
    const auto lottery = RewardAmbassadors(
            pindex->nHeight,
            hashPrevBlock,
            subsidy.ambassador,
            chainparams.GetConsensus());
    assert(lottery.remainder >= 0);

    if(!AreExpectedLotteryWinnersPaid(lottery, coinbase_tx)) {
        return state.DoS(100,
                error("ConnectBlock(): coinbase did not pay the expected ambassadors."),
                REJECT_INVALID, "bad-cb-bad-ambassadors");
    }

    if (!control.Wait()) {
        return state.DoS(100, error("%s: CheckQueue failed", __func__), REJECT_INVALID, "block-validation-failed");
    }

    int64_t nTime6 = GetTimeMicros(); nTimeVerify += nTime6 - nTime5;
    LogPrint(BCLog::BENCH, "    - Reward ambassadors: %.2fms [%.2fs (%.2fms/blk)]\n", MILLI * (nTime6 - nTime5), nTimeVerify * MICRO, nTimeVerify * MILLI / nBlocksTotal);

    //order referrals so they are inserted into database in correct order.
    referral::ReferralRefs ordered_referrals = block.m_vRef;
    if(!prefviewdb->OrderReferrals(ordered_referrals)) {
        return state.DoS(100,
                error("ConnectBlock(): There are orphan referrals in the block"),
                REJECT_INVALID, "bad-cb-orphan-referrals");
    }

    if(!TransactionsAreBeaconed(block)) {
        return state.DoS(100,
                error("ConnectBlock(): There are transactions that are not beaconed"),
                REJECT_INVALID, "bad-cb-orphan-transactions");
    }

    if((block.nVersion & DAEDALUS_BIT) != 0) {
        const auto invite_rewards = RewardInvites(
                pindex->nHeight,
                hashPrevBlock,
                chainparams.GetConsensus());

        if(!AreExpectedInvitesRewarded(invite_rewards, coinbase_tx)) {
            return state.DoS(100,
                    error("ConnectBlock(): coinbase did not reward expected invites."),
                    REJECT_INVALID, "bad-cb-bad-invites");
        }
    }

    if (fJustCheck) {
        return true;
    }

    //The order is important here. We must insert the referrals so that
    //the referral tree is updated to be correct before we debit/credit
    //the ANV to the appropriate addresses.
    if(!IndexReferrals(ordered_referrals)) {
        return AbortNode(state, "Failed to write referrals");
    }

    if((block.nVersion & DAEDALUS_BIT) != 0) {
        if(!ConfirmAddresses(block)) {
            return AbortNode(state, "Failed to confirm addresses");
        }
    }

    if(!UpdateANV(debits_and_credits)) {
        return AbortNode(state, "Failed to write ANV");
    }

    if(!UpdateLotteryEntrants(
                pindex->nHeight,
                block,
                debits_and_credits,
                chainparams.GetConsensus(),
                blockundo)){
        return AbortNode(state, "Failed to write lottery entrants");
    }

    // Write undo information to disk
    if (pindex->GetUndoPos().IsNull() || !pindex->IsValid(BLOCK_VALID_SCRIPTS))
    {
        if (pindex->GetUndoPos().IsNull()) {
            CDiskBlockPos _pos;
            if (!FindUndoPos(state, pindex->nFile, _pos, ::GetSerializeSize(blockundo, SER_DISK, CLIENT_VERSION) + 40))
                return error("ConnectBlock(): FindUndoPos failed");
            if (!UndoWriteToDisk(blockundo, _pos, pindex->pprev->GetBlockHash(), chainparams.MessageStart()))
                return AbortNode(state, "Failed to write undo data");

            // update nUndoPos in block index
            pindex->nUndoPos = _pos.nPos;
            pindex->nStatus |= BLOCK_HAVE_UNDO;
        }

        pindex->RaiseValidity(BLOCK_VALID_SCRIPTS);
        setDirtyBlockIndex.insert(pindex);
    }

    if (fTxIndex) {
        if (!pblocktree->WriteTxIndex(vPos))
            return AbortNode(state, "Failed to write transaction index");
    }

    if (fAddressIndex) {
        if (!pblocktree->WriteAddressIndex(addressIndex)) {
            return AbortNode(state, "Failed to write address index");
        }

        if (!pblocktree->UpdateAddressUnspentIndex(addressUnspentIndex)) {
            return AbortNode(state, "Failed to write address unspent index");
        }
    }

    if (fSpentIndex) {
        if (!pblocktree->UpdateSpentIndex(spentIndex))
            return AbortNode(state, "Failed to write transaction index");
    }

    if (fTimestampIndex) {
        unsigned int logicalTS = pindex->nTime;
        unsigned int prevLogicalTS = 0;

        // retrieve logical timestamp of the previous block
        if (pindex->pprev)
            if (!pblocktree->ReadTimestampBlockIndex(pindex->pprev->GetBlockHash(), prevLogicalTS))
                LogPrintf("%s: Failed to read previous block's logical timestamp\n", __func__);

        if (logicalTS <= prevLogicalTS) {
            logicalTS = prevLogicalTS + 1;
            LogPrintf("%s: Previous logical timestamp is newer Actual[%d] prevLogical[%d] Logical[%d]\n", __func__, pindex->nTime, prevLogicalTS, logicalTS);
        }

        if (!pblocktree->WriteTimestampIndex(CTimestampIndexKey(logicalTS, pindex->GetBlockHash())))
            return AbortNode(state, "Failed to write timestamp index");

        if (!pblocktree->WriteTimestampBlockIndex(CTimestampBlockIndexKey(pindex->GetBlockHash()), CTimestampBlockIndexValue(logicalTS)))
            return AbortNode(state, "Failed to write blockhash index");
    }

    if (fReferralIndex) {
        if (!UpdateAndIndexReferralOffset(block, curBlockPos, pos.nTxOffset))
            return AbortNode(state, "Failed to write referral transaction index");
    }

    // add this block to the view's block chain
    view.SetBestBlock(pindex->GetBlockHash());

    int64_t nTime7 = GetTimeMicros(); nTimeIndex += nTime7 - nTime6;
    LogPrint(BCLog::BENCH, "    - Index writing: %.2fms [%.2fs (%.2fms/blk)]\n", MILLI * (nTime7 - nTime6), nTimeIndex * MICRO, nTimeIndex * MILLI / nBlocksTotal);

    int64_t nTime8 = GetTimeMicros(); nTimeCallbacks += nTime8 - nTime7;
    LogPrint(BCLog::BENCH, "    - Callbacks: %.2fms [%.2fs (%.2fms/blk)]\n", MILLI * (nTime8 - nTime7), nTimeCallbacks * MICRO, nTimeCallbacks * MILLI / nBlocksTotal);

    return true;
}

/**
 * Update the on-disk chain state.
 * The caches and indexes are flushed depending on the mode we're called with
 * if they're too large, if it's been a while since the last write,
 * or always and in all cases if we're in prune mode and are deleting files.
 */
bool static FlushStateToDisk(const CChainParams& chainparams, CValidationState &state, FlushStateMode mode, int nManualPruneHeight) {
    int64_t nMempoolUsage = mempool.DynamicMemoryUsage();
    int64_t nReferralsMempoolUsage = mempoolReferral.DynamicMemoryUsage();

    LOCK(cs_main);
    static int64_t nLastWrite = 0;
    static int64_t nLastFlush = 0;
    static int64_t nLastSetChain = 0;
    std::set<int> setFilesToPrune;
    bool fFlushForPrune = false;
    bool fDoFullFlush = false;
    int64_t nNow = 0;
    try {
    {
        LOCK(cs_LastBlockFile);
        if (fPruneMode && (fCheckForPruning || nManualPruneHeight > 0) && !fReindex) {
            if (nManualPruneHeight > 0) {
                FindFilesToPruneManual(setFilesToPrune, nManualPruneHeight);
            } else {
                FindFilesToPrune(setFilesToPrune, chainparams.PruneAfterHeight());
                fCheckForPruning = false;
            }
            if (!setFilesToPrune.empty()) {
                fFlushForPrune = true;
                if (!fHavePruned) {
                    pblocktree->WriteFlag("prunedblockfiles", true);
                    fHavePruned = true;
                }
            }
        }
        nNow = GetTimeMicros();
        // Avoid writing/flushing immediately after startup.
        if (nLastWrite == 0) {
            nLastWrite = nNow;
        }
        if (nLastFlush == 0) {
            nLastFlush = nNow;
        }
        if (nLastSetChain == 0) {
            nLastSetChain = nNow;
        }


        int64_t nMempoolSizeMax = gArgs.GetArg("-maxmempool", DEFAULT_MAX_MEMPOOL_SIZE) * 1000000;
        int64_t nReferralsMempoolSizeMax = gArgs.GetArg("-maxrefmempool", DEFAULT_MAX_REFERRALS_MEMPOOL_SIZE) * 1000000;
        int64_t cacheSize = pcoinsTip->DynamicMemoryUsage();
        int64_t nTotalSpace = nCoinCacheUsage + std::max<int64_t>(nMempoolSizeMax - nMempoolUsage, 0) + std::max<int64_t>(nReferralsMempoolSizeMax - nReferralsMempoolUsage, 0);

        // The cache is large and we're within 10% and 10 MiB of the limit, but we have time now (not in the middle of a block processing).
        bool fCacheLarge = mode == FLUSH_STATE_PERIODIC && cacheSize > std::max((9 * nTotalSpace) / 10, nTotalSpace - MAX_BLOCK_COINSDB_USAGE * 1024 * 1024);
        // The cache is over the limit, we have to write now.
        bool fCacheCritical = mode == FLUSH_STATE_IF_NEEDED && cacheSize > nTotalSpace;
        // It's been a while since we wrote the block index to disk. Do this frequently, so we don't need to redownload after a crash.
        bool fPeriodicWrite = mode == FLUSH_STATE_PERIODIC && nNow > nLastWrite + (int64_t)DATABASE_WRITE_INTERVAL * 1000000;
        // It's been very long since we flushed the cache. Do this infrequently, to optimize cache usage.
        bool fPeriodicFlush = mode == FLUSH_STATE_PERIODIC && nNow > nLastFlush + (int64_t)DATABASE_FLUSH_INTERVAL * 1000000;
        // Combine all conditions that result in a full cache flush.
        fDoFullFlush = (mode == FLUSH_STATE_ALWAYS) || fCacheLarge || fCacheCritical || fPeriodicFlush || fFlushForPrune;
        // Write blocks and block index to disk.
        if (fDoFullFlush || fPeriodicWrite) {
            // Depend on nMinDiskSpace to ensure we can write block index
            if (!CheckDiskSpace(0))
                return state.Error("out of disk space");
            // First make sure all block and undo data is flushed to disk.
            FlushBlockFile();
            // Then update all block file information (which may refer to block and undo files).
            {
                std::vector<std::pair<int, const CBlockFileInfo*> > vFiles;
                vFiles.reserve(setDirtyFileInfo.size());
                for (std::set<int>::iterator it = setDirtyFileInfo.begin(); it != setDirtyFileInfo.end(); ) {
                    vFiles.push_back(std::make_pair(*it, &vinfoBlockFile[*it]));
                    setDirtyFileInfo.erase(it++);
                }
                std::vector<const CBlockIndex*> vBlocks;
                vBlocks.reserve(setDirtyBlockIndex.size());
                for (std::set<CBlockIndex*>::iterator it = setDirtyBlockIndex.begin(); it != setDirtyBlockIndex.end(); ) {
                    vBlocks.push_back(*it);
                    setDirtyBlockIndex.erase(it++);
                }
                if (!pblocktree->WriteBatchSync(vFiles, nLastBlockFile, vBlocks)) {
                    return AbortNode(state, "Failed to write to block index database");
                }
            }
            // Finally remove any pruned files
            if (fFlushForPrune)
                UnlinkPrunedFiles(setFilesToPrune);
            nLastWrite = nNow;
        }
        // Flush best chain related state. This can only be done if the blocks / block index write was also done.
        if (fDoFullFlush) {
            // Typical Coin structures on disk are around 48 bytes in size.
            // Pushing a new one to the database can cause it to be written
            // twice (once in the log, and once in the tables). This is already
            // an overestimation, as most will delete an existing entry or
            // overwrite one. Still, use a conservative safety factor of 2.
            if (!CheckDiskSpace(48 * 2 * 2 * pcoinsTip->GetCacheSize()))
                return state.Error("out of disk space");
            // Flush the chainstate (which may refer to block index entries).
            if (!pcoinsTip->Flush())
                return AbortNode(state, "Failed to write to coin database");
            nLastFlush = nNow;
        }
    }
    if (fDoFullFlush || ((mode == FLUSH_STATE_ALWAYS || mode == FLUSH_STATE_PERIODIC) && nNow > nLastSetChain + (int64_t)DATABASE_WRITE_INTERVAL * 1000000)) {
        // Update best block in wallet (so we can detect restored wallets).
        GetMainSignals().SetBestChain(chainActive.GetLocator());
        nLastSetChain = nNow;
    }
    } catch (const std::runtime_error& e) {
        return AbortNode(state, std::string("System error while flushing: ") + e.what());
    }
    return true;
}

void FlushStateToDisk() {
    CValidationState state;
    const CChainParams& chainparams = Params();
    FlushStateToDisk(chainparams, state, FLUSH_STATE_ALWAYS);
}

void PruneAndFlush() {
    CValidationState state;
    fCheckForPruning = true;
    const CChainParams& chainparams = Params();
    FlushStateToDisk(chainparams, state, FLUSH_STATE_NONE);
}

static void DoWarning(const std::string& strWarning)
{
    static bool fWarned = false;
    SetMiscWarning(strWarning);
    if (!fWarned) {
        AlertNotify(strWarning);
        fWarned = true;
    }
}

/** Update chainActive and related internal data structures. */
void static UpdateTip(CBlockIndex *pindexNew, const CChainParams& chainParams) {
    chainActive.SetTip(pindexNew);

    // New best block
    mempool.AddTransactionsUpdated(1);

    cvBlockChange.notify_all();

    std::vector<std::string> warningMessages;
    if (!IsInitialBlockDownload())
    {
        int nUpgraded = 0;
        const CBlockIndex* pindex = chainActive.Tip();
        for (int bit = 0; bit < VERSIONBITS_NUM_BITS; bit++) {
            WarningBitsConditionChecker checker(bit);
            ThresholdState state = checker.GetStateFor(pindex, chainParams.GetConsensus(), warningcache[bit]);
            if (state == THRESHOLD_ACTIVE || state == THRESHOLD_LOCKED_IN) {
                const std::string strWarning = strprintf(_("Warning: unknown new rules activated (versionbit %i)"), bit);
                if (state == THRESHOLD_ACTIVE) {
                    DoWarning(strWarning);
                } else {
                    warningMessages.push_back(strWarning);
                }
            }
        }
        // Check the version of the last 100 blocks to see if we need to upgrade:
        for (int i = 0; i < 100 && pindex != nullptr; i++)
        {
            int32_t nExpectedVersion = ComputeBlockVersion(pindex->pprev, chainParams.GetConsensus());
            if (pindex->nVersion > VERSIONBITS_LAST_OLD_BLOCK_VERSION && (pindex->nVersion & ~nExpectedVersion) != 0)
                ++nUpgraded;
            pindex = pindex->pprev;
        }
        if (nUpgraded > 0)
            warningMessages.push_back(strprintf(_("%d of last 100 blocks have unexpected version"), nUpgraded));
        if (nUpgraded > 100/2)
        {
            std::string strWarning = _("Warning: Unknown block versions being mined! It's possible unknown rules are in effect");
            // notify GetWarnings(), called by Qt and the JSON-RPC code to warn the user:
            DoWarning(strWarning);
        }
    }
    LogPrintf("%s: new best=%s height=%d version=0x%08x log2_work=%.8g tx=%lu date='%s' progress=%f cache=%.1fMiB(%utxo)", __func__,
      chainActive.Tip()->GetBlockHash().ToString(), chainActive.Height(), chainActive.Tip()->nVersion,
      log(chainActive.Tip()->nChainWork.getdouble())/log(2.0), (unsigned long)chainActive.Tip()->nChainTx,
      DateTimeStrFormat("%Y-%m-%d %H:%M:%S", chainActive.Tip()->GetBlockTime()),
      GuessVerificationProgress(chainParams.TxData(), chainActive.Tip()), pcoinsTip->DynamicMemoryUsage() * (1.0 / (1<<20)), pcoinsTip->GetCacheSize());
    if (!warningMessages.empty())
        LogPrintf(" warning='%s'", boost::algorithm::join(warningMessages, ", "));
    LogPrintf("\n");

}

/**
 * Disconnect chainActive's tip.
 * After calling, the tx and refs mempools will be in an inconsistent state, with
 * transactions from disconnected blocks being added to
 * disconnectTransactions and disconnectReferrals. You should make the mempools
 * consistent again by calling UpdateMempoolForReorg with cs_main held.
 *
 * If disconnectTransactions or disconnectReferralsis nullptr,
 * then no disconnected transactions/referrals are added there
 * (note that the caller is responsible for mempool consistency in any case).
 */
bool static DisconnectTip(CValidationState& state,
    const CChainParams& chainparams,
    DisconnectedBlockEntries<CTransaction>* disconnectTransactions,
    DisconnectedBlockEntries<referral::Referral>* disconnectReferrals)
{
    CBlockIndex *pindexDelete = chainActive.Tip();
    assert(pindexDelete);
    // Read block from disk.
    std::shared_ptr<CBlock> pblock = std::make_shared<CBlock>();
    CBlock& block = *pblock;
    if (!ReadBlockFromDisk(block, pindexDelete, chainparams.GetConsensus()))
        return AbortNode(state, "Failed to read block");
    // Apply the block atomically to the chain state.
    int64_t nStart = GetTimeMicros();
    {
        CCoinsViewCache view(pcoinsTip);
        assert(view.GetBestBlock() == pindexDelete->GetBlockHash());
        debug("DisconnectTip DisconnectBlock %s", block.GetHash().GetHex());

        if (DisconnectBlock(
                    block,
                    pindexDelete,
                    view,
                    false,
                    chainparams.GetConsensus()) != DISCONNECT_OK) {
            return error("DisconnectTip(): DisconnectBlock %s failed", pindexDelete->GetBlockHash().ToString());
        }

        bool flushed = view.Flush();
        assert(flushed);
    }
    LogPrint(BCLog::BENCH, "- Disconnect block: %.2fms\n", (GetTimeMicros() - nStart) * MILLI);
    // Write the chain state to disk, if necessary.
    if (!FlushStateToDisk(chainparams, state, FLUSH_STATE_IF_NEEDED))
        return false;

    if (disconnectTransactions) {
        // Save transactions to re-add to mempool at end of reorg
        for (const auto& tx : reverse_iterate(block.vtx)) {
            disconnectTransactions->addEntry(tx);
        }

        while (disconnectTransactions->DynamicMemoryUsage() > MAX_DISCONNECTED_TX_POOL_SIZE * 1000) {
            // Drop the earliest entry, and remove its children from the mempool.
            auto it = disconnectTransactions->queued.get<insertion_order>().begin();
            mempool.removeRecursive(**it, MemPoolRemovalReason::REORG);
            disconnectTransactions->removeEntry(it);
        }
    }
    if (disconnectReferrals) {
        // Save transactions to re-add to mempool at end of reorg
        for (const auto& ref : reverse_iterate(block.m_vRef)) {
            disconnectReferrals->addEntry(ref);
        }
        // TODO: check size of disconnectReferrals and remove referrals from it and mempool
        // in case it does not fit
    }

    // Update chainActive and related variables.
    UpdateTip(pindexDelete->pprev, chainparams);
    // Let wallets know transactions went from 1-confirmed to
    // 0-confirmed or conflicted:
    GetMainSignals().BlockDisconnected(pblock);
    return true;
}

static int64_t nTimeReadFromDisk = 0;
static int64_t nTimeConnectTotal = 0;
static int64_t nTimeFlush = 0;
static int64_t nTimeChainState = 0;
static int64_t nTimePostConnect = 0;

struct PerBlockConnectTrace {
    CBlockIndex* pindex = nullptr;
    std::shared_ptr<const CBlock> pblock;
    std::shared_ptr<std::vector<CTransactionRef>> conflictedTxs;
    PerBlockConnectTrace() : conflictedTxs(std::make_shared<std::vector<CTransactionRef>>()) {}
};
/**
 * Used to track blocks whose transactions were applied to the UTXO state as a
 * part of a single ActivateBestChainStep call.
 *
 * This class also tracks transactions that are removed from the mempool as
 * conflicts (per block) and can be used to pass all those transactions
 * through SyncTransaction.
 *
 * This class assumes (and asserts) that the conflicted transactions for a given
 * block are added via mempool callbacks prior to the BlockConnected() associated
 * with those transactions. If any transactions are marked conflicted, it is
 * assumed that an associated block will always be added.
 *
 * This class is single-use, once you call GetBlocksConnected() you have to throw
 * it away and make a new one.
 */
class ConnectTrace {
private:
    std::vector<PerBlockConnectTrace> blocksConnected;
    CTxMemPool &pool;

public:
    explicit ConnectTrace(CTxMemPool &_pool) : blocksConnected(1), pool(_pool) {
        pool.NotifyEntryRemoved.connect(boost::bind(&ConnectTrace::NotifyEntryRemoved, this, _1, _2));
    }

    ~ConnectTrace() {
        pool.NotifyEntryRemoved.disconnect(boost::bind(&ConnectTrace::NotifyEntryRemoved, this, _1, _2));
    }

    void BlockConnected(CBlockIndex* pindex, std::shared_ptr<const CBlock> pblock) {
        assert(!blocksConnected.back().pindex);
        assert(pindex);
        assert(pblock);
        blocksConnected.back().pindex = pindex;
        blocksConnected.back().pblock = std::move(pblock);
        blocksConnected.emplace_back();
    }

    std::vector<PerBlockConnectTrace>& GetBlocksConnected() {
        // We always keep one extra block at the end of our list because
        // blocks are added after all the conflicted transactions have
        // been filled in. Thus, the last entry should always be an empty
        // one waiting for the transactions from the next block. We pop
        // the last entry here to make sure the list we return is sane.
        assert(!blocksConnected.back().pindex);
        assert(blocksConnected.back().conflictedTxs->empty());
        blocksConnected.pop_back();
        return blocksConnected;
    }

    void NotifyEntryRemoved(CTransactionRef txRemoved, MemPoolRemovalReason reason) {
        assert(!blocksConnected.back().pindex);
        if (reason == MemPoolRemovalReason::CONFLICT) {
            blocksConnected.back().conflictedTxs->emplace_back(std::move(txRemoved));
        }
    }
};

/**
 * Connect a new block to chainActive. pblock is either nullptr or a pointer to a CBlock
 * corresponding to pindexNew, to bypass loading it again from disk.
 *
 * The block is added to connectTrace if connection succeeds.
 */
bool static ConnectTip(CValidationState& state,
    const CChainParams& chainparams,
    CBlockIndex* pindexNew,
    const std::shared_ptr<const CBlock>& pblock,
    ConnectTrace& connectTrace,
    DisconnectedBlockEntries<CTransaction>& disconnectTransactions,
    DisconnectedBlockEntries<referral::Referral>& disconnectReferrals)
{
    assert(pindexNew->pprev == chainActive.Tip());
    // Read block from disk.
    int64_t nTime1 = GetTimeMicros();
    std::shared_ptr<const CBlock> pthisBlock;
    if (!pblock) {
        std::shared_ptr<CBlock> pblockNew = std::make_shared<CBlock>();
        if (!ReadBlockFromDisk(*pblockNew, pindexNew, chainparams.GetConsensus()))
            return AbortNode(state, "Failed to read block");
        pthisBlock = pblockNew;
    } else {
        pthisBlock = pblock;
    }

    const CBlock& blockConnecting = *pthisBlock;
    // Apply the block atomically to the chain state.
    int64_t nTime2 = GetTimeMicros(); nTimeReadFromDisk += nTime2 - nTime1;
    int64_t nTime3;
    LogPrint(BCLog::BENCH, "  - Load block from disk: %.2fms [%.2fs]\n", (nTime2 - nTime1) * MILLI, nTimeReadFromDisk * MICRO);
    {
        CCoinsViewCache view(pcoinsTip);
        debug("ConnectTip block: %s", blockConnecting.GetHash().GetHex());
        bool rv = ConnectBlock(blockConnecting, state, pindexNew, view, chainparams);
        GetMainSignals().BlockChecked(blockConnecting, state);
        if (!rv) {
            if (state.IsInvalid())
                InvalidBlockFound(pindexNew, state);
            return error("ConnectTip(): ConnectBlock %s failed", pindexNew->GetBlockHash().ToString());
        }
        nTime3 = GetTimeMicros(); nTimeConnectTotal += nTime3 - nTime2;
        LogPrint(BCLog::BENCH, "  - Connect total: %.2fms [%.2fs (%.2fms/blk)]\n", (nTime3 - nTime2) * MILLI, nTimeConnectTotal * MICRO, nTimeConnectTotal * MILLI / nBlocksTotal);
        bool flushed = view.Flush();
        assert(flushed);
    }
    int64_t nTime4 = GetTimeMicros(); nTimeFlush += nTime4 - nTime3;
    LogPrint(BCLog::BENCH, "  - Flush: %.2fms [%.2fs (%.2fms/blk)]\n", (nTime4 - nTime3) * MILLI, nTimeFlush * MICRO, nTimeFlush * MILLI / nBlocksTotal);
    // Write the chain state to disk, if necessary.
    if (!FlushStateToDisk(chainparams, state, FLUSH_STATE_IF_NEEDED))
        return false;
    int64_t nTime5 = GetTimeMicros(); nTimeChainState += nTime5 - nTime4;
    LogPrint(BCLog::BENCH, "  - Writing chainstate: %.2fms [%.2fs (%.2fms/blk)]\n", (nTime5 - nTime4) * MILLI, nTimeChainState * MICRO, nTimeChainState * MILLI / nBlocksTotal);
    // Remove conflicting transactions from the mempool.;
    mempool.removeForBlock(blockConnecting.vtx, pindexNew->nHeight);
    mempoolReferral.RemoveForBlock(blockConnecting.m_vRef);
    disconnectTransactions.removeForBlock(blockConnecting.vtx);
    disconnectReferrals.removeForBlock(blockConnecting.m_vRef);

    // Update chainActive & related variables.
    UpdateTip(pindexNew, chainparams);

    int64_t nTime6 = GetTimeMicros(); nTimePostConnect += nTime6 - nTime5; nTimeTotal += nTime6 - nTime1;
    LogPrint(BCLog::BENCH, "  - Connect postprocess: %.2fms [%.2fs (%.2fms/blk)]\n", (nTime6 - nTime5) * MILLI, nTimePostConnect * MICRO, nTimePostConnect * MILLI / nBlocksTotal);
    LogPrint(BCLog::BENCH, "- Connect block: %.2fms [%.2fs (%.2fms/blk)]\n", (nTime6 - nTime1) * MILLI, nTimeTotal * MICRO, nTimeTotal * MILLI / nBlocksTotal);

    connectTrace.BlockConnected(pindexNew, std::move(pthisBlock));
    return true;
}

/**
 * Return the tip of the chain with the most work in it, that isn't
 * known to be invalid (it's however far from certain to be valid).
 */
static CBlockIndex* FindMostWorkChain() {
    do {
        CBlockIndex *pindexNew = nullptr;

        // Find the best candidate header.
        {
            std::set<CBlockIndex*, CBlockIndexWorkComparator>::reverse_iterator it = setBlockIndexCandidates.rbegin();
            if (it == setBlockIndexCandidates.rend())
                return nullptr;
            pindexNew = *it;
        }

        // Check whether all blocks on the path between the currently active chain and the candidate are valid.
        // Just going until the active chain is an optimization, as we know all blocks in it are valid already.
        CBlockIndex *pindexTest = pindexNew;
        bool fInvalidAncestor = false;
        while (pindexTest && !chainActive.Contains(pindexTest)) {
            assert(pindexTest->nChainTx || pindexTest->nHeight == 0);

            // Pruned nodes may have entries in setBlockIndexCandidates for
            // which block files have been deleted.  Remove those as candidates
            // for the most work chain if we come across them; we can't switch
            // to a chain unless we have all the non-active-chain parent blocks.
            bool fFailedChain = pindexTest->nStatus & BLOCK_FAILED_MASK;
            bool fMissingData = !(pindexTest->nStatus & BLOCK_HAVE_DATA);
            if (fFailedChain || fMissingData) {
                // Candidate chain is not usable (either invalid or missing data)
                if (fFailedChain && (pindexBestInvalid == nullptr || pindexNew->nChainWork > pindexBestInvalid->nChainWork))
                    pindexBestInvalid = pindexNew;
                CBlockIndex *pindexFailed = pindexNew;
                // Remove the entire chain from the set.
                while (pindexTest != pindexFailed) {
                    if (fFailedChain) {
                        pindexFailed->nStatus |= BLOCK_FAILED_CHILD;
                    } else if (fMissingData) {
                        // If we're missing data, then add back to mapBlocksUnlinked,
                        // so that if the block arrives in the future we can try adding
                        // to setBlockIndexCandidates again.
                        mapBlocksUnlinked.insert(std::make_pair(pindexFailed->pprev, pindexFailed));
                    }
                    setBlockIndexCandidates.erase(pindexFailed);
                    pindexFailed = pindexFailed->pprev;
                }
                setBlockIndexCandidates.erase(pindexTest);
                fInvalidAncestor = true;
                break;
            }
            pindexTest = pindexTest->pprev;
        }
        if (!fInvalidAncestor)
            return pindexNew;
    } while(true);
}

/** Delete all entries in setBlockIndexCandidates that are worse than the current tip. */
static void PruneBlockIndexCandidates() {
    // Note that we can't delete the current block itself, as we may need to return to it later in case a
    // reorganization to a better block fails.
    std::set<CBlockIndex*, CBlockIndexWorkComparator>::iterator it = setBlockIndexCandidates.begin();
    while (it != setBlockIndexCandidates.end() && setBlockIndexCandidates.value_comp()(*it, chainActive.Tip())) {
        setBlockIndexCandidates.erase(it++);
    }
    // Either the current tip or a successor of it we're working towards is left in setBlockIndexCandidates.
    assert(!setBlockIndexCandidates.empty());
}

/**
 * Try to make some progress towards making pindexMostWork the active block.
 * pblock is either nullptr or a pointer to a CBlock corresponding to pindexMostWork.
 */
static bool ActivateBestChainStep(CValidationState& state, const CChainParams& chainparams, CBlockIndex* pindexMostWork, const std::shared_ptr<const CBlock>& pblock, bool& fInvalidFound, ConnectTrace& connectTrace)
{
    if(pblock) {
        debug("ActivateBestChainStep: %s", pblock->GetHash().GetHex());
    }

    AssertLockHeld(cs_main);
    const CBlockIndex *pindexOldTip = chainActive.Tip();
    const CBlockIndex *pindexFork = chainActive.FindFork(pindexMostWork);

    // Disconnect active blocks which are no longer in the best chain.
    bool fBlocksDisconnected = false;
    DisconnectedBlockEntries<CTransaction> disconnectTransactions;
    DisconnectedBlockEntries<referral::Referral> disconnectReferrals;
    while (chainActive.Tip() && chainActive.Tip() != pindexFork) {
        if (!DisconnectTip(state, chainparams, &disconnectTransactions, &disconnectReferrals)) {
            // This is likely a fatal error, but keep the mempool consistent,
            // just in case. Only remove from the mempool in this case.
            UpdateMempoolForReorg(disconnectTransactions, disconnectReferrals, false);
            return false;
        }
        fBlocksDisconnected = true;
    }

    // Build list of new blocks to connect.
    std::vector<CBlockIndex*> vpindexToConnect;
    bool fContinue = true;
    int nHeight = pindexFork ? pindexFork->nHeight : -1;
    while (fContinue && nHeight != pindexMostWork->nHeight) {
        // Don't iterate the entire list of potential improvements toward the best tip, as we likely only need
        // a few blocks along the way.
        int nTargetHeight = std::min(nHeight + 32, pindexMostWork->nHeight);
        vpindexToConnect.clear();
        vpindexToConnect.reserve(nTargetHeight - nHeight);
        CBlockIndex *pindexIter = pindexMostWork->GetAncestor(nTargetHeight);
        while (pindexIter && pindexIter->nHeight != nHeight) {
            vpindexToConnect.push_back(pindexIter);
            pindexIter = pindexIter->pprev;
        }
        nHeight = nTargetHeight;

        // Connect new blocks.
        for (CBlockIndex *pindexConnect : reverse_iterate(vpindexToConnect)) {

            if(pblock) {
                debug("TestValidity: %s", pblock->GetHash().GetHex());
            }

            if (!ConnectTip(state, chainparams, pindexConnect, pindexConnect == pindexMostWork ? pblock : std::shared_ptr<const CBlock>(), connectTrace, disconnectTransactions, disconnectReferrals)) {
                if (state.IsInvalid()) {
                    // The block violates a consensus rule.
                    if (!state.CorruptionPossible())
                        InvalidChainFound(vpindexToConnect.back());
                    state = CValidationState();
                    fInvalidFound = true;
                    fContinue = false;
                    break;
                } else {
                    // A system error occurred (disk space, database error, ...).
                    // Make the mempool consistent with the current tip, just in case
                    // any observers try to use it before shutdown.
                    UpdateMempoolForReorg(disconnectTransactions, disconnectReferrals, false);
                    return false;
                }
            } else {
                PruneBlockIndexCandidates();
                if (!pindexOldTip || chainActive.Tip()->nChainWork > pindexOldTip->nChainWork) {
                    // We're in a better position than we were. Return temporarily to release the lock.
                    fContinue = false;
                    break;
                }
            }
        }
    }

    if (fBlocksDisconnected) {
        // If any blocks were disconnected, disconnectTransactions may be non empty.  Add
        // any disconnected transactions back to the mempool.
        UpdateMempoolForReorg(disconnectTransactions, disconnectReferrals, true);
    }
    mempool.check(pcoinsTip, *prefviewcache);

    // Callbacks/notifications for a new best chain.
    if (fInvalidFound)
        CheckForkWarningConditionsOnNewFork(vpindexToConnect.back());
    else
        CheckForkWarningConditions();

    return true;
}

static void NotifyHeaderTip() {
    bool fNotify = false;
    bool fInitialBlockDownload = false;
    static CBlockIndex* pindexHeaderOld = nullptr;
    CBlockIndex* pindexHeader = nullptr;
    {
        LOCK(cs_main);
        pindexHeader = pindexBestHeader;

        if (pindexHeader != pindexHeaderOld) {
            fNotify = true;
            fInitialBlockDownload = IsInitialBlockDownload();
            pindexHeaderOld = pindexHeader;
        }
    }
    // Send block tip changed notifications without cs_main
    if (fNotify) {
        uiInterface.NotifyHeaderTip(fInitialBlockDownload, pindexHeader);
    }
}

/**
 * Make the best chain active, in multiple steps. The result is either failure
 * or an activated best chain. pblock is either nullptr or a pointer to a block
 * that is already loaded (to avoid loading it again from disk).
 */
bool ActivateBestChain(CValidationState &state, const CChainParams& chainparams, std::shared_ptr<const CBlock> pblock) {
    // Note that while we're often called here from ProcessNewBlock, this is
    // far from a guarantee. Things in the P2P/RPC will often end up calling
    // us in the middle of ProcessNewBlock - do not assume pblock is set
    // sanely for performance or correctness!
    if(pblock) {
        debug("ActivateBestChain: %s", pblock->GetHash().GetHex());
    }

    CBlockIndex *pindexMostWork = nullptr;
    CBlockIndex *pindexNewTip = nullptr;
    int nStopAtHeight = gArgs.GetArg("-stopatheight", DEFAULT_STOPATHEIGHT);
    do {
        boost::this_thread::interruption_point();
        if (ShutdownRequested())
            break;

        const CBlockIndex *pindexFork;
        bool fInitialDownload;
        {
            LOCK(cs_main);
            ConnectTrace connectTrace(mempool); // Destructed before cs_main is unlocked

            CBlockIndex *pindexOldTip = chainActive.Tip();
            if (pindexMostWork == nullptr) {
                pindexMostWork = FindMostWorkChain();
            }

            // Whether we have anything to do at all.
            if (pindexMostWork == nullptr || pindexMostWork == chainActive.Tip())
                return true;

            bool fInvalidFound = false;
            std::shared_ptr<const CBlock> nullBlockPtr;
            if (!ActivateBestChainStep(state, chainparams, pindexMostWork, pblock && pblock->GetHash() == pindexMostWork->GetBlockHash() ? pblock : nullBlockPtr, fInvalidFound, connectTrace))
                return false;

            if (fInvalidFound) {
                // Wipe cache, we may need another branch now.
                pindexMostWork = nullptr;
            }
            pindexNewTip = chainActive.Tip();
            pindexFork = chainActive.FindFork(pindexOldTip);
            fInitialDownload = IsInitialBlockDownload();

            for (const PerBlockConnectTrace& trace : connectTrace.GetBlocksConnected()) {
                assert(trace.pblock && trace.pindex);
                GetMainSignals().BlockConnected(trace.pblock, trace.pindex, *trace.conflictedTxs);
            }
        }
        // When we reach this point, we switched to a new tip (stored in pindexNewTip).

        // Notifications/callbacks that can run without cs_main

        // Notify external listeners about the new tip.
        GetMainSignals().UpdatedBlockTip(pindexNewTip, pindexFork, fInitialDownload);

        // Always notify the UI if a new block tip was connected
        if (pindexFork != pindexNewTip) {
            uiInterface.NotifyBlockTip(fInitialDownload, pindexNewTip);
        }

        if (nStopAtHeight && pindexNewTip && pindexNewTip->nHeight >= nStopAtHeight) StartShutdown();
    } while (pindexNewTip != pindexMostWork);
    CheckBlockIndex(chainparams.GetConsensus());

    // Write changes periodically to disk, after relay.
    if (!FlushStateToDisk(chainparams, state, FLUSH_STATE_PERIODIC)) {
        return false;
    }

    return true;
}


bool PreciousBlock(CValidationState& state, const CChainParams& params, CBlockIndex *pindex)
{
    {
        LOCK(cs_main);
        if (pindex->nChainWork < chainActive.Tip()->nChainWork) {
            // Nothing to do, this block is not at the tip.
            return true;
        }
        if (chainActive.Tip()->nChainWork > nLastPreciousChainwork) {
            // The chain has been extended since the last call, reset the counter.
            nBlockReverseSequenceId = -1;
        }
        nLastPreciousChainwork = chainActive.Tip()->nChainWork;
        setBlockIndexCandidates.erase(pindex);
        pindex->nSequenceId = nBlockReverseSequenceId;
        if (nBlockReverseSequenceId > std::numeric_limits<int32_t>::min()) {
            // We can't keep reducing the counter if somebody really wants to
            // call preciousblock 2**31-1 times on the same set of tips...
            nBlockReverseSequenceId--;
        }
        if (pindex->IsValid(BLOCK_VALID_TRANSACTIONS) && pindex->nChainTx) {
            setBlockIndexCandidates.insert(pindex);
            PruneBlockIndexCandidates();
        }
    }

    return ActivateBestChain(state, params);
}

bool InvalidateBlock(CValidationState& state, const CChainParams& chainparams, CBlockIndex *pindex)
{
    AssertLockHeld(cs_main);

    // Mark the block itself as invalid.
    pindex->nStatus |= BLOCK_FAILED_VALID;
    setDirtyBlockIndex.insert(pindex);
    setBlockIndexCandidates.erase(pindex);

    DisconnectedBlockEntries<CTransaction> disconnectTransactions;
    DisconnectedBlockEntries<referral::Referral> disconnectReferrals;
    while (chainActive.Contains(pindex)) {
        CBlockIndex *pindexWalk = chainActive.Tip();
        pindexWalk->nStatus |= BLOCK_FAILED_CHILD;
        setDirtyBlockIndex.insert(pindexWalk);
        setBlockIndexCandidates.erase(pindexWalk);
        // ActivateBestChain considers blocks already in chainActive
        // unconditionally valid already, so force disconnect away from it.
        if (!DisconnectTip(state, chainparams, &disconnectTransactions, &disconnectReferrals)) {
            // It's probably hopeless to try to make the mempool consistent
            // here if DisconnectTip failed, but we can try.
            UpdateMempoolForReorg(disconnectTransactions, disconnectReferrals, false);
            return false;
        }
    }

    // DisconnectTip will add transactions to disconnectTransactions; try to add these
    // back to the mempool.
    UpdateMempoolForReorg(disconnectTransactions, disconnectReferrals, true);

    // The resulting new best tip may not be in setBlockIndexCandidates anymore, so
    // add it again.
    BlockMap::iterator it = mapBlockIndex.begin();
    while (it != mapBlockIndex.end()) {
        if (it->second->IsValid(BLOCK_VALID_TRANSACTIONS) && it->second->nChainTx && !setBlockIndexCandidates.value_comp()(it->second, chainActive.Tip())) {
            setBlockIndexCandidates.insert(it->second);
        }
        it++;
    }

    InvalidChainFound(pindex);
    uiInterface.NotifyBlockTip(IsInitialBlockDownload(), pindex->pprev);
    return true;
}

bool ResetBlockFailureFlags(CBlockIndex *pindex) {
    AssertLockHeld(cs_main);

    int nHeight = pindex->nHeight;

    // Remove the invalidity flag from this block and all its descendants.
    BlockMap::iterator it = mapBlockIndex.begin();
    while (it != mapBlockIndex.end()) {
        if (!it->second->IsValid() && it->second->GetAncestor(nHeight) == pindex) {
            it->second->nStatus &= ~BLOCK_FAILED_MASK;
            setDirtyBlockIndex.insert(it->second);
            if (it->second->IsValid(BLOCK_VALID_TRANSACTIONS) && it->second->nChainTx && setBlockIndexCandidates.value_comp()(chainActive.Tip(), it->second)) {
                setBlockIndexCandidates.insert(it->second);
            }
            if (it->second == pindexBestInvalid) {
                // Reset invalid block marker if it was pointing to one of those.
                pindexBestInvalid = nullptr;
            }
        }
        it++;
    }

    // Remove the invalidity flag from all ancestors too.
    while (pindex != nullptr) {
        if (pindex->nStatus & BLOCK_FAILED_MASK) {
            pindex->nStatus &= ~BLOCK_FAILED_MASK;
            setDirtyBlockIndex.insert(pindex);
        }
        pindex = pindex->pprev;
    }
    return true;
}

static CBlockIndex* AddToBlockIndex(const CBlockHeader& block)
{
    // Check for duplicate
    uint256 hash = block.GetHash();
    BlockMap::iterator it = mapBlockIndex.find(hash);
    if (it != mapBlockIndex.end())
        return it->second;

    // Construct new block index object
    CBlockIndex* pindexNew = new CBlockIndex(block);
    assert(pindexNew);
    // We assign the sequence id to blocks only when the full data is available,
    // to avoid miners withholding blocks but broadcasting headers, to get a
    // competitive advantage.
    pindexNew->nSequenceId = 0;
    BlockMap::iterator mi = mapBlockIndex.insert(std::make_pair(hash, pindexNew)).first;
    pindexNew->phashBlock = &((*mi).first);
    BlockMap::iterator miPrev = mapBlockIndex.find(block.hashPrevBlock);
    if (miPrev != mapBlockIndex.end())
    {
        pindexNew->pprev = (*miPrev).second;
        pindexNew->nHeight = pindexNew->pprev->nHeight + 1;
        pindexNew->BuildSkip();
    }
    pindexNew->nTimeMax = (pindexNew->pprev ? std::max(pindexNew->pprev->nTimeMax, pindexNew->nTime) : pindexNew->nTime);
    pindexNew->nChainWork = (pindexNew->pprev ? pindexNew->pprev->nChainWork : 0) + GetBlockProof(*pindexNew);
    pindexNew->RaiseValidity(BLOCK_VALID_TREE);
    if (pindexBestHeader == nullptr || pindexBestHeader->nChainWork < pindexNew->nChainWork)
        pindexBestHeader = pindexNew;

    setDirtyBlockIndex.insert(pindexNew);

    return pindexNew;
}

/** Mark a block as having its data received and checked (up to BLOCK_VALID_TRANSACTIONS). */
static bool ReceivedBlockTransactions(const CBlock &block, CValidationState& state, CBlockIndex *pindexNew, const CDiskBlockPos& pos, const Consensus::Params& consensusParams)
{
    pindexNew->nTx = block.vtx.size();
    pindexNew->nChainTx = 0;
    pindexNew->nFile = pos.nFile;
    pindexNew->nDataPos = pos.nPos;
    pindexNew->nUndoPos = 0;
    pindexNew->nStatus |= BLOCK_HAVE_DATA;
    pindexNew->nStatus |= BLOCK_OPT_WITNESS;
    pindexNew->RaiseValidity(BLOCK_VALID_TRANSACTIONS);
    setDirtyBlockIndex.insert(pindexNew);

    if (pindexNew->pprev == nullptr || pindexNew->pprev->nChainTx) {
        // If pindexNew is the genesis block or all parents are BLOCK_VALID_TRANSACTIONS.
        std::deque<CBlockIndex*> queue;
        queue.push_back(pindexNew);

        // Recursively process any descendant blocks that now may be eligible to be connected.
        while (!queue.empty()) {
            CBlockIndex *pindex = queue.front();
            queue.pop_front();
            pindex->nChainTx = (pindex->pprev ? pindex->pprev->nChainTx : 0) + pindex->nTx;
            {
                LOCK(cs_nBlockSequenceId);
                pindex->nSequenceId = nBlockSequenceId++;
            }
            if (chainActive.Tip() == nullptr || !setBlockIndexCandidates.value_comp()(pindex, chainActive.Tip())) {
                setBlockIndexCandidates.insert(pindex);
            }
            std::pair<std::multimap<CBlockIndex*, CBlockIndex*>::iterator, std::multimap<CBlockIndex*, CBlockIndex*>::iterator> range = mapBlocksUnlinked.equal_range(pindex);
            while (range.first != range.second) {
                std::multimap<CBlockIndex*, CBlockIndex*>::iterator it = range.first;
                queue.push_back(it->second);
                range.first++;
                mapBlocksUnlinked.erase(it);
            }
        }
    } else {
        if (pindexNew->pprev && pindexNew->pprev->IsValid(BLOCK_VALID_TREE)) {
            mapBlocksUnlinked.insert(std::make_pair(pindexNew->pprev, pindexNew));
        }
    }

    return true;
}

static bool FindBlockPos(CValidationState &state, CDiskBlockPos &pos, unsigned int nAddSize, unsigned int nHeight, uint64_t nTime, bool fKnown = false)
{
    LOCK(cs_LastBlockFile);

    unsigned int nFile = fKnown ? pos.nFile : nLastBlockFile;
    if (vinfoBlockFile.size() <= nFile) {
        vinfoBlockFile.resize(nFile + 1);
    }

    if (!fKnown) {
        while (vinfoBlockFile[nFile].nSize + nAddSize >= MAX_BLOCKFILE_SIZE) {
            nFile++;
            if (vinfoBlockFile.size() <= nFile) {
                vinfoBlockFile.resize(nFile + 1);
            }
        }
        pos.nFile = nFile;
        pos.nPos = vinfoBlockFile[nFile].nSize;
    }

    if ((int)nFile != nLastBlockFile) {
        if (!fKnown) {
            LogPrintf("Leaving block file %i: %s\n", nLastBlockFile, vinfoBlockFile[nLastBlockFile].ToString());
        }
        FlushBlockFile(!fKnown);
        nLastBlockFile = nFile;
    }

    vinfoBlockFile[nFile].AddBlock(nHeight, nTime);
    if (fKnown)
        vinfoBlockFile[nFile].nSize = std::max(pos.nPos + nAddSize, vinfoBlockFile[nFile].nSize);
    else
        vinfoBlockFile[nFile].nSize += nAddSize;

    if (!fKnown) {
        unsigned int nOldChunks = (pos.nPos + BLOCKFILE_CHUNK_SIZE - 1) / BLOCKFILE_CHUNK_SIZE;
        unsigned int nNewChunks = (vinfoBlockFile[nFile].nSize + BLOCKFILE_CHUNK_SIZE - 1) / BLOCKFILE_CHUNK_SIZE;
        if (nNewChunks > nOldChunks) {
            if (fPruneMode)
                fCheckForPruning = true;
            if (CheckDiskSpace(nNewChunks * BLOCKFILE_CHUNK_SIZE - pos.nPos)) {
                FILE *file = OpenBlockFile(pos);
                if (file) {
                    LogPrintf("Pre-allocating up to position 0x%x in blk%05u.dat\n", nNewChunks * BLOCKFILE_CHUNK_SIZE, pos.nFile);
                    AllocateFileRange(file, pos.nPos, nNewChunks * BLOCKFILE_CHUNK_SIZE - pos.nPos);
                    fclose(file);
                }
            }
            else
                return state.Error("out of disk space");
        }
    }

    setDirtyFileInfo.insert(nFile);
    return true;
}

static bool FindUndoPos(CValidationState &state, int nFile, CDiskBlockPos &pos, unsigned int nAddSize)
{
    pos.nFile = nFile;

    LOCK(cs_LastBlockFile);

    unsigned int nNewSize;
    pos.nPos = vinfoBlockFile[nFile].nUndoSize;
    nNewSize = vinfoBlockFile[nFile].nUndoSize += nAddSize;
    setDirtyFileInfo.insert(nFile);

    unsigned int nOldChunks = (pos.nPos + UNDOFILE_CHUNK_SIZE - 1) / UNDOFILE_CHUNK_SIZE;
    unsigned int nNewChunks = (nNewSize + UNDOFILE_CHUNK_SIZE - 1) / UNDOFILE_CHUNK_SIZE;
    if (nNewChunks > nOldChunks) {
        if (fPruneMode)
            fCheckForPruning = true;
        if (CheckDiskSpace(nNewChunks * UNDOFILE_CHUNK_SIZE - pos.nPos)) {
            FILE *file = OpenUndoFile(pos);
            if (file) {
                LogPrintf("Pre-allocating up to position 0x%x in rev%05u.dat\n", nNewChunks * UNDOFILE_CHUNK_SIZE, pos.nFile);
                AllocateFileRange(file, pos.nPos, nNewChunks * UNDOFILE_CHUNK_SIZE - pos.nPos);
                fclose(file);
            }
        }
        else
            return state.Error("out of disk space");
    }

    return true;
}

static bool CheckBlockHeader(
        const CBlockHeader& block,
        CValidationState& state,
        const Consensus::Params& consensusParams,
        bool fCheckPOW = true)
{
    // Check proof of work matches claimed amount
    if (fCheckPOW && !cuckoo::VerifyProofOfWork(block.GetHash(), block.nBits, block.nEdgeBits, block.sCycle, consensusParams))
        return state.DoS(50, false, REJECT_INVALID, "high-hash", false, "proof of work failed");

    return true;
}

bool CheckBlock(const CBlock& block, CValidationState& state, const Consensus::Params& consensusParams, bool fCheckPOW, bool fCheckMerkleRoot)
{
    // These are checks that are independent of context.
    if (block.fChecked)
        return true;

    // Check that the header is valid (particularly PoW).  This is mostly
    // redundant with the call in AcceptBlockHeader.
    if (!CheckBlockHeader(block, state, consensusParams, fCheckPOW))
        return false;

    // Check the merkle root.
    if (fCheckMerkleRoot) {
        bool mutated;
        uint256 hashMerkleRoot2 = BlockMerkleRoot(block, &mutated);
        if (block.hashMerkleRoot != hashMerkleRoot2)
            return state.DoS(100, false, REJECT_INVALID, "bad-txnmrklroot", true, "hashMerkleRoot mismatch");

        // Check for merkle tree malleability (CVE-2012-2459): repeating sequences
        // of transactions in a block without affecting the merkle root of a block,
        // while still invalidating it.
        if (mutated)
            return state.DoS(100, false, REJECT_INVALID, "bad-txns-duplicate", true, "duplicate transaction");
    }

    // All potential-corruption validation must be done before we do any
    // transaction validation, as otherwise we may mark the header as invalid
    // because we receive the wrong transactions for it.
    // Note that witness malleability is checked in ContextualCheckBlock, so no
    // checks that use witness data may be performed here.

    // Size limits
    if (block.vtx.empty() || block.vtx.size() * WITNESS_SCALE_FACTOR > MAX_BLOCK_WEIGHT || ::GetSerializeSize(block, SER_NETWORK, PROTOCOL_VERSION | SERIALIZE_TRANSACTION_NO_WITNESS) * WITNESS_SCALE_FACTOR > MAX_BLOCK_WEIGHT)
        return state.DoS(100, false, REJECT_INVALID, "bad-blk-length", false, "size limits failed");

    // First transaction must be coinbase, the rest must not be
    if (block.vtx.empty() || !block.vtx[0]->IsCoinBase())
        return state.DoS(100, false, REJECT_INVALID, "bad-cb-missing", false, "first tx is not coinbase");
    for (unsigned int i = 1; i < block.vtx.size(); i++)
        if (block.vtx[i]->IsCoinBase())
            return state.DoS(100, false, REJECT_INVALID, "bad-cb-multiple", false, "more than one coinbase");

    // Check transactions
    for (const auto& tx : block.vtx)
        if (!CheckTransaction(*tx, state, false))
            return state.Invalid(false, state.GetRejectCode(), state.GetRejectReason(),
                                 strprintf("Transaction check failed (tx hash %s) %s", tx->GetHash().ToString(), state.GetDebugMessage()));

    for (const auto& ref : block.m_vRef) {
        if (!CheckReferral(*ref, state)) {
            return state.Invalid(false, state.GetRejectCode(), state.GetRejectReason(),
                strprintf("Referral check failed (ref hash %s) %s", ref->GetHash().GetHex(), state.GetDebugMessage()));
        }
    }
    unsigned int nSigOps = 0;
    for (const auto& tx : block.vtx) {
        nSigOps += GetLegacySigOpCount(*tx);
    }

    for (const auto& inv : block.invites) {
        nSigOps += GetLegacySigOpCount(*inv);
    }

    if (nSigOps * WITNESS_SCALE_FACTOR > MAX_BLOCK_SIGOPS_COST)
        return state.DoS(100, false, REJECT_INVALID, "bad-blk-sigops", false, "out-of-bounds SigOpCount");

    if (fCheckPOW && fCheckMerkleRoot)
        block.fChecked = true;

    return true;
}

// Check if an address is valid (beaconed)
bool CheckAddressBeaconed(const uint160& addr, bool checkMempool)
{
    bool beaconed = prefviewcache->Exists(addr);

    if (!beaconed && checkMempool) {
        // check mempool referrals for beaconed address
        const auto it =
            std::find_if(mempoolReferral.mapRTx.begin(), mempoolReferral.mapRTx.end(),
                [&addr](const referral::RefMemPoolEntry& entry) {
                    return entry.GetSharedEntryValue()->GetAddress() == addr;
                });

        beaconed = it != mempoolReferral.mapRTx.end();
    }

    return beaconed;
}

bool CheckAddressBeaconed(const CMeritAddress& addr, bool checkMempool)
{
    const auto maybe_hash = addr.GetUint160();
    return maybe_hash ? CheckAddressBeaconed(*maybe_hash, checkMempool) : false;
}

// Compute at which vout of the block's coinbase transaction the witness
// commitment occurs, or -1 if not found.
static int GetWitnessCommitmentIndex(const CBlock& block)
{
    int commitpos = -1;
    if (!block.vtx.empty()) {
        for (size_t o = 0; o < block.vtx[0]->vout.size(); o++) {
            if (block.vtx[0]->vout[o].scriptPubKey.size() >= 38 && block.vtx[0]->vout[o].scriptPubKey[0] == OP_RETURN && block.vtx[0]->vout[o].scriptPubKey[1] == 0x24 && block.vtx[0]->vout[o].scriptPubKey[2] == 0xaa && block.vtx[0]->vout[o].scriptPubKey[3] == 0x21 && block.vtx[0]->vout[o].scriptPubKey[4] == 0xa9 && block.vtx[0]->vout[o].scriptPubKey[5] == 0xed) {
                commitpos = o;
            }
        }
    }
    return commitpos;
}

void UpdateUncommittedBlockStructures(CBlock& block, const CBlockIndex* pindexPrev, const Consensus::Params& consensusParams)
{
    int commitpos = GetWitnessCommitmentIndex(block);
    static const std::vector<unsigned char> nonce(32, 0x00);
    if (commitpos != -1 && !block.vtx[0]->HasWitness()) {
        CMutableTransaction tx(*block.vtx[0]);
        tx.vin[0].scriptWitness.stack.resize(1);
        tx.vin[0].scriptWitness.stack[0] = nonce;
        block.vtx[0] = MakeTransactionRef(std::move(tx));
    }
}

std::vector<unsigned char> GenerateCoinbaseCommitment(CBlock& block, const CBlockIndex* pindexPrev, const Consensus::Params& consensusParams)
{
    std::vector<unsigned char> commitment;
    int commitpos = GetWitnessCommitmentIndex(block);
    std::vector<unsigned char> ret(32, 0x00);

    if (commitpos == -1) {
        uint256 witnessroot = BlockWitnessMerkleRoot(block, nullptr);
        CHash256().Write(witnessroot.begin(), 32).Write(ret.data(), 32).Finalize(witnessroot.begin());
        CTxOut out;
        out.nValue = 0;
        out.scriptPubKey.resize(38);
        out.scriptPubKey[0] = OP_RETURN;
        out.scriptPubKey[1] = 0x24;
        out.scriptPubKey[2] = 0xaa;
        out.scriptPubKey[3] = 0x21;
        out.scriptPubKey[4] = 0xa9;
        out.scriptPubKey[5] = 0xed;
        memcpy(&out.scriptPubKey[6], witnessroot.begin(), 32);
        commitment = std::vector<unsigned char>(out.scriptPubKey.begin(), out.scriptPubKey.end());
        CMutableTransaction tx(*block.vtx[0]);
        tx.vout.push_back(out);
        block.vtx[0] = MakeTransactionRef(std::move(tx));
    }

    UpdateUncommittedBlockStructures(block, pindexPrev, consensusParams);
    return commitment;
}

/** Context-dependent validity checks.
 *  By "context", we mean only the previous block headers, but not the UTXO
 *  set; UTXO-related validity checks are done in ConnectBlock(). */
static bool ContextualCheckBlockHeader(const CBlockHeader& block, CValidationState& state, const CChainParams& params, const CBlockIndex* pindexPrev, int64_t nAdjustedTime)
{
    assert(pindexPrev != nullptr);
    const int nHeight = pindexPrev->nHeight + 1;

    // Check proof of work
    const Consensus::Params& consensusParams = params.GetConsensus();
    auto pow = GetNextWorkRequired(pindexPrev, &block, consensusParams);
    if (block.nBits != pow.nBits) {
        return state.DoS(100, false, REJECT_INVALID, "bad-diffbits", false, "incorrect proof of work");
    }

    if (block.nEdgeBits != pow.nEdgeBits) {
        return state.DoS(100, false, REJECT_INVALID, "bad-nodesbits", false, "incorrect proof of work");
    }

    // Check against checkpoints
    if (fCheckpointsEnabled) {
        // Don't accept any forks from the main chain prior to last checkpoint.
        // GetLastCheckpoint finds the last checkpoint in MapCheckpoints that's in our
        // MapBlockIndex.
        CBlockIndex* pcheckpoint = Checkpoints::GetLastCheckpoint(params.Checkpoints());
        if (pcheckpoint && nHeight < pcheckpoint->nHeight)
            return state.DoS(100, error("%s: forked chain older than last checkpoint (height %d)", __func__, nHeight), REJECT_CHECKPOINT, "bad-fork-prior-to-checkpoint");
    }

    // Check timestamp against prev
    if (block.GetBlockTime() <= pindexPrev->GetMedianTimePast())
        return state.Invalid(false, REJECT_INVALID, "time-too-old", "block's timestamp is too early");

    // Check timestamp
    if (block.GetBlockTime() > nAdjustedTime + MAX_FUTURE_BLOCK_TIME)
        return state.Invalid(false, REJECT_INVALID, "time-too-new", "block timestamp too far in the future");

    return true;
}


static bool ContextualCheckBlock(const CBlock& block, CValidationState& state, const Consensus::Params& consensusParams, const CBlockIndex* pindexPrev)
{
    if(!ValidateContextualDaedalusBlock(block, state, consensusParams, pindexPrev)) {
        return false; // state is expected to be set by ValidateDaedalus();
    }

    const int nHeight = pindexPrev == nullptr ? 0 : pindexPrev->nHeight + 1;

    int64_t nLockTimeCutoff = pindexPrev != nullptr ?
        pindexPrev->GetMedianTimePast() :
        block.GetBlockTime();

    // Check that all transactions are finalized
    for (const auto& tx : block.vtx) {
        if (!IsFinalTx(*tx, nHeight, nLockTimeCutoff)) {
            return state.DoS(10, false, REJECT_INVALID, "bad-txns-nonfinal", false, "non-final transaction");
        }
    }

    if(nHeight > 0) {
        // Enforce rule that the coinbase starts with serialized block height
        CScript expect = CScript() << nHeight;
        if (block.vtx[0]->vin[0].scriptSig.size() < expect.size() ||
                !std::equal(expect.begin(), expect.end(), block.vtx[0]->vin[0].scriptSig.begin())) {
            return state.DoS(100, false, REJECT_INVALID, "bad-cb-height", false, "block height mismatch in coinbase");
        }
    }

    // Validation for witness commitments.
    // * We compute the witness hash (which is the hash including witnesses) of all the block's transactions, except the
    //   coinbase (where 0x0000....0000 is used instead).
    // * The coinbase scriptWitness is a stack of a single 32-byte vector, containing a witness nonce (unconstrained).
    // * We build a merkle tree with all those witness hashes as leaves (similar to the hashMerkleRoot in the block header).
    // * There must be at least one output whose scriptPubKey is a single 36-byte push, the first 4 bytes of which are
    //   {0xaa, 0x21, 0xa9, 0xed}, and the following 32 bytes are SHA256^2(witness root, witness nonce). In case there are
    //   multiple, the last one is used.
    bool fHaveWitness = false;

    int commitpos = GetWitnessCommitmentIndex(block);
    if (commitpos != -1) {
        bool malleated = false;
        uint256 hashWitness = BlockWitnessMerkleRoot(block, &malleated);
        // The malleation check is ignored; as the transaction tree itself
        // already does not permit it, it is impossible to trigger in the
        // witness tree.
        if (block.vtx[0]->vin[0].scriptWitness.stack.size() != 1 || block.vtx[0]->vin[0].scriptWitness.stack[0].size() != 32) {
            return state.DoS(100, false, REJECT_INVALID, "bad-witness-nonce-size", true, strprintf("%s : invalid witness nonce size", __func__));
        }
        CHash256().Write(hashWitness.begin(), 32).Write(&block.vtx[0]->vin[0].scriptWitness.stack[0][0], 32).Finalize(hashWitness.begin());
        if (memcmp(hashWitness.begin(), &block.vtx[0]->vout[commitpos].scriptPubKey[6], 32)) {
            return state.DoS(100, false, REJECT_INVALID, "bad-witness-merkle-match", true, strprintf("%s : witness merkle commitment mismatch", __func__));
        }
        fHaveWitness = true;
    }


    // No witness data is allowed in blocks that don't commit to witness data, as this would otherwise leave room for spam
    if (!fHaveWitness) {
      for (const auto& tx : block.vtx) {
            if (tx->HasWitness()) {
                return state.DoS(100, false, REJECT_INVALID, "unexpected-witness", true, strprintf("%s : unexpected witness data found", __func__));
            }
        }
    }

    // After the coinbase witness nonce and commitment are verified,
    // we can check if the block weight passes (before we've checked the
    // coinbase witness, it would be possible for the weight to be too
    // large by filling up the coinbase witness, which doesn't change
    // the block hash, so we couldn't mark the block as permanently
    // failed).
    if (GetBlockWeight(block) > MAX_BLOCK_WEIGHT) {
        return state.DoS(100, false, REJECT_INVALID, "bad-blk-weight", false, strprintf("%s : weight limit failed", __func__));
    }

    return true;
}

static bool AcceptBlockHeader(const CBlockHeader& block, CValidationState& state, const CChainParams& chainparams, CBlockIndex** ppindex)
{
    AssertLockHeld(cs_main);
    // Check for duplicate
    uint256 hash = block.GetHash();
    BlockMap::iterator miSelf = mapBlockIndex.find(hash);
    CBlockIndex *pindex = nullptr;
    if (hash != chainparams.GetConsensus().hashGenesisBlock) {

        if (miSelf != mapBlockIndex.end()) {
            // Block header is already known.
            pindex = miSelf->second;
            if (ppindex)
                *ppindex = pindex;
            if (pindex->nStatus & BLOCK_FAILED_MASK)
                return state.Invalid(error("%s: block %s is marked invalid", __func__, hash.ToString()), 0, "duplicate");
            return true;
        }

        if (!CheckBlockHeader(block, state, chainparams.GetConsensus()))
            return error("%s: Consensus::CheckBlockHeader: %s, %s", __func__, hash.ToString(), FormatStateMessage(state));

        // Get prev block index
        CBlockIndex* pindexPrev = nullptr;
        BlockMap::iterator mi = mapBlockIndex.find(block.hashPrevBlock);
        if (mi == mapBlockIndex.end())
            return state.DoS(10, error("%s: prev block not found", __func__), 0, "prev-blk-not-found");
        pindexPrev = (*mi).second;
        if (pindexPrev->nStatus & BLOCK_FAILED_MASK)
            return state.DoS(100, error("%s: prev block invalid", __func__), REJECT_INVALID, "bad-prevblk");
        if (!ContextualCheckBlockHeader(block, state, chainparams, pindexPrev, GetAdjustedTime()))
            return error("%s: Consensus::ContextualCheckBlockHeader: %s, %s", __func__, hash.ToString(), FormatStateMessage(state));
    }
    if (pindex == nullptr)
        pindex = AddToBlockIndex(block);

    if (ppindex)
        *ppindex = pindex;

    CheckBlockIndex(chainparams.GetConsensus());

    return true;
}

// Exposed wrapper for AcceptBlockHeader
bool ProcessNewBlockHeaders(const std::vector<CBlockHeader>& headers, CValidationState& state, const CChainParams& chainparams, const CBlockIndex** ppindex)
{
    {
        LOCK(cs_main);
        for (const CBlockHeader& header : headers) {
            CBlockIndex *pindex = nullptr; // Use a temp pindex instead of ppindex to avoid a const_cast
            if (!AcceptBlockHeader(header, state, chainparams, &pindex)) {
                return false;
            }
            if (ppindex) {
                *ppindex = pindex;
            }
        }
    }
    NotifyHeaderTip();
    return true;
}

/** Store block on disk. If dbp is non-nullptr, the file is known to already reside on disk */
static bool AcceptBlock(const std::shared_ptr<const CBlock>& pblock, CValidationState& state, const CChainParams& chainparams, CBlockIndex** ppindex, bool fRequested, const CDiskBlockPos* dbp, bool* fNewBlock)
{
    const CBlock& block = *pblock;

    if (fNewBlock) *fNewBlock = false;
    AssertLockHeld(cs_main);

    CBlockIndex *pindexDummy = nullptr;
    CBlockIndex *&pindex = ppindex ? *ppindex : pindexDummy;

    if (!AcceptBlockHeader(block, state, chainparams, &pindex))
        return false;

    // Try to process all requested blocks that we don't have, but only
    // process an unrequested block if it's new and has enough work to
    // advance our tip, and isn't too many blocks ahead.
    bool fAlreadyHave = pindex->nStatus & BLOCK_HAVE_DATA;
    bool fHasMoreWork = (chainActive.Tip() ? pindex->nChainWork > chainActive.Tip()->nChainWork : true);
    // Blocks that are too out-of-order needlessly limit the effectiveness of
    // pruning, because pruning will not delete block files that contain any
    // blocks which are too close in height to the tip.  Apply this test
    // regardless of whether pruning is enabled; it should generally be safe to
    // not process unrequested blocks.
    bool fTooFarAhead = (pindex->nHeight > int(chainActive.Height() + MIN_BLOCKS_TO_KEEP));

    // TODO: Decouple this function from the block download logic by removing fRequested
    // This requires some new chain data structure to efficiently look up if a
    // block is in a chain leading to a candidate for best tip, despite not
    // being such a candidate itself.

    // TODO: deal better with return value and error conditions for duplicate
    // and unrequested blocks.
    if (fAlreadyHave) return true;
    if (!fRequested) {  // If we didn't ask for it:
        if (pindex->nTx != 0) return true;  // This is a previously-processed block that was pruned
        if (!fHasMoreWork) return true;     // Don't process less-work chains
        if (fTooFarAhead) return true;      // Block height is too high
    }
    if (fNewBlock) *fNewBlock = true;

    if (!CheckBlock(block, state, chainparams.GetConsensus()) ||
        !ContextualCheckBlock(block, state, chainparams.GetConsensus(), pindex->pprev)) {
        if (state.IsInvalid() && !state.CorruptionPossible()) {
            pindex->nStatus |= BLOCK_FAILED_VALID;
            setDirtyBlockIndex.insert(pindex);
        }
        return error("%s: %s", __func__, FormatStateMessage(state));
    }

    // Header is valid/has work, merkle tree and segwit merkle tree are good...RELAY NOW
    // (but if it does not build on our best tip, let the SendMessages loop relay it)
    if (!IsInitialBlockDownload() && chainActive.Tip() == pindex->pprev)
        GetMainSignals().NewPoWValidBlock(pindex, pblock);

    int nHeight = pindex->nHeight;

    // Write block to history file
    try {
        unsigned int nBlockSize = ::GetSerializeSize(block, SER_DISK, CLIENT_VERSION);
        CDiskBlockPos blockPos;
        if (dbp != nullptr)
            blockPos = *dbp;
        if (!FindBlockPos(state, blockPos, nBlockSize+8, nHeight, block.GetBlockTime(), dbp != nullptr))
            return error("AcceptBlock(): FindBlockPos failed");
        if (dbp == nullptr)
            if (!WriteBlockToDisk(block, blockPos, chainparams.MessageStart()))
                AbortNode(state, "Failed to write block");
        if (!ReceivedBlockTransactions(block, state, pindex, blockPos, chainparams.GetConsensus()))
            return error("AcceptBlock(): ReceivedBlockTransactions failed");
    } catch (const std::runtime_error& e) {
        return AbortNode(state, std::string("System error: ") + e.what());
    }

    if (fCheckForPruning)
        FlushStateToDisk(chainparams, state, FLUSH_STATE_NONE); // we just allocated more disk space for block files

    return true;
}

bool ProcessNewBlock(const CChainParams& chainparams, const std::shared_ptr<const CBlock> pblock, bool fForceProcessing, bool *fNewBlock)
{
    {
        CBlockIndex *pindex = nullptr;
        if (fNewBlock) *fNewBlock = false;
        CValidationState state;
        // Ensure that CheckBlock() passes before calling AcceptBlock, as
        // belt-and-suspenders.
        bool ret = CheckBlock(*pblock, state, chainparams.GetConsensus());

        LOCK(cs_main);

        if (ret) {
            // Store to disk
            ret = AcceptBlock(pblock, state, chainparams, &pindex, fForceProcessing, nullptr, fNewBlock);
        }
        CheckBlockIndex(chainparams.GetConsensus());
        if (!ret) {
            GetMainSignals().BlockChecked(*pblock, state);
            return error("%s: AcceptBlock FAILED: %s", __func__, FormatStateMessage(state));
        }
    }

    NotifyHeaderTip();

    CValidationState state; // Only used to report errors, not invalidity - ignore it
    if (!ActivateBestChain(state, chainparams, pblock))
        return error("%s: ActivateBestChain failed: %s", __func__, FormatStateMessage(state));

    return true;
}

bool TestBlockValidity(CValidationState& state, const CChainParams& chainparams, const CBlock& block, CBlockIndex* pindexPrev, bool fCheckPOW, bool fCheckMerkleRoot)
{
    debug("TestValidity: %s", block.GetHash().GetHex());
    AssertLockHeld(cs_main);
    assert(pindexPrev && pindexPrev == chainActive.Tip());
    CCoinsViewCache viewNew(pcoinsTip);
    CBlockIndex indexDummy(block);
    indexDummy.pprev = pindexPrev;
    indexDummy.nHeight = pindexPrev->nHeight + 1;

    // NOTE: CheckBlockHeader is called by CheckBlock
    if (!ContextualCheckBlockHeader(block, state, chainparams, pindexPrev, GetAdjustedTime()))
        return error("%s: Consensus::ContextualCheckBlockHeader: %s", __func__, FormatStateMessage(state));
    if (!CheckBlock(block, state, chainparams.GetConsensus(), fCheckPOW, fCheckMerkleRoot))
        return error("%s: Consensus::CheckBlock: %s", __func__, FormatStateMessage(state));
    if (!ContextualCheckBlock(block, state, chainparams.GetConsensus(), pindexPrev))
        return error("%s: Consensus::ContextualCheckBlock: %s", __func__, FormatStateMessage(state));

    if (!ConnectBlock(block, state, &indexDummy, viewNew, chainparams, true))
        return error("%s: ConnectBlock: %s", __func__, FormatStateMessage(state));
    assert(state.IsValid());

    return true;
}

/**
 * BLOCK PRUNING CODE
 */

/* Calculate the amount of disk space the block & undo files currently use */
static uint64_t CalculateCurrentUsage()
{
    uint64_t retval = 0;
    for (const CBlockFileInfo &file : vinfoBlockFile) {
        retval += file.nSize + file.nUndoSize;
    }
    return retval;
}

/* Prune a block file (modify associated database entries)*/
void PruneOneBlockFile(const int fileNumber)
{
    for (BlockMap::iterator it = mapBlockIndex.begin(); it != mapBlockIndex.end(); ++it) {
        CBlockIndex* pindex = it->second;
        if (pindex->nFile == fileNumber) {
            pindex->nStatus &= ~BLOCK_HAVE_DATA;
            pindex->nStatus &= ~BLOCK_HAVE_UNDO;
            pindex->nFile = 0;
            pindex->nDataPos = 0;
            pindex->nUndoPos = 0;
            setDirtyBlockIndex.insert(pindex);

            // Prune from mapBlocksUnlinked -- any block we prune would have
            // to be downloaded again in order to consider its chain, at which
            // point it would be considered as a candidate for
            // mapBlocksUnlinked or setBlockIndexCandidates.
            std::pair<std::multimap<CBlockIndex*, CBlockIndex*>::iterator, std::multimap<CBlockIndex*, CBlockIndex*>::iterator> range = mapBlocksUnlinked.equal_range(pindex->pprev);
            while (range.first != range.second) {
                std::multimap<CBlockIndex *, CBlockIndex *>::iterator _it = range.first;
                range.first++;
                if (_it->second == pindex) {
                    mapBlocksUnlinked.erase(_it);
                }
            }
        }
    }

    vinfoBlockFile[fileNumber].SetNull();
    setDirtyFileInfo.insert(fileNumber);
}


void UnlinkPrunedFiles(const std::set<int>& setFilesToPrune)
{
    for (std::set<int>::iterator it = setFilesToPrune.begin(); it != setFilesToPrune.end(); ++it) {
        CDiskBlockPos pos(*it, 0);
        fs::remove(GetBlockPosFilename(pos, "blk"));
        fs::remove(GetBlockPosFilename(pos, "rev"));
        LogPrintf("Prune: %s deleted blk/rev (%05u)\n", __func__, *it);
    }
}

/* Calculate the block/rev files to delete based on height specified by user with RPC command pruneblockchain */
static void FindFilesToPruneManual(std::set<int>& setFilesToPrune, int nManualPruneHeight)
{
    assert(fPruneMode && nManualPruneHeight > 0);

    LOCK2(cs_main, cs_LastBlockFile);
    if (chainActive.Tip() == nullptr)
        return;

    // last block to prune is the lesser of (user-specified height, MIN_BLOCKS_TO_KEEP from the tip)
    unsigned int nLastBlockWeCanPrune = std::min((unsigned)nManualPruneHeight, chainActive.Tip()->nHeight - MIN_BLOCKS_TO_KEEP);
    int count=0;
    for (int fileNumber = 0; fileNumber < nLastBlockFile; fileNumber++) {
        if (vinfoBlockFile[fileNumber].nSize == 0 || vinfoBlockFile[fileNumber].nHeightLast > nLastBlockWeCanPrune)
            continue;
        PruneOneBlockFile(fileNumber);
        setFilesToPrune.insert(fileNumber);
        count++;
    }
    LogPrintf("Prune (Manual): prune_height=%d removed %d blk/rev pairs\n", nLastBlockWeCanPrune, count);
}

/* This function is called from the RPC code for pruneblockchain */
void PruneBlockFilesManual(int nManualPruneHeight)
{
    CValidationState state;
    const CChainParams& chainparams = Params();
    FlushStateToDisk(chainparams, state, FLUSH_STATE_NONE, nManualPruneHeight);
}

/**
 * Prune block and undo files (blk???.dat and undo???.dat) so that the disk space used is less than a user-defined target.
 * The user sets the target (in MB) on the command line or in config file.  This will be run on startup and whenever new
 * space is allocated in a block or undo file, staying below the target. Changing back to unpruned requires a reindex
 * (which in this case means the blockchain must be re-downloaded.)
 *
 * Pruning functions are called from FlushStateToDisk when the global fCheckForPruning flag has been set.
 * Block and undo files are deleted in lock-step (when blk00003.dat is deleted, so is rev00003.dat.)
 * Pruning cannot take place until the longest chain is at least a certain length (100000 on mainnet, 1000 on testnet, 1000 on regtest).
 * Pruning will never delete a block within a defined distance (currently 288) from the active chain's tip.
 * The block index is updated by unsetting HAVE_DATA and HAVE_UNDO for any blocks that were stored in the deleted files.
 * A db flag records the fact that at least some block files have been pruned.
 *
 * @param[out]   setFilesToPrune   The set of file indices that can be unlinked will be returned
 */
static void FindFilesToPrune(std::set<int>& setFilesToPrune, uint64_t nPruneAfterHeight)
{
    LOCK2(cs_main, cs_LastBlockFile);
    if (chainActive.Tip() == nullptr || nPruneTarget == 0) {
        return;
    }
    if ((uint64_t)chainActive.Tip()->nHeight <= nPruneAfterHeight) {
        return;
    }

    unsigned int nLastBlockWeCanPrune = chainActive.Tip()->nHeight - MIN_BLOCKS_TO_KEEP;
    uint64_t nCurrentUsage = CalculateCurrentUsage();
    // We don't check to prune until after we've allocated new space for files
    // So we should leave a buffer under our target to account for another allocation
    // before the next pruning.
    uint64_t nBuffer = BLOCKFILE_CHUNK_SIZE + UNDOFILE_CHUNK_SIZE;
    uint64_t nBytesToPrune;
    int count=0;

    if (nCurrentUsage + nBuffer >= nPruneTarget) {
        for (int fileNumber = 0; fileNumber < nLastBlockFile; fileNumber++) {
            nBytesToPrune = vinfoBlockFile[fileNumber].nSize + vinfoBlockFile[fileNumber].nUndoSize;

            if (vinfoBlockFile[fileNumber].nSize == 0)
                continue;

            if (nCurrentUsage + nBuffer < nPruneTarget)  // are we below our target?
                break;

            // don't prune files that could have a block within MIN_BLOCKS_TO_KEEP of the main chain's tip but keep scanning
            if (vinfoBlockFile[fileNumber].nHeightLast > nLastBlockWeCanPrune)
                continue;

            PruneOneBlockFile(fileNumber);
            // Queue up the files for removal
            setFilesToPrune.insert(fileNumber);
            nCurrentUsage -= nBytesToPrune;
            count++;
        }
    }

    LogPrint(BCLog::PRUNE, "Prune: target=%dMiB actual=%dMiB diff=%dMiB max_prune_height=%d removed %d blk/rev pairs\n",
           nPruneTarget/1024/1024, nCurrentUsage/1024/1024,
           ((int64_t)nPruneTarget - (int64_t)nCurrentUsage)/1024/1024,
           nLastBlockWeCanPrune, count);
}

bool CheckDiskSpace(uint64_t nAdditionalBytes)
{
    uint64_t nFreeBytesAvailable = fs::space(GetDataDir()).available;

    // Check for nMinDiskSpace bytes (currently 50MB)
    if (nFreeBytesAvailable < nMinDiskSpace + nAdditionalBytes)
        return AbortNode("Disk space is low!", _("Error: Disk space is low!"));

    return true;
}

static FILE* OpenDiskFile(const CDiskBlockPos &pos, const char *prefix, bool fReadOnly)
{
    if (pos.IsNull())
        return nullptr;
    fs::path path = GetBlockPosFilename(pos, prefix);
    fs::create_directories(path.parent_path());
    FILE* file = fsbridge::fopen(path, "rb+");
    if (!file && !fReadOnly)
        file = fsbridge::fopen(path, "wb+");
    if (!file) {
        LogPrintf("Unable to open file %s\n", path.string());
        return nullptr;
    }
    if (pos.nPos) {
        if (fseek(file, pos.nPos, SEEK_SET)) {
            LogPrintf("Unable to seek to position %u of %s\n", pos.nPos, path.string());
            fclose(file);
            return nullptr;
        }
    }
    return file;
}

FILE* OpenBlockFile(const CDiskBlockPos &pos, bool fReadOnly) {
    return OpenDiskFile(pos, "blk", fReadOnly);
}

/** Open an undo file (rev?????.dat) */
static FILE* OpenUndoFile(const CDiskBlockPos &pos, bool fReadOnly) {
    return OpenDiskFile(pos, "rev", fReadOnly);
}

fs::path GetBlockPosFilename(const CDiskBlockPos &pos, const char *prefix)
{
    return GetDataDir() / "blocks" / strprintf("%s%05u.dat", prefix, pos.nFile);
}

CBlockIndex * InsertBlockIndex(uint256 hash)
{
    if (hash.IsNull())
        return nullptr;

    // Return existing
    BlockMap::iterator mi = mapBlockIndex.find(hash);
    if (mi != mapBlockIndex.end())
        return (*mi).second;

    // Create new
    CBlockIndex* pindexNew = new CBlockIndex();
    if (!pindexNew)
        throw std::runtime_error(std::string(__func__) + ": new CBlockIndex failed");
    mi = mapBlockIndex.insert(std::make_pair(hash, pindexNew)).first;
    pindexNew->phashBlock = &((*mi).first);

    return pindexNew;
}

bool static LoadBlockIndexDB(const CChainParams& chainparams)
{
    if (!pblocktree->LoadBlockIndexGuts(chainparams.GetConsensus(), InsertBlockIndex))
        return false;

    boost::this_thread::interruption_point();

    // Calculate nChainWork
    std::vector<std::pair<int, CBlockIndex*> > vSortedByHeight;
    vSortedByHeight.reserve(mapBlockIndex.size());
    for (const std::pair<uint256, CBlockIndex*>& item : mapBlockIndex)
    {
        CBlockIndex* pindex = item.second;
        vSortedByHeight.push_back(std::make_pair(pindex->nHeight, pindex));
    }
    sort(vSortedByHeight.begin(), vSortedByHeight.end());
    for (const std::pair<int, CBlockIndex*>& item : vSortedByHeight)
    {
        CBlockIndex* pindex = item.second;
        pindex->nChainWork = (pindex->pprev ? pindex->pprev->nChainWork : 0) + GetBlockProof(*pindex);
        pindex->nTimeMax = (pindex->pprev ? std::max(pindex->pprev->nTimeMax, pindex->nTime) : pindex->nTime);
        // We can link the chain of blocks for which we've received transactions at some point.
        // Pruned nodes may have deleted the block.
        if (pindex->nTx > 0) {
            if (pindex->pprev) {
                if (pindex->pprev->nChainTx) {
                    pindex->nChainTx = pindex->pprev->nChainTx + pindex->nTx;
                } else {
                    pindex->nChainTx = 0;
                    mapBlocksUnlinked.insert(std::make_pair(pindex->pprev, pindex));
                }
            } else {
                pindex->nChainTx = pindex->nTx;
            }
        }
        if (pindex->IsValid(BLOCK_VALID_TRANSACTIONS) && (pindex->nChainTx || pindex->pprev == nullptr))
            setBlockIndexCandidates.insert(pindex);
        if (pindex->nStatus & BLOCK_FAILED_MASK && (!pindexBestInvalid || pindex->nChainWork > pindexBestInvalid->nChainWork))
            pindexBestInvalid = pindex;
        if (pindex->pprev)
            pindex->BuildSkip();
        if (pindex->IsValid(BLOCK_VALID_TREE) && (pindexBestHeader == nullptr || CBlockIndexWorkComparator()(pindexBestHeader, pindex)))
            pindexBestHeader = pindex;
    }

    // Load block file info
    pblocktree->ReadLastBlockFile(nLastBlockFile);
    vinfoBlockFile.resize(nLastBlockFile + 1);
    LogPrintf("%s: last block file = %i\n", __func__, nLastBlockFile);
    for (int nFile = 0; nFile <= nLastBlockFile; nFile++) {
        pblocktree->ReadBlockFileInfo(nFile, vinfoBlockFile[nFile]);
    }
    LogPrintf("%s: last block file info: %s\n", __func__, vinfoBlockFile[nLastBlockFile].ToString());
    for (int nFile = nLastBlockFile + 1; true; nFile++) {
        CBlockFileInfo info;
        if (pblocktree->ReadBlockFileInfo(nFile, info)) {
            vinfoBlockFile.push_back(info);
        } else {
            break;
        }
    }

    // Check presence of blk files
    LogPrintf("Checking all blk files are present...\n");
    std::set<int> setBlkDataFiles;
    for (const std::pair<uint256, CBlockIndex*>& item : mapBlockIndex)
    {
        CBlockIndex* pindex = item.second;
        if (pindex->nStatus & BLOCK_HAVE_DATA) {
            setBlkDataFiles.insert(pindex->nFile);
        }
    }
    for (std::set<int>::iterator it = setBlkDataFiles.begin(); it != setBlkDataFiles.end(); it++)
    {
        CDiskBlockPos pos(*it, 0);
        if (CAutoFile(OpenBlockFile(pos, true), SER_DISK, CLIENT_VERSION).IsNull()) {
            return false;
        }
    }

    // Check whether we have ever pruned block & undo files
    pblocktree->ReadFlag("prunedblockfiles", fHavePruned);
    if (fHavePruned)
        LogPrintf("LoadBlockIndexDB(): Block files have previously been pruned\n");

    // Check whether we need to continue reindexing
    bool fReindexing = false;
    pblocktree->ReadReindexing(fReindexing);
    fReindex |= fReindexing;

    // Check whether we have a transaction index
    pblocktree->ReadFlag(flags::txindex, fTxIndex);
    LogPrintf("%s: transaction index %s\n", __func__, fTxIndex ? "enabled" : "disabled");

    // Check whether we have an address index
    pblocktree->ReadFlag(flags::addressindex, fAddressIndex);
    LogPrintf("%s: address index %s\n", __func__, fAddressIndex ? "enabled" : "disabled");

    // Check whether we have a timestamp index
    pblocktree->ReadFlag(flags::timestampindex, fTimestampIndex);
    LogPrintf("%s: timestamp index %s\n", __func__, fTimestampIndex ? "enabled" : "disabled");

    // Check whether we have a spent index
    pblocktree->ReadFlag(flags::spentindex, fSpentIndex);
    LogPrintf("%s: spent index %s\n", __func__, fSpentIndex ? "enabled" : "disabled");

    pblocktree->ReadFlag(flags::referralindex, fReferralIndex);
    LogPrintf("%s: referral index %s\n", __func__, fReferralIndex ? "enabled" : "disabled");

    return true;
}

bool LoadChainTip(const CChainParams& chainparams)
{
    if (chainActive.Tip() && chainActive.Tip()->GetBlockHash() == pcoinsTip->GetBestBlock()) return true;

    if (pcoinsTip->GetBestBlock().IsNull() && mapBlockIndex.size() == 1) {
        // In case we just added the genesis block, connect it now, so
        // that we always have a chainActive.Tip() when we return.
        LogPrintf("%s: Connecting genesis block...\n", __func__);
        CValidationState state;
        if (!ActivateBestChain(state, chainparams)) {
            return false;
        }
    }

    // Load pointer to end of best chain
    BlockMap::iterator it = mapBlockIndex.find(pcoinsTip->GetBestBlock());
    if (it == mapBlockIndex.end())
        return false;
    chainActive.SetTip(it->second);

    PruneBlockIndexCandidates();

    LogPrintf("Loaded best chain: hashBestChain=%s height=%d date=%s progress=%f\n",
        chainActive.Tip()->GetBlockHash().ToString(), chainActive.Height(),
        DateTimeStrFormat("%Y-%m-%d %H:%M:%S", chainActive.Tip()->GetBlockTime()),
        GuessVerificationProgress(chainparams.TxData(), chainActive.Tip()));
    return true;
}

CVerifyDB::CVerifyDB()
{
    uiInterface.ShowProgress(_("Verifying blocks..."), 0);
}

CVerifyDB::~CVerifyDB()
{
    uiInterface.ShowProgress("", 100);
}

bool CVerifyDB::VerifyDB(const CChainParams& chainparams, CCoinsView *coinsview, int nCheckLevel, int nCheckDepth)
{
    LOCK(cs_main);
    if (chainActive.Tip() == nullptr || chainActive.Tip()->pprev == nullptr)
        return true;

    // Verify blocks in the best chain
    if (nCheckDepth <= 0 || nCheckDepth > chainActive.Height())
        nCheckDepth = chainActive.Height();
    nCheckLevel = std::max(0, std::min(4, nCheckLevel));
    LogPrintf("Verifying last %i blocks at level %i\n", nCheckDepth, nCheckLevel);
    CCoinsViewCache coins(coinsview);
    CBlockIndex* pindexState = chainActive.Tip();
    CBlockIndex* pindexFailure = nullptr;
    int nGoodTransactions = 0;
    CValidationState state;
    int reportDone = 0;
    LogPrintf("[0%%]...");
    for (CBlockIndex* pindex = chainActive.Tip(); pindex && pindex->pprev; pindex = pindex->pprev)
    {
        boost::this_thread::interruption_point();
        int percentageDone = std::max(1, std::min(99, (int)(((double)(chainActive.Height() - pindex->nHeight)) / (double)nCheckDepth * (nCheckLevel >= 4 ? 50 : 100))));
        if (reportDone < percentageDone/10) {
            // report every 10% step
            LogPrintf("[%d%%]...", percentageDone);
            reportDone = percentageDone/10;
        }
        uiInterface.ShowProgress(_("Verifying blocks..."), percentageDone);
        if (pindex->nHeight < chainActive.Height()-nCheckDepth)
            break;
        if (fPruneMode && !(pindex->nStatus & BLOCK_HAVE_DATA)) {
            // If pruning, only go back as far as we have data.
            LogPrintf("VerifyDB(): block verification stopping at height %d (pruning, no data)\n", pindex->nHeight);
            break;
        }
        CBlock block;
        // check level 0: read from disk
        if (!ReadBlockFromDisk(block, pindex, chainparams.GetConsensus()))
            return error("VerifyDB(): *** ReadBlockFromDisk failed at %d, hash=%s", pindex->nHeight, pindex->GetBlockHash().ToString());
        // check level 1: verify block validity
        if (nCheckLevel >= 1 && !CheckBlock(block, state, chainparams.GetConsensus()))
            return error("%s: *** found bad block at %d, hash=%s (%s)\n", __func__,
                         pindex->nHeight, pindex->GetBlockHash().ToString(), FormatStateMessage(state));
        // check level 2: verify undo validity
        if (nCheckLevel >= 2 && pindex) {
            CBlockUndo undo;
            CDiskBlockPos pos = pindex->GetUndoPos();
            if (!pos.IsNull()) {
                if (!UndoReadFromDisk(undo, pos, pindex->pprev->GetBlockHash()))
                    return error("VerifyDB(): *** found bad undo data at %d, hash=%s\n", pindex->nHeight, pindex->GetBlockHash().ToString());
            }
        }
        // check level 3: check for inconsistencies during memory-only disconnect of tip blocks
        if (nCheckLevel >= 3 && pindex == pindexState && (coins.DynamicMemoryUsage() + pcoinsTip->DynamicMemoryUsage()) <= nCoinCacheUsage) {
            assert(coins.GetBestBlock() == pindex->GetBlockHash());
            debug("VerifyDB DisconnectBlock: %s", block.GetHash().GetHex());

            DisconnectResult res = DisconnectBlock(
                    block,
                    pindex,
                    coins,
                    true,
                    chainparams.GetConsensus());

            if (res == DISCONNECT_FAILED) {
                return error("VerifyDB(): *** irrecoverable inconsistency in block data at %d, hash=%s", pindex->nHeight, pindex->GetBlockHash().ToString());
            }
            pindexState = pindex->pprev;
            if (res == DISCONNECT_UNCLEAN) {
                nGoodTransactions = 0;
                pindexFailure = pindex;
            } else {
                nGoodTransactions += block.vtx.size();
            }
        }
        if (ShutdownRequested())
            return true;
    }
    if (pindexFailure)
        return error("VerifyDB(): *** coin database inconsistencies found (last %i blocks, %i good transactions before that)\n", chainActive.Height() - pindexFailure->nHeight + 1, nGoodTransactions);

    // check level 4: try reconnecting blocks
    if (nCheckLevel >= 4) {
        CBlockIndex *pindex = pindexState;
        while (pindex != chainActive.Tip()) {
            boost::this_thread::interruption_point();
            uiInterface.ShowProgress(_("Verifying blocks..."), std::max(1, std::min(99, 100 - (int)(((double)(chainActive.Height() - pindex->nHeight)) / (double)nCheckDepth * 50))));
            pindex = chainActive.Next(pindex);
            CBlock block;
            if (!ReadBlockFromDisk(block, pindex, chainparams.GetConsensus()))
                return error("VerifyDB(): *** ReadBlockFromDisk failed at %d, hash=%s", pindex->nHeight, pindex->GetBlockHash().ToString());

            debug("VerifyDb block: %s", block.GetHash().GetHex());
            if (!ConnectBlock(block, state, pindex, coins, chainparams))
                return error("VerifyDB(): *** found unconnectable block at %d, hash=%s", pindex->nHeight, pindex->GetBlockHash().ToString());
        }
    }

    LogPrintf("[DONE].\n");
    LogPrintf("No coin database inconsistencies in last %i blocks (%i transactions)\n", chainActive.Height() - pindexState->nHeight, nGoodTransactions);

    return true;
}

/** Apply the effects of a block on the utxo cache, ignoring that it may already have been applied. */
static bool RollforwardBlock(const CBlockIndex* pindex, CCoinsViewCache& inputs, const CChainParams& params)
{
    // TODO: merge with ConnectBlock
    CBlock block;
    if (!ReadBlockFromDisk(block, pindex, params.GetConsensus())) {
        return error("ReplayBlock(): ReadBlockFromDisk failed at %d, hash=%s", pindex->nHeight, pindex->GetBlockHash().ToString());
    }

    for (const CTransactionRef& tx : block.vtx) {
        if (!tx->IsCoinBase()) {
            for (const CTxIn &txin : tx->vin) {
                inputs.SpendCoin(txin.prevout);
            }
        }
        // Pass check = true as every addition may be an overwrite.
        AddCoins(inputs, *tx, pindex->nHeight, true);
    }
    return true;
}

bool ReplayBlocks(const CChainParams& params, CCoinsView* view)
{
    LOCK(cs_main);

    CCoinsViewCache cache(view);

    std::vector<uint256> hashHeads = view->GetHeadBlocks();
    if (hashHeads.empty()) return true; // We're already in a consistent state.
    if (hashHeads.size() != 2) return error("ReplayBlocks(): unknown inconsistent state");

    uiInterface.ShowProgress(_("Replaying blocks..."), 0);
    LogPrintf("Replaying blocks\n");

    const CBlockIndex* pindexOld = nullptr;  // Old tip during the interrupted flush.
    const CBlockIndex* pindexNew;            // New tip during the interrupted flush.
    const CBlockIndex* pindexFork = nullptr; // Latest block common to both the old and the new tip.

    if (mapBlockIndex.count(hashHeads[0]) == 0) {
        return error("ReplayBlocks(): reorganization to unknown block requested");
    }
    pindexNew = mapBlockIndex[hashHeads[0]];

    if (!hashHeads[1].IsNull()) { // The old tip is allowed to be 0, indicating it's the first flush.
        if (mapBlockIndex.count(hashHeads[1]) == 0) {
            return error("ReplayBlocks(): reorganization from unknown block requested");
        }
        pindexOld = mapBlockIndex[hashHeads[1]];
        pindexFork = LastCommonAncestor(pindexOld, pindexNew);
        assert(pindexFork != nullptr);
    }

    // Rollback along the old branch.
    while (pindexOld != pindexFork) {
        if (pindexOld->nHeight > 0) { // Never disconnect the genesis block.
            CBlock block;
            if (!ReadBlockFromDisk(block, pindexOld, params.GetConsensus())) {
                return error("RollbackBlock(): ReadBlockFromDisk() failed at %d, hash=%s", pindexOld->nHeight, pindexOld->GetBlockHash().ToString());
            }
            LogPrintf("Rolling back %s (%i)\n", pindexOld->GetBlockHash().ToString(), pindexOld->nHeight);

            DisconnectResult res = DisconnectBlock(
                    block,
                    pindexOld,
                    cache,
                    false,
                    params.GetConsensus());

            if (res == DISCONNECT_FAILED) {
                return error("RollbackBlock(): DisconnectBlock failed at %d, hash=%s", pindexOld->nHeight, pindexOld->GetBlockHash().ToString());
            }
            // If DISCONNECT_UNCLEAN is returned, it means a non-existing UTXO was deleted, or an existing UTXO was
            // overwritten. It corresponds to cases where the block-to-be-disconnect never had all its operations
            // applied to the UTXO set. However, as both writing a UTXO and deleting a UTXO are idempotent operations,
            // the result is still a version of the UTXO set with the effects of that block undone.
        }
        pindexOld = pindexOld->pprev;
    }

    // Roll forward from the forking point to the new tip.
    int nForkHeight = pindexFork ? pindexFork->nHeight : 0;
    for (int nHeight = nForkHeight + 1; nHeight <= pindexNew->nHeight; ++nHeight) {
        const CBlockIndex* pindex = pindexNew->GetAncestor(nHeight);
        LogPrintf("Rolling forward %s (%i)\n", pindex->GetBlockHash().ToString(), nHeight);
        if (!RollforwardBlock(pindex, cache, params)) return false;
    }

    cache.SetBestBlock(pindexNew->GetBlockHash());
    cache.Flush();
    uiInterface.ShowProgress("", 100);
    return true;
}

bool RewindBlockIndex(const CChainParams& params)
{
    LOCK(cs_main);

    // Note that during -reindex-chainstate we are called with an empty chainActive!

    int nHeight = 1;
    while (nHeight <= chainActive.Height()) {
        if (!(chainActive[nHeight]->nStatus & BLOCK_OPT_WITNESS)) {
            break;
        }
        nHeight++;
    }

    // nHeight is now the height of the first insufficiently-validated block, or tipheight + 1
    CValidationState state;
    CBlockIndex* pindex = chainActive.Tip();
    while (chainActive.Height() >= nHeight) {
        if (fPruneMode && !(chainActive.Tip()->nStatus & BLOCK_HAVE_DATA)) {
            // If pruning, don't try rewinding past the HAVE_DATA point;
            // since older blocks can't be served anyway, there's
            // no need to walk further, and trying to DisconnectTip()
            // will fail (and require a needless reindex/redownload
            // of the blockchain).
            break;
        }
        if (!DisconnectTip(state, params, nullptr, nullptr)) {
            return error("RewindBlockIndex: unable to disconnect block at height %i", pindex->nHeight);
        }
        // Occasionally flush state to disk.
        if (!FlushStateToDisk(params, state, FLUSH_STATE_PERIODIC))
            return false;
    }

    // Reduce validity flag and have-data flags.
    // We do this after actual disconnecting, otherwise we'll end up writing the lack of data
    // to disk before writing the chainstate, resulting in a failure to continue if interrupted.
    for (BlockMap::iterator it = mapBlockIndex.begin(); it != mapBlockIndex.end(); it++) {
        CBlockIndex* pindexIter = it->second;

        // Note: If we encounter an insufficiently validated block that
        // is on chainActive, it must be because we are a pruning node, and
        // this block or some successor doesn't HAVE_DATA, so we were unable to
        // rewind all the way.  Blocks remaining on chainActive at this point
        // must not have their validity reduced.
        if (!(pindexIter->nStatus & BLOCK_OPT_WITNESS) && !chainActive.Contains(pindexIter)) {
            // Reduce validity
            pindexIter->nStatus = std::min<unsigned int>(pindexIter->nStatus & BLOCK_VALID_MASK, BLOCK_VALID_TREE) | (pindexIter->nStatus & ~BLOCK_VALID_MASK);
            // Remove have-data flags.
            pindexIter->nStatus &= ~(BLOCK_HAVE_DATA | BLOCK_HAVE_UNDO);
            // Remove storage location.
            pindexIter->nFile = 0;
            pindexIter->nDataPos = 0;
            pindexIter->nUndoPos = 0;
            // Remove various other things
            pindexIter->nTx = 0;
            pindexIter->nChainTx = 0;
            pindexIter->nSequenceId = 0;
            // Make sure it gets written.
            setDirtyBlockIndex.insert(pindexIter);
            // Update indexes
            setBlockIndexCandidates.erase(pindexIter);
            std::pair<std::multimap<CBlockIndex*, CBlockIndex*>::iterator, std::multimap<CBlockIndex*, CBlockIndex*>::iterator> ret = mapBlocksUnlinked.equal_range(pindexIter->pprev);
            while (ret.first != ret.second) {
                if (ret.first->second == pindexIter) {
                    mapBlocksUnlinked.erase(ret.first++);
                } else {
                    ++ret.first;
                }
            }
        } else if (pindexIter->IsValid(BLOCK_VALID_TRANSACTIONS) && pindexIter->nChainTx) {
            setBlockIndexCandidates.insert(pindexIter);
        }
    }

    if (chainActive.Tip() != nullptr) {
        // We can't prune block index candidates based on our tip if we have
        // no tip due to chainActive being empty!
        PruneBlockIndexCandidates();

        CheckBlockIndex(params.GetConsensus());

        // FlushStateToDisk can possibly read chainActive. Be conservative
        // and skip it here, we're about to -reindex-chainstate anyway, so
        // it'll get called a bunch real soon.
        if (!FlushStateToDisk(params, state, FLUSH_STATE_ALWAYS)) {
            return false;
        }
    }

    return true;
}

// May NOT be used after any connections are up as much
// of the peer-processing logic assumes a consistent
// block index state
void UnloadBlockIndex()
{
    LOCK(cs_main);
    setBlockIndexCandidates.clear();
    chainActive.SetTip(nullptr);
    pindexBestInvalid = nullptr;
    pindexBestHeader = nullptr;
    mempool.clear();
    mapBlocksUnlinked.clear();
    vinfoBlockFile.clear();
    nLastBlockFile = 0;
    nBlockSequenceId = 1;
    setDirtyBlockIndex.clear();
    setDirtyFileInfo.clear();
    versionbitscache.Clear();
    for (int b = 0; b < VERSIONBITS_NUM_BITS; b++) {
        warningcache[b].clear();
    }

    for (BlockMap::value_type& entry : mapBlockIndex) {
        delete entry.second;
    }
    mapBlockIndex.clear();
    fHavePruned = false;
}

bool LoadBlockIndex(const CChainParams& chainparams)
{
    // Load block index from databases
    bool needs_init = fReindex;
    if (!fReindex) {
        bool ret = LoadBlockIndexDB(chainparams);
        if (!ret) return false;
        needs_init = mapBlockIndex.empty();
    }

    if (needs_init) {
        // Everything here is for *new* reindex/DBs. Thus, though
        // LoadBlockIndexDB may have set fReindex if we shut down
        // mid-reindex previously, we don't check fReindex and
        // instead only check it prior to LoadBlockIndexDB to set
        // needs_init.

        LogPrintf("Initializing databases...\n");
        // Use the provided setting for -txindex in the new database
        fTxIndex = gArgs.GetBoolArg(flags::ConvertToCliFlag(flags::txindex), DEFAULT_TXINDEX);
        pblocktree->WriteFlag(flags::txindex, fTxIndex);

        fAddressIndex = gArgs.GetBoolArg(flags::ConvertToCliFlag(flags::addressindex), DEFAULT_ADDRESSINDEX);
        pblocktree->WriteFlag(flags::addressindex, fAddressIndex);

        fTimestampIndex = gArgs.GetBoolArg(flags::ConvertToCliFlag(flags::timestampindex), DEFAULT_TIMESTAMPINDEX);
        pblocktree->WriteFlag(flags::timestampindex, fTimestampIndex);

        fSpentIndex = gArgs.GetBoolArg(flags::ConvertToCliFlag(flags::spentindex), DEFAULT_SPENTINDEX);
        pblocktree->WriteFlag(flags::spentindex, fSpentIndex);

        fReferralIndex = gArgs.GetBoolArg(flags::ConvertToCliFlag(flags::referralindex), DEFAULT_REFERRALINDEX);
        pblocktree->WriteFlag(flags::referralindex, fReferralIndex);
    }
    return true;
}

bool LoadGenesisBlock(const CChainParams& chainparams)
{
    LOCK(cs_main);

    try {
        CBlock &block = const_cast<CBlock&>(chainparams.GenesisBlock());

        if (!prefviewdb->Exists(block.m_vRef[0]->GetAddress())) {
            //The order is important here. We must insert the referrals so that
            //the referral tree is updated to be correct before we debit/credit
            //the ANV to the appropriate addresses.
            if(!IndexReferrals(block.m_vRef, true)) {
                return error("%s: IndexReferrals failed", __func__);
            }

            if(!UpdateANV(block, *pcoinsTip)) {
                return error("%s: UpdateANV failed", __func__);
            }
        }

        // Check whether we're already initialized by checking for genesis in
        // mapBlockIndex. Note that we can't use chainActive here, since it is
        // set based on the coins db, not the block index db, which is the only
        // thing loaded at this point.
        if (mapBlockIndex.count(block.GetHash()))
            return true;

        // Start new block file
        unsigned int nBlockSize = ::GetSerializeSize(block, SER_DISK, CLIENT_VERSION);
        CDiskBlockPos blockPos;
        CValidationState state;
        if (!FindBlockPos(state, blockPos, nBlockSize+8, 0, block.GetBlockTime()))
            return error("%s: FindBlockPos failed", __func__);
        if (!WriteBlockToDisk(block, blockPos, chainparams.MessageStart()))
            return error("%s: writing genesis block to disk failed", __func__);
        CBlockIndex *pindex = AddToBlockIndex(block);
        if (!ReceivedBlockTransactions(block, state, pindex, blockPos, chainparams.GetConsensus()))
            return error("%s: genesis block not accepted", __func__);

    } catch (const std::runtime_error& e) {
        return error("%s: failed to write genesis block: %s", __func__, e.what());
    }

    return true;
}

bool LoadExternalBlockFile(const CChainParams& chainparams, FILE* fileIn, CDiskBlockPos *dbp)
{
    // Map of disk positions for blocks with unknown parent (only used for reindex)
    static std::multimap<uint256, CDiskBlockPos> mapBlocksUnknownParent;
    int64_t nStart = GetTimeMillis();

    int nLoaded = 0;
    try {
        // This takes over fileIn and calls fclose() on it in the CBufferedFile destructor
        CBufferedFile blkdat(fileIn, 2*MAX_BLOCK_SERIALIZED_SIZE, MAX_BLOCK_SERIALIZED_SIZE+8, SER_DISK, CLIENT_VERSION);
        uint64_t nRewind = blkdat.GetPos();
        while (!blkdat.eof()) {
            boost::this_thread::interruption_point();

            blkdat.SetPos(nRewind);
            nRewind++; // start one byte further next time, in case of failure
            blkdat.SetLimit(); // remove former limit
            unsigned int nSize = 0;
            try {
                // locate a header
                unsigned char buf[CMessageHeader::MESSAGE_START_SIZE];
                blkdat.FindByte(chainparams.MessageStart()[0]);
                nRewind = blkdat.GetPos()+1;
                blkdat >> FLATDATA(buf);
                if (memcmp(buf, chainparams.MessageStart(), CMessageHeader::MESSAGE_START_SIZE))
                    continue;
                // read size
                blkdat >> nSize;
                if (nSize < 80 || nSize > MAX_BLOCK_SERIALIZED_SIZE)
                    continue;
            } catch (const std::exception&) {
                // no valid block header found; don't complain
                break;
            }
            try {
                // read block
                uint64_t nBlockPos = blkdat.GetPos();
                if (dbp)
                    dbp->nPos = nBlockPos;
                blkdat.SetLimit(nBlockPos + nSize);
                blkdat.SetPos(nBlockPos);
                std::shared_ptr<CBlock> pblock = std::make_shared<CBlock>();
                CBlock& block = *pblock;
                blkdat >> block;
                nRewind = blkdat.GetPos();

                // detect out of order blocks, and store them for later
                uint256 hash = block.GetHash();
                if (hash != chainparams.GetConsensus().hashGenesisBlock && mapBlockIndex.find(block.hashPrevBlock) == mapBlockIndex.end()) {
                    LogPrint(BCLog::REINDEX, "%s: Out of order block %s, parent %s not known\n", __func__, hash.ToString(),
                            block.hashPrevBlock.ToString());
                    if (dbp)
                        mapBlocksUnknownParent.insert(std::make_pair(block.hashPrevBlock, *dbp));
                    continue;
                }

                // process in case the block isn't known yet
                if (mapBlockIndex.count(hash) == 0 || (mapBlockIndex[hash]->nStatus & BLOCK_HAVE_DATA) == 0) {
                    LOCK(cs_main);
                    CValidationState state;
                    if (AcceptBlock(pblock, state, chainparams, nullptr, true, dbp, nullptr))
                        nLoaded++;
                    if (state.IsError())
                        break;
                } else if (hash != chainparams.GetConsensus().hashGenesisBlock && mapBlockIndex[hash]->nHeight % 1000 == 0) {
                    LogPrint(BCLog::REINDEX, "Block Import: already had block %s at height %d\n", hash.ToString(), mapBlockIndex[hash]->nHeight);
                }

                // Activate the genesis block so normal node progress can continue
                if (hash == chainparams.GetConsensus().hashGenesisBlock) {
                    CValidationState state;
                    if (!ActivateBestChain(state, chainparams)) {
                        break;
                    }
                }

                NotifyHeaderTip();

                // Recursively process earlier encountered successors of this block
                std::deque<uint256> queue;
                queue.push_back(hash);
                while (!queue.empty()) {
                    uint256 head = queue.front();
                    queue.pop_front();
                    std::pair<std::multimap<uint256, CDiskBlockPos>::iterator, std::multimap<uint256, CDiskBlockPos>::iterator> range = mapBlocksUnknownParent.equal_range(head);
                    while (range.first != range.second) {
                        std::multimap<uint256, CDiskBlockPos>::iterator it = range.first;
                        std::shared_ptr<CBlock> pblockrecursive = std::make_shared<CBlock>();
                        if (ReadBlockFromDisk(*pblockrecursive, it->second, chainparams.GetConsensus()))
                        {
                            LogPrint(BCLog::REINDEX, "%s: Processing out of order child %s of %s\n", __func__, pblockrecursive->GetHash().ToString(),
                                    head.ToString());
                            LOCK(cs_main);
                            CValidationState dummy;
                            if (AcceptBlock(pblockrecursive, dummy, chainparams, nullptr, true, &it->second, nullptr))
                            {
                                nLoaded++;
                                queue.push_back(pblockrecursive->GetHash());
                            }
                        }
                        range.first++;
                        mapBlocksUnknownParent.erase(it);
                        NotifyHeaderTip();
                    }
                }
            } catch (const std::exception& e) {
                LogPrintf("%s: Deserialize or I/O error - %s\n", __func__, e.what());
            }
        }
    } catch (const std::runtime_error& e) {
        AbortNode(std::string("System error: ") + e.what());
    }
    if (nLoaded > 0)
        LogPrintf("Loaded %i blocks from external file in %dms\n", nLoaded, GetTimeMillis() - nStart);
    return nLoaded > 0;
}

void static CheckBlockIndex(const Consensus::Params& consensusParams)
{
    if (!fCheckBlockIndex) {
        return;
    }

    LOCK(cs_main);

    // During a reindex, we read the genesis block and call CheckBlockIndex before ActivateBestChain,
    // so we have the genesis block in mapBlockIndex but no active chain.  (A few of the tests when
    // iterating the block tree require that chainActive has been initialized.)
    if (chainActive.Height() < 0) {
        assert(mapBlockIndex.size() <= 1);
        return;
    }

    // Build forward-pointing map of the entire block tree.
    std::multimap<CBlockIndex*,CBlockIndex*> forward;
    for (BlockMap::iterator it = mapBlockIndex.begin(); it != mapBlockIndex.end(); it++) {
        forward.insert(std::make_pair(it->second->pprev, it->second));
    }

    assert(forward.size() == mapBlockIndex.size());

    std::pair<std::multimap<CBlockIndex*,CBlockIndex*>::iterator,std::multimap<CBlockIndex*,CBlockIndex*>::iterator> rangeGenesis = forward.equal_range(nullptr);
    CBlockIndex *pindex = rangeGenesis.first->second;
    rangeGenesis.first++;
    assert(rangeGenesis.first == rangeGenesis.second); // There is only one index entry with parent nullptr.

    // Iterate over the entire block tree, using depth-first search.
    // Along the way, remember whether there are blocks on the path from genesis
    // block being explored which are the first to have certain properties.
    size_t nNodes = 0;
    int nHeight = 0;
    CBlockIndex* pindexFirstInvalid = nullptr; // Oldest ancestor of pindex which is invalid.
    CBlockIndex* pindexFirstMissing = nullptr; // Oldest ancestor of pindex which does not have BLOCK_HAVE_DATA.
    CBlockIndex* pindexFirstNeverProcessed = nullptr; // Oldest ancestor of pindex for which nTx == 0.
    CBlockIndex* pindexFirstNotTreeValid = nullptr; // Oldest ancestor of pindex which does not have BLOCK_VALID_TREE (regardless of being valid or not).
    CBlockIndex* pindexFirstNotTransactionsValid = nullptr; // Oldest ancestor of pindex which does not have BLOCK_VALID_TRANSACTIONS (regardless of being valid or not).
    CBlockIndex* pindexFirstNotChainValid = nullptr; // Oldest ancestor of pindex which does not have BLOCK_VALID_CHAIN (regardless of being valid or not).
    CBlockIndex* pindexFirstNotScriptsValid = nullptr; // Oldest ancestor of pindex which does not have BLOCK_VALID_SCRIPTS (regardless of being valid or not).
    while (pindex != nullptr) {
        nNodes++;
        if (pindexFirstInvalid == nullptr && pindex->nStatus & BLOCK_FAILED_VALID) pindexFirstInvalid = pindex;
        if (pindexFirstMissing == nullptr && !(pindex->nStatus & BLOCK_HAVE_DATA)) pindexFirstMissing = pindex;
        if (pindexFirstNeverProcessed == nullptr && pindex->nTx == 0) pindexFirstNeverProcessed = pindex;
        if (pindex->pprev != nullptr && pindexFirstNotTreeValid == nullptr && (pindex->nStatus & BLOCK_VALID_MASK) < BLOCK_VALID_TREE) pindexFirstNotTreeValid = pindex;
        if (pindex->pprev != nullptr && pindexFirstNotTransactionsValid == nullptr && (pindex->nStatus & BLOCK_VALID_MASK) < BLOCK_VALID_TRANSACTIONS) pindexFirstNotTransactionsValid = pindex;
        if (pindex->pprev != nullptr && pindexFirstNotChainValid == nullptr && (pindex->nStatus & BLOCK_VALID_MASK) < BLOCK_VALID_CHAIN) pindexFirstNotChainValid = pindex;
        if (pindex->pprev != nullptr && pindexFirstNotScriptsValid == nullptr && (pindex->nStatus & BLOCK_VALID_MASK) < BLOCK_VALID_SCRIPTS) pindexFirstNotScriptsValid = pindex;

        // Begin: actual consistency checks.
        if (pindex->pprev == nullptr) {
            // Genesis block checks.
            assert(pindex->GetBlockHash() == consensusParams.hashGenesisBlock); // Genesis block's hash must match.
            assert(pindex == chainActive.Genesis()); // The current active chain's genesis block must be this block.
        }
        if (pindex->nChainTx == 0) assert(pindex->nSequenceId <= 0);  // nSequenceId can't be set positive for blocks that aren't linked (negative is used for preciousblock)
        // VALID_TRANSACTIONS is equivalent to nTx > 0 for all nodes (whether or not pruning has occurred).
        // HAVE_DATA is only equivalent to nTx > 0 (or VALID_TRANSACTIONS) if no pruning has occurred.
        if (!fHavePruned) {
            // If we've never pruned, then HAVE_DATA should be equivalent to nTx > 0
            assert(!(pindex->nStatus & BLOCK_HAVE_DATA) == (pindex->nTx == 0));
            assert(pindexFirstMissing == pindexFirstNeverProcessed);
        } else {
            // If we have pruned, then we can only say that HAVE_DATA implies nTx > 0
            if (pindex->nStatus & BLOCK_HAVE_DATA) assert(pindex->nTx > 0);
        }
        if (pindex->nStatus & BLOCK_HAVE_UNDO) assert(pindex->nStatus & BLOCK_HAVE_DATA);
        assert(((pindex->nStatus & BLOCK_VALID_MASK) >= BLOCK_VALID_TRANSACTIONS) == (pindex->nTx > 0)); // This is pruning-independent.
        // All parents having had data (at some point) is equivalent to all parents being VALID_TRANSACTIONS, which is equivalent to nChainTx being set.
        assert((pindexFirstNeverProcessed != nullptr) == (pindex->nChainTx == 0)); // nChainTx != 0 is used to signal that all parent blocks have been processed (but may have been pruned).
        assert((pindexFirstNotTransactionsValid != nullptr) == (pindex->nChainTx == 0));
        assert(pindex->nHeight == nHeight); // nHeight must be consistent.
        assert(pindex->pprev == nullptr || pindex->nChainWork >= pindex->pprev->nChainWork); // For every block except the genesis block, the chainwork must be larger than the parent's.
        assert(nHeight < 2 || (pindex->pskip && (pindex->pskip->nHeight < nHeight))); // The pskip pointer must point back for all but the first 2 blocks.
        assert(pindexFirstNotTreeValid == nullptr); // All mapBlockIndex entries must at least be TREE valid
        if ((pindex->nStatus & BLOCK_VALID_MASK) >= BLOCK_VALID_TREE) assert(pindexFirstNotTreeValid == nullptr); // TREE valid implies all parents are TREE valid
        if ((pindex->nStatus & BLOCK_VALID_MASK) >= BLOCK_VALID_CHAIN) assert(pindexFirstNotChainValid == nullptr); // CHAIN valid implies all parents are CHAIN valid
        if ((pindex->nStatus & BLOCK_VALID_MASK) >= BLOCK_VALID_SCRIPTS) assert(pindexFirstNotScriptsValid == nullptr); // SCRIPTS valid implies all parents are SCRIPTS valid
        if (pindexFirstInvalid == nullptr) {
            // Checks for not-invalid blocks.
            assert((pindex->nStatus & BLOCK_FAILED_MASK) == 0); // The failed mask cannot be set for blocks without invalid parents.
        }
        if (!CBlockIndexWorkComparator()(pindex, chainActive.Tip()) && pindexFirstNeverProcessed == nullptr) {
            if (pindexFirstInvalid == nullptr) {
                // If this block sorts at least as good as the current tip and
                // is valid and we have all data for its parents, it must be in
                // setBlockIndexCandidates.  chainActive.Tip() must also be there
                // even if some data has been pruned.
                if (pindexFirstMissing == nullptr || pindex == chainActive.Tip()) {
                    assert(setBlockIndexCandidates.count(pindex));
                }
                // If some parent is missing, then it could be that this block was in
                // setBlockIndexCandidates but had to be removed because of the missing data.
                // In this case it must be in mapBlocksUnlinked -- see test below.
            }
        } else { // If this block sorts worse than the current tip or some ancestor's block has never been seen, it cannot be in setBlockIndexCandidates.
            assert(setBlockIndexCandidates.count(pindex) == 0);
        }
        // Check whether this block is in mapBlocksUnlinked.
        std::pair<std::multimap<CBlockIndex*,CBlockIndex*>::iterator,std::multimap<CBlockIndex*,CBlockIndex*>::iterator> rangeUnlinked = mapBlocksUnlinked.equal_range(pindex->pprev);
        bool foundInUnlinked = false;
        while (rangeUnlinked.first != rangeUnlinked.second) {
            assert(rangeUnlinked.first->first == pindex->pprev);
            if (rangeUnlinked.first->second == pindex) {
                foundInUnlinked = true;
                break;
            }
            rangeUnlinked.first++;
        }
        if (pindex->pprev && (pindex->nStatus & BLOCK_HAVE_DATA) && pindexFirstNeverProcessed != nullptr && pindexFirstInvalid == nullptr) {
            // If this block has block data available, some parent was never received, and has no invalid parents, it must be in mapBlocksUnlinked.
            assert(foundInUnlinked);
        }
        if (!(pindex->nStatus & BLOCK_HAVE_DATA)) assert(!foundInUnlinked); // Can't be in mapBlocksUnlinked if we don't HAVE_DATA
        if (pindexFirstMissing == nullptr) assert(!foundInUnlinked); // We aren't missing data for any parent -- cannot be in mapBlocksUnlinked.
        if (pindex->pprev && (pindex->nStatus & BLOCK_HAVE_DATA) && pindexFirstNeverProcessed == nullptr && pindexFirstMissing != nullptr) {
            // We HAVE_DATA for this block, have received data for all parents at some point, but we're currently missing data for some parent.
            assert(fHavePruned); // We must have pruned.
            // This block may have entered mapBlocksUnlinked if:
            //  - it has a descendant that at some point had more work than the
            //    tip, and
            //  - we tried switching to that descendant but were missing
            //    data for some intermediate block between chainActive and the
            //    tip.
            // So if this block is itself better than chainActive.Tip() and it wasn't in
            // setBlockIndexCandidates, then it must be in mapBlocksUnlinked.
            if (!CBlockIndexWorkComparator()(pindex, chainActive.Tip()) && setBlockIndexCandidates.count(pindex) == 0) {
                if (pindexFirstInvalid == nullptr) {
                    assert(foundInUnlinked);
                }
            }
        }
        // assert(pindex->GetBlockHash() == pindex->GetBlockHeader().GetHash()); // Perhaps too slow
        // End: actual consistency checks.

        // Try descending into the first subnode.
        std::pair<std::multimap<CBlockIndex*,CBlockIndex*>::iterator,std::multimap<CBlockIndex*,CBlockIndex*>::iterator> range = forward.equal_range(pindex);
        if (range.first != range.second) {
            // A subnode was found.
            pindex = range.first->second;
            nHeight++;
            continue;
        }
        // This is a leaf node.
        // Move upwards until we reach a node of which we have not yet visited the last child.
        while (pindex) {
            // We are going to either move to a parent or a sibling of pindex.
            // If pindex was the first with a certain property, unset the corresponding variable.
            if (pindex == pindexFirstInvalid) pindexFirstInvalid = nullptr;
            if (pindex == pindexFirstMissing) pindexFirstMissing = nullptr;
            if (pindex == pindexFirstNeverProcessed) pindexFirstNeverProcessed = nullptr;
            if (pindex == pindexFirstNotTreeValid) pindexFirstNotTreeValid = nullptr;
            if (pindex == pindexFirstNotTransactionsValid) pindexFirstNotTransactionsValid = nullptr;
            if (pindex == pindexFirstNotChainValid) pindexFirstNotChainValid = nullptr;
            if (pindex == pindexFirstNotScriptsValid) pindexFirstNotScriptsValid = nullptr;
            // Find our parent.
            CBlockIndex* pindexPar = pindex->pprev;
            // Find which child we just visited.
            std::pair<std::multimap<CBlockIndex*,CBlockIndex*>::iterator,std::multimap<CBlockIndex*,CBlockIndex*>::iterator> rangePar = forward.equal_range(pindexPar);
            while (rangePar.first->second != pindex) {
                assert(rangePar.first != rangePar.second); // Our parent must have at least the node we're coming from as child.
                rangePar.first++;
            }
            // Proceed to the next one.
            rangePar.first++;
            if (rangePar.first != rangePar.second) {
                // Move to the sibling.
                pindex = rangePar.first->second;
                break;
            } else {
                // Move up further.
                pindex = pindexPar;
                nHeight--;
                continue;
            }
        }
    }

    // Check that we actually traversed the entire map.
    assert(nNodes == forward.size());
}

std::string CBlockFileInfo::ToString() const
{
    return strprintf("CBlockFileInfo(blocks=%u, size=%u, heights=%u...%u, time=%s...%s)", nBlocks, nSize, nHeightFirst, nHeightLast, DateTimeStrFormat("%Y-%m-%d", nTimeFirst), DateTimeStrFormat("%Y-%m-%d", nTimeLast));
}

CBlockFileInfo* GetBlockFileInfo(size_t n)
{
    return &vinfoBlockFile.at(n);
}

ThresholdState VersionBitsTipState(const Consensus::Params& params, Consensus::DeploymentPos pos)
{
    LOCK(cs_main);
    return VersionBitsState(chainActive.Tip(), params, pos, versionbitscache);
}

BIP9Stats VersionBitsTipStatistics(const Consensus::Params& params, Consensus::DeploymentPos pos)
{
    LOCK(cs_main);
    return VersionBitsStatistics(chainActive.Tip(), params, pos);
}

int VersionBitsTipStateSinceHeight(const Consensus::Params& params, Consensus::DeploymentPos pos)
{
    LOCK(cs_main);
    return VersionBitsStateSinceHeight(chainActive.Tip(), params, pos, versionbitscache);
}

static const uint64_t MEMPOOL_DUMP_VERSION = 1;

bool LoadMempool(void)
{
    const CChainParams& chainparams = Params();
    int64_t nExpiryTimeout = gArgs.GetArg("-mempoolexpiry", DEFAULT_MEMPOOL_EXPIRY) * 60 * 60;
    FILE* filestr = fsbridge::fopen(GetDataDir() / "mempool.dat", "rb");
    CAutoFile file(filestr, SER_DISK, CLIENT_VERSION);
    if (file.IsNull()) {
        LogPrintf("Failed to open mempool file from disk. Continuing anyway.\n");
        return false;
    }

    int64_t count = 0;
    int64_t skipped = 0;
    int64_t failed = 0;
    int64_t nNow = GetTime();

    try {
        uint64_t version;
        file >> version;
        if (version != MEMPOOL_DUMP_VERSION) {
            return false;
        }
        uint64_t num;
        file >> num;
        while (num--) {
            CTransactionRef tx;
            int64_t nTime;
            int64_t nFeeDelta;
            file >> tx;
            file >> nTime;
            file >> nFeeDelta;

            CAmount amountdelta = nFeeDelta;
            if (amountdelta) {
                mempool.PrioritiseTransaction(tx->GetHash(), amountdelta);
            }
            CValidationState state;
            if (nTime + nExpiryTimeout > nNow) {
                LOCK(cs_main);
                AcceptToMemoryPoolWithTime(chainparams, mempool, state, tx, true, nullptr, nTime, nullptr, false, 0);
                if (state.IsValid()) {
                    ++count;
                } else {
                    ++failed;
                }
            } else {
                ++skipped;
            }
            if (ShutdownRequested())
                return false;
        }
        std::map<uint256, CAmount> mapDeltas;
        file >> mapDeltas;

        for (const auto& i : mapDeltas) {
            mempool.PrioritiseTransaction(i.first, i.second);
        }
    } catch (const std::exception& e) {
        LogPrintf("Failed to deserialize mempool data on disk: %s. Continuing anyway.\n", e.what());
        return false;
    }

    LogPrintf("Imported mempool transactions from disk: %i successes, %i failed, %i expired\n", count, failed, skipped);
    return true;
}

bool DumpMempool(void)
{
    int64_t start = GetTimeMicros();

    std::map<uint256, CAmount> mapDeltas;
    std::vector<TxMempoolInfo> vinfo;

    {
        LOCK(mempool.cs);
        for (const auto &i : mempool.mapDeltas) {
            mapDeltas[i.first] = i.second;
        }
        vinfo = mempool.infoAll();
    }

    int64_t mid = GetTimeMicros();

    try {
        FILE* filestr = fsbridge::fopen(GetDataDir() / "mempool.dat.new", "wb");
        if (!filestr) {
            return false;
        }

        CAutoFile file(filestr, SER_DISK, CLIENT_VERSION);

        uint64_t version = MEMPOOL_DUMP_VERSION;
        file << version;

        file << (uint64_t)vinfo.size();
        for (const auto& i : vinfo) {
            file << *(i.tx);
            file << (int64_t)i.nTime;
            file << (int64_t)i.nFeeDelta;
            mapDeltas.erase(i.tx->GetHash());
        }

        file << mapDeltas;
        FileCommit(file.Get());
        file.fclose();
        RenameOver(GetDataDir() / "mempool.dat.new", GetDataDir() / "mempool.dat");
        int64_t last = GetTimeMicros();
        LogPrintf("Dumped mempool: %lu records, %gs to copy, %gs to dump\n", vinfo.size(), (mid-start)*MICRO, (last-mid)*MICRO);

    } catch (const std::exception& e) {
        LogPrintf("Failed to dump mempool: %s. Continuing anyway.\n", e.what());
        return false;
    }
    return true;
}

bool LoadReferralMempool()
{
    // use the same variable as for mempool expiry
    int64_t nExpiryTimeout = gArgs.GetArg("-refmempoolexpiry", DEFAULT_MEMPOOL_EXPIRY) * 60 * 60;
    FILE* filestr = fsbridge::fopen(GetDataDir() / "mempool_referral.dat", "rb");
    CAutoFile file(filestr, SER_DISK, CLIENT_VERSION);
    if (file.IsNull()) {
        LogPrintf("Failed to open referral mempool file from disk. Continuing anyway.\n");
        return false;
    }

    int64_t count = 0;
    int64_t skipped = 0;
    int64_t failed = 0;
    int64_t nNow = GetTime();

    try {
        uint64_t version;
        file >> version;
        if (version != MEMPOOL_DUMP_VERSION) {
            return false;
        }
        uint64_t num;
        file >> num;
        while (num--) {
            referral::ReferralRef ref;
            int64_t nTime;
            file >> ref;
            file >> nTime;
            CValidationState state;

            bool dummy;
            if (nTime + nExpiryTimeout > nNow) {
                LOCK(cs_main);
                AcceptReferralToMemoryPoolWithTime(mempoolReferral, state, ref, nTime, dummy, false);
                if (state.IsValid()) {
                    ++count;
                } else {
                    ++failed;
                }
            } else {
                ++skipped;
            }

            if (ShutdownRequested())
                return false;
        }
    } catch (const std::exception& e) {
        LogPrintf("Failed to deserialize referral mempool data on disk: %s. Continuing anyway.\n", e.what());
        return false;
    }

    LogPrintf("Imported mempool referrals from disk: %i successes, %i failed, %i expired\n", count, failed, skipped);
    return true;
}

void DumpReferralMempool()
{
    int64_t start = GetTimeMicros();

    std::vector<referral::RefMemPoolEntry> vEntries;

    {
        LOCK(mempoolReferral.cs);
        auto map = &mempoolReferral.mapRTx;

        for(const auto& it: *map)
            vEntries.push_back(it);
    }

    int64_t mid = GetTimeMicros();

    try {
        FILE* filestr = fsbridge::fopen(GetDataDir() / "mempool_referral.dat.new", "wb");
        if (!filestr) {
            return;
        }

        CAutoFile file(filestr, SER_DISK, CLIENT_VERSION);

        uint64_t version = MEMPOOL_DUMP_VERSION;
        file << version;

        file << (uint64_t)vEntries.size();
        for (const auto& i : vEntries) {
            file << i.GetEntryValue();
            file << (int64_t)i.GetTime();
        }

        FileCommit(file.Get());
        file.fclose();
        RenameOver(GetDataDir() / "mempool_referral.dat.new", GetDataDir() / "mempool_referral.dat");
        int64_t last = GetTimeMicros();
        LogPrintf("Dumped referral mempool: %lu records, %gs to copy, %gs to dump\n", vEntries.size(), (mid-start)*0.000001, (last-mid)*0.000001);

    } catch (const std::exception& e) {
        LogPrintf("Failed to dump referral mempool: %s. Continuing anyway.\n", e.what());
    }
}

//! Guess how far we are in the verification process at the given block index
double GuessVerificationProgress(const ChainTxData& data, CBlockIndex *pindex) {
    if (pindex == nullptr)
        return 0.0;

    int64_t nNow = time(nullptr);

    double fTxTotal;

    if (pindex->nChainTx <= data.nTxCount) {
        fTxTotal = data.nTxCount + (nNow - data.nTime) * data.dTxRate;
    } else {
        fTxTotal = pindex->nChainTx + (nNow - pindex->GetBlockTime()) * data.dTxRate;
    }

    return pindex->nChainTx / fTxTotal;
}

class CMainCleanup
{
public:
    CMainCleanup() {}
    ~CMainCleanup() {
        // block headers
        BlockMap::iterator it1 = mapBlockIndex.begin();
        for (; it1 != mapBlockIndex.end(); it1++)
            delete (*it1).second;
        mapBlockIndex.clear();
    }
} instance_of_cmaincleanup;<|MERGE_RESOLUTION|>--- conflicted
+++ resolved
@@ -2717,7 +2717,7 @@
     return nVersion;
 }
 
-bool ExpectDaedalus(const CBlockIndex* pindex, const Consensus::Params& params) 
+bool ExpectDaedalus(const CBlockIndex* pindex, const Consensus::Params& params)
 {
     const auto expected_version = ComputeBlockVersion(pindex, params);
     return (expected_version & DAEDALUS_BIT) != 0;
@@ -2878,7 +2878,7 @@
                 else return false;
             }
 
-            //Check block or blockchain if the address is confirmed. 
+            //Check block or blockchain if the address is confirmed.
             if(confirmations_in_block.count(address.first) == 0 &&
                     !prefviewdb->IsConfirmed(address.first)) {
                 return false;
@@ -3045,13 +3045,7 @@
         const Consensus::Params& params,
         const CBlockIndex* pindexPrev)
 {
-<<<<<<< HEAD
-    int32_t expected_version = ComputeBlockVersion(pindexPrev, params);
-
-    if (!(expected_version & DAEDALUS_BIT)) {
-=======
-    if(!ExpectDaedalus(pindexPrev, params)) {
->>>>>>> 0f03d957
+    if (!ExpectDaedalus(pindexPrev, params)) {
         // During the Daedalus deployment, no other block types will be accepted.
         // This is unique to the daedalus deployment.
         return !(block.nVersion & DAEDALUS_BIT);
@@ -3065,11 +3059,7 @@
     // This is a daedalus block; so let's be sure that the block conforms to:
     // 1) All recipients have confirmed invitations
     // 2) The coinbase includes invitation rewards
-<<<<<<< HEAD
-    if (!(block.nVersion & DAEDALUS_BIT)) {
-=======
-    if((block.nVersion & DAEDALUS_BIT) == 0) {
->>>>>>> 0f03d957
+    if ((block.nVersion & DAEDALUS_BIT) == 0) {
         return state.DoS(100,
                 false,
                 REJECT_INVALID,
