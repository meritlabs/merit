--- conflicted
+++ resolved
@@ -3781,15 +3781,10 @@
                     REJECT_INVALID, "bad-cb-ref-already-beaconed");
         }
 
-<<<<<<< HEAD
         if (!CheckReferralSignature(*ref)) {
-            return error("ConnectBlock(): referral sig check failed on %s", ref->GetHash().GetHex());
-=======
-        if (!CheckReferralSignature(*ref, block.m_vRef)) {
             return state.DoS(100,
                     error("ConnectBlock(): referral sig check failed on %s", ref->GetHash().GetHex()),
                     REJECT_INVALID, "bad-cb-ref-sig-failed");
->>>>>>> 5bd97431
         }
     }
 
