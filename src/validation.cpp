--- conflicted
+++ resolved
@@ -2646,14 +2646,9 @@
                                 addressType,
                                 uint160(hashBytes),
                                 txhash,
-<<<<<<< HEAD
                                 k, 
                                 tx.IsCoinBase()
                             }, 
-=======
-                                k,
-                                tx.IsCoinBase()},
->>>>>>> 9612ee31
                             CAddressUnspentValue{
                                 out.nValue,
                                 out.scriptPubKey,
