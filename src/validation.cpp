--- conflicted
+++ resolved
@@ -1855,18 +1855,14 @@
 using TxnPositions = std::vector<std::pair<uint256, CDiskTxPos> >;
 using RefPositions = std::vector<std::pair<uint256, CDiskTxPos> >;
 
-void IndexReferralsAndUpdateANV(const CBlock& block, RefPositions& ref_positions, CDiskTxPos& ref_pos, CCoinsViewCache& view)
+bool IndexReferralsAndUpdateANV(const CBlock& block, CCoinsViewCache& view)
 {
     assert(prefviewdb);
 
     // Update offset and Record referrals into the referral DB
     for (const auto& rtx : block.m_vRef) {
-
-        const uint256 rtxhash = rtx->GetHash();
-        ref_positions.push_back(std::make_pair(rtxhash, ref_pos));
-        ref_pos.nTxOffset += ::GetSerializeSize(rtx, SER_DISK, CLIENT_VERSION);
-
-        prefviewdb->InsertReferral(*rtx);
+        if(!prefviewdb->InsertReferral(*rtx))
+            return false;
     }
 
     // Debit and Credit all ANVs of keys in the block
@@ -1899,8 +1895,26 @@
     for (const auto& t : debits_and_credits) {
         const auto& key = t.first;
         const auto amount = t.second;
-        prefviewdb->UpdateANV(key, amount);
-    }
+        if(!prefviewdb->UpdateANV(key, amount))
+            return false;
+    }
+}
+
+bool UpdateAndIndexReferralOffset(const CBlock& block, const CDiskBlockPos& cur_block_pos)
+{ 
+    // Update offsets for referrals so they can be recorded.
+    CDiskTxPos pos{cur_block_pos, GetSizeOfCompactSize(block.m_vRef.size())};
+    RefPositions positions(block.m_vRef.size());
+
+    std::transform(std::begin(block.m_vRef), std::end(block.m_vRef), std::begin(positions), 
+            [&pos](const ReferralRef& rtx) {
+                assert(rtx);
+                auto p = std::make_pair(rtx->GetHash(), pos);
+                pos.nTxOffset += ::GetSerializeSize(rtx, SER_DISK, CLIENT_VERSION);
+                return p;
+            });
+
+    return pblocktree->WriteReferralTxIndex(positions);
 }
 
 /** Apply the effects of this block (with given index) on the UTXO set represented by coins.
@@ -2022,19 +2036,10 @@
     int nInputs = 0;
     int64_t nSigOpsCost = 0;
     const auto curBlockPos = pindex->GetBlockPos();
-<<<<<<< HEAD
-    CDiskTxPos pos(curBlockPos, GetSizeOfCompactSize(block.vtx.size()));
-    CDiskTxPos refPos(curBlockPos, GetSizeOfCompactSize(block.m_vRef.size()));
+    CDiskTxPos pos{curBlockPos, GetSizeOfCompactSize(block.vtx.size())};
     TxnPositions vPos;
-    RefPositions vRefPos;
-=======
-    CDiskTxPos pos{curBlockPos, GetSizeOfCompactSize(block.vtx.size())};
-    CDiskTxPos refPos{curBlockPos, GetSizeOfCompactSize(block.m_vRef.size())};
-    std::vector<std::pair<uint256, CDiskTxPos> > vPos;
-    std::vector<std::pair<uint256, CDiskTxPos> > vRefPos;
->>>>>>> 59176681
     vPos.reserve(block.vtx.size());
-    vRefPos.reserve(block.m_vRef.size());
+
     blockundo.vtxundo.reserve(block.vtx.size() - 1);
     std::vector<PrecomputedTransactionData> txdata;
     txdata.reserve(block.vtx.size()); // Required so that pointers to individual PrecomputedTransactionData don't get invalidated
@@ -2152,7 +2157,6 @@
         pos.nTxOffset += ::GetSerializeSize(tx, SER_DISK, CLIENT_VERSION);
     }
 
-<<<<<<< HEAD
     int64_t nTime3 = GetTimeMicros(); nTimeConnect += nTime3 - nTime2;
     LogPrint(BCLog::BENCH, "      - Connect %u transactions: %.2fms (%.3fms/tx, %.3fms/txin) [%.2fs (%.2fms/blk)]\n", (unsigned)block.vtx.size(), MILLI * (nTime3 - nTime2), MILLI * (nTime3 - nTime2) / block.vtx.size(), nInputs <= 1 ? 0 : MILLI * (nTime3 - nTime2) / (nInputs-1), nTimeConnect * MICRO, nTimeConnect * MILLI / nBlocksTotal);
 
@@ -2161,23 +2165,6 @@
     assert(subsidy.ambassador > 0);
 
     CAmount block_reward = nFees + subsidy.miner + subsidy.ambassador;
-=======
-    if(!fJustCheck)
-    {
-        IndexReferralsAndUpdateANV(block, view);
-    }
-
-    // Record referrals into the referral DB
-    for (const auto& ref : block.m_vRef)
-    {
-        const uint256 rtxhash = ref->GetHash();
-
-        vRefPos.push_back(std::make_pair(rtxhash, refPos));
-        refPos.nTxOffset += ::GetSerializeSize(ref, SER_DISK, CLIENT_VERSION);
-
-        prefviewdb->InsertReferral(*ref);
-    }
->>>>>>> 59176681
 
     assert(!block.vtx.empty()); 
     const CTransaction& coinbase_tx = *block.vtx[0];
@@ -2211,8 +2198,6 @@
 
     if (fJustCheck)
         return true;
-
-    IndexReferralsAndUpdateANV(block, vRefPos, refPos, view);
 
     // Write undo information to disk
     if (pindex->GetUndoPos().IsNull() || !pindex->IsValid(BLOCK_VALID_SCRIPTS))
@@ -2273,12 +2258,17 @@
     }
 
     if (fReferralIndex) {
-        if (!pblocktree->WriteReferralTxIndex(vRefPos))
+        if (!UpdateAndIndexReferralOffset(block, curBlockPos))
             return AbortNode(state, "Failed to write referral transaction index");
     }
 
     // add this block to the view's block chain
     view.SetBestBlock(pindex->GetBlockHash());
+
+    // Update referral tree and ANV cache.
+    if(!IndexReferralsAndUpdateANV(block, view)) {
+        return AbortNode(state, "Failed to write referral and ANV index");
+    }
 
     int64_t nTime5 = GetTimeMicros(); nTimeIndex += nTime5 - nTime4;
     LogPrint(BCLog::BENCH, "    - Index writing: %.2fms [%.2fs (%.2fms/blk)]\n", MILLI * (nTime5 - nTime4), nTimeIndex * MICRO, nTimeIndex * MILLI / nBlocksTotal);
