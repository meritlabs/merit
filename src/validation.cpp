// Copyright (c) 2009-2010 Satoshi Nakamoto
// Copyright (c) 2009-2016 The Bitcoin Core developers
// Distributed under the MIT software license, see the accompanying
// file COPYING or http://www.opensource.org/licenses/mit-license.php.

#include "validation.h"

#include "arith_uint256.h"
#include "chain.h"
#include "chainparams.h"
#include "checkpoints.h"
#include "checkqueue.h"
#include "consensus/consensus.h"
#include "consensus/merkle.h"
#include "consensus/tx_verify.h"
#include "consensus/validation.h"
#include "cuckoocache.h"
#include "fs.h"
#include "hash.h"
#include "init.h"
#include "policy/fees.h"
#include "policy/policy.h"
#include "policy/rbf.h"
#include "pow.h"
#include "primitives/block.h"
#include "primitives/transaction.h"
#include "random.h"
#include "reverse_iterator.h"
#include "script/script.h"
#include "script/sigcache.h"
#include "script/standard.h"
#include "timedata.h"
#include "tinyformat.h"
#include "txdb.h"
#include "txmempool.h"
#include "ui_interface.h"
#include "undo.h"
#include "util.h"
#include "utilmoneystr.h"
#include "utilstrencodings.h"
#include "validationinterface.h"
#include "versionbits.h"
#include "warnings.h"

#include <atomic>
#include <sstream>

#include <boost/algorithm/string/replace.hpp>
#include <boost/algorithm/string/join.hpp>
#include <boost/thread.hpp>

#if defined(NDEBUG)
# error "Bitcoin cannot be compiled without assertions."
#endif

/**
 * Global state
 */

CCriticalSection cs_main;

BlockMap mapBlockIndex;
CChain chainActive;
CBlockIndex *pindexBestHeader = nullptr;
CWaitableCriticalSection csBestBlock;
CConditionVariable cvBlockChange;
int nScriptCheckThreads = 0;
std::atomic_bool fImporting(false);
bool fReindex = false;
bool fTxIndex = false;
bool fAddressIndex = false;
bool fTimestampIndex = false;
bool fSpentIndex = false;
bool fHavePruned = false;
bool fPruneMode = false;
bool fIsBareMultisigStd = DEFAULT_PERMIT_BAREMULTISIG;
bool fRequireStandard = true;
bool fCheckBlockIndex = false;
bool fCheckpointsEnabled = DEFAULT_CHECKPOINTS_ENABLED;
size_t nCoinCacheUsage = 5000 * 300;
uint64_t nPruneTarget = 0;
int64_t nMaxTipAge = DEFAULT_MAX_TIP_AGE;
bool fEnableReplacement = DEFAULT_ENABLE_REPLACEMENT;

uint256 hashAssumeValid;

CFeeRate minRelayTxFee = CFeeRate(DEFAULT_MIN_RELAY_TX_FEE);
CAmount maxTxFee = DEFAULT_TRANSACTION_MAXFEE;

CBlockPolicyEstimator feeEstimator;
CTxMemPool mempool(&feeEstimator);

static void CheckBlockIndex(const Consensus::Params& consensusParams);

/** Constant stuff for coinbase transactions we create: */
CScript COINBASE_FLAGS;

const std::string strMessageMagic = "Bitcoin Signed Message:\n";

// Internal stuff
namespace {

    struct CBlockIndexWorkComparator
    {
        bool operator()(const CBlockIndex *pa, const CBlockIndex *pb) const {
            // First sort by most total work, ...
            if (pa->nChainWork > pb->nChainWork) return false;
            if (pa->nChainWork < pb->nChainWork) return true;

            // ... then by earliest time received, ...
            if (pa->nSequenceId < pb->nSequenceId) return false;
            if (pa->nSequenceId > pb->nSequenceId) return true;

            // Use pointer address as tie breaker (should only happen with blocks
            // loaded from disk, as those all have id 0).
            if (pa < pb) return false;
            if (pa > pb) return true;

            // Identical blocks.
            return false;
        }
    };

    CBlockIndex *pindexBestInvalid;

    /**
     * The set of all CBlockIndex entries with BLOCK_VALID_TRANSACTIONS (for itself and all ancestors) and
     * as good as our current tip or better. Entries may be failed, though, and pruning nodes may be
     * missing the data for the block.
     */
    std::set<CBlockIndex*, CBlockIndexWorkComparator> setBlockIndexCandidates;
    /** All pairs A->B, where A (or one of its ancestors) misses transactions, but B has transactions.
     * Pruned nodes may have entries where B is missing data.
     */
    std::multimap<CBlockIndex*, CBlockIndex*> mapBlocksUnlinked;

    CCriticalSection cs_LastBlockFile;
    std::vector<CBlockFileInfo> vinfoBlockFile;
    int nLastBlockFile = 0;
    /** Global flag to indicate we should check to see if there are
     *  block/undo files that should be deleted.  Set on startup
     *  or if we allocate more file space when we're in prune mode
     */
    bool fCheckForPruning = false;

    /**
     * Every received block is assigned a unique and increasing identifier, so we
     * know which one to give priority in case of a fork.
     */
    CCriticalSection cs_nBlockSequenceId;
    /** Blocks loaded from disk are assigned id 0, so start the counter at 1. */
    int32_t nBlockSequenceId = 1;
    /** Decreasing counter (used by subsequent preciousblock calls). */
    int32_t nBlockReverseSequenceId = -1;
    /** chainwork for the last block that preciousblock has been applied to. */
    arith_uint256 nLastPreciousChainwork = 0;

    /** Dirty block index entries. */
    std::set<CBlockIndex*> setDirtyBlockIndex;

    /** Dirty block file entries. */
    std::set<int> setDirtyFileInfo;
} // anon namespace

CBlockIndex* FindForkInGlobalIndex(const CChain& chain, const CBlockLocator& locator)
{
    // Find the first block the caller has in the main chain
    for (const uint256& hash : locator.vHave) {
        BlockMap::iterator mi = mapBlockIndex.find(hash);
        if (mi != mapBlockIndex.end())
        {
            CBlockIndex* pindex = (*mi).second;
            if (chain.Contains(pindex))
                return pindex;
            if (pindex->GetAncestor(chain.Height()) == chain.Tip()) {
                return chain.Tip();
            }
        }
    }
    return chain.Genesis();
}

CCoinsViewDB *pcoinsdbview = nullptr;
CCoinsViewCache *pcoinsTip = nullptr;
CBlockTreeDB *pblocktree = nullptr;

enum FlushStateMode {
    FLUSH_STATE_NONE,
    FLUSH_STATE_IF_NEEDED,
    FLUSH_STATE_PERIODIC,
    FLUSH_STATE_ALWAYS
};

// See definition for documentation
static bool FlushStateToDisk(const CChainParams& chainParams, CValidationState &state, FlushStateMode mode, int nManualPruneHeight=0);
static void FindFilesToPruneManual(std::set<int>& setFilesToPrune, int nManualPruneHeight);
static void FindFilesToPrune(std::set<int>& setFilesToPrune, uint64_t nPruneAfterHeight);
bool CheckInputs(const CTransaction& tx, CValidationState &state, const CCoinsViewCache &inputs, bool fScriptChecks, unsigned int flags, bool cacheSigStore, bool cacheFullScriptStore, PrecomputedTransactionData& txdata, std::vector<CScriptCheck> *pvChecks = nullptr);
static FILE* OpenUndoFile(const CDiskBlockPos &pos, bool fReadOnly = false);

bool CheckFinalTx(const CTransaction &tx, int flags)
{
    AssertLockHeld(cs_main);

    // By convention a negative value for flags indicates that the
    // current network-enforced consensus rules should be used. In
    // a future soft-fork scenario that would mean checking which
    // rules would be enforced for the next block and setting the
    // appropriate flags. At the present time no soft-forks are
    // scheduled, so no flags are set.
    flags = std::max(flags, 0);

    // CheckFinalTx() uses chainActive.Height()+1 to evaluate
    // nLockTime because when IsFinalTx() is called within
    // CBlock::AcceptBlock(), the height of the block *being*
    // evaluated is what is used. Thus if we want to know if a
    // transaction can be part of the *next* block, we need to call
    // IsFinalTx() with one more than chainActive.Height().
    const int nBlockHeight = chainActive.Height() + 1;

    // BIP113 will require that time-locked transactions have nLockTime set to
    // less than the median time of the previous block they're contained in.
    // When the next block is created its previous block will be the current
    // chain tip, so we use that to calculate the median time passed to
    // IsFinalTx() if LOCKTIME_MEDIAN_TIME_PAST is set.
    const int64_t nBlockTime = (flags & LOCKTIME_MEDIAN_TIME_PAST)
                             ? chainActive.Tip()->GetMedianTimePast()
                             : GetAdjustedTime();

    return IsFinalTx(tx, nBlockHeight, nBlockTime);
}

bool TestLockPointValidity(const LockPoints* lp)
{
    AssertLockHeld(cs_main);
    assert(lp);
    // If there are relative lock times then the maxInputBlock will be set
    // If there are no relative lock times, the LockPoints don't depend on the chain
    if (lp->maxInputBlock) {
        // Check whether chainActive is an extension of the block at which the LockPoints
        // calculation was valid.  If not LockPoints are no longer valid
        if (!chainActive.Contains(lp->maxInputBlock)) {
            return false;
        }
    }

    // LockPoints still valid
    return true;
}

bool CheckSequenceLocks(const CTransaction &tx, int flags, LockPoints* lp, bool useExistingLockPoints)
{
    AssertLockHeld(cs_main);
    AssertLockHeld(mempool.cs);

    CBlockIndex* tip = chainActive.Tip();
    CBlockIndex index;
    index.pprev = tip;
    // CheckSequenceLocks() uses chainActive.Height()+1 to evaluate
    // height based locks because when SequenceLocks() is called within
    // ConnectBlock(), the height of the block *being*
    // evaluated is what is used.
    // Thus if we want to know if a transaction can be part of the
    // *next* block, we need to use one more than chainActive.Height()
    index.nHeight = tip->nHeight + 1;

    std::pair<int, int64_t> lockPair;
    if (useExistingLockPoints) {
        assert(lp);
        lockPair.first = lp->height;
        lockPair.second = lp->time;
    }
    else {
        // pcoinsTip contains the UTXO set for chainActive.Tip()
        CCoinsViewMemPool viewMemPool(pcoinsTip, mempool);
        std::vector<int> prevheights;
        prevheights.resize(tx.vin.size());
        for (size_t txinIndex = 0; txinIndex < tx.vin.size(); txinIndex++) {
            const CTxIn& txin = tx.vin[txinIndex];
            Coin coin;
            if (!viewMemPool.GetCoin(txin.prevout, coin)) {
                return error("%s: Missing input", __func__);
            }
            if (coin.nHeight == MEMPOOL_HEIGHT) {
                // Assume all mempool transaction confirm in the next block
                prevheights[txinIndex] = tip->nHeight + 1;
            } else {
                prevheights[txinIndex] = coin.nHeight;
            }
        }
        lockPair = CalculateSequenceLocks(tx, flags, &prevheights, index);
        if (lp) {
            lp->height = lockPair.first;
            lp->time = lockPair.second;
            // Also store the hash of the block with the highest height of
            // all the blocks which have sequence locked prevouts.
            // This hash needs to still be on the chain
            // for these LockPoint calculations to be valid
            // Note: It is impossible to correctly calculate a maxInputBlock
            // if any of the sequence locked inputs depend on unconfirmed txs,
            // except in the special case where the relative lock time/height
            // is 0, which is equivalent to no sequence lock. Since we assume
            // input height of tip+1 for mempool txs and test the resulting
            // lockPair from CalculateSequenceLocks against tip+1.  We know
            // EvaluateSequenceLocks will fail if there was a non-zero sequence
            // lock on a mempool input, so we can use the return value of
            // CheckSequenceLocks to indicate the LockPoints validity
            int maxInputHeight = 0;
            for (int height : prevheights) {
                // Can ignore mempool inputs since we'll fail if they had non-zero locks
                if (height != tip->nHeight+1) {
                    maxInputHeight = std::max(maxInputHeight, height);
                }
            }
            lp->maxInputBlock = tip->GetAncestor(maxInputHeight);
        }
    }
    return EvaluateSequenceLocks(index, lockPair);
}

// Returns the script flags which should be checked for a given block
static unsigned int GetBlockScriptFlags(const CBlockIndex* pindex, const Consensus::Params& chainparams);

static void LimitMempoolSize(CTxMemPool& pool, size_t limit, unsigned long age) {
    int expired = pool.Expire(GetTime() - age);
    if (expired != 0) {
        LogPrint(BCLog::MEMPOOL, "Expired %i transactions from the memory pool\n", expired);
    }

    std::vector<COutPoint> vNoSpendsRemaining;
    pool.TrimToSize(limit, &vNoSpendsRemaining);
    for (const COutPoint& removed : vNoSpendsRemaining)
        pcoinsTip->Uncache(removed);
}

/** Convert CValidationState to a human-readable message for logging */
std::string FormatStateMessage(const CValidationState &state)
{
    return strprintf("%s%s (code %i)",
        state.GetRejectReason(),
        state.GetDebugMessage().empty() ? "" : ", "+state.GetDebugMessage(),
        state.GetRejectCode());
}

static bool IsCurrentForFeeEstimation()
{
    AssertLockHeld(cs_main);
    if (IsInitialBlockDownload())
        return false;
    if (chainActive.Tip()->GetBlockTime() < (GetTime() - MAX_FEE_ESTIMATION_TIP_AGE))
        return false;
    if (chainActive.Height() < pindexBestHeader->nHeight - 1)
        return false;
    return true;
}

/* Make mempool consistent after a reorg, by re-adding or recursively erasing
 * disconnected block transactions from the mempool, and also removing any
 * other transactions from the mempool that are no longer valid given the new
 * tip/height.
 *
 * Note: we assume that disconnectpool only contains transactions that are NOT
 * confirmed in the current chain nor already in the mempool (otherwise,
 * in-mempool descendants of such transactions would be removed).
 *
 * Passing fAddToMempool=false will skip trying to add the transactions back,
 * and instead just erase from the mempool as needed.
 */

void UpdateMempoolForReorg(DisconnectedBlockTransactions &disconnectpool, bool fAddToMempool)
{
    AssertLockHeld(cs_main);
    std::vector<uint256> vHashUpdate;
    // disconnectpool's insertion_order index sorts the entries from
    // oldest to newest, but the oldest entry will be the last tx from the
    // latest mined block that was disconnected.
    // Iterate disconnectpool in reverse, so that we add transactions
    // back to the mempool starting with the earliest transaction that had
    // been previously seen in a block.
    auto it = disconnectpool.queuedTx.get<insertion_order>().rbegin();
    while (it != disconnectpool.queuedTx.get<insertion_order>().rend()) {
        // ignore validation errors in resurrected transactions
        CValidationState stateDummy;
        if (!fAddToMempool || (*it)->IsCoinBase() || !AcceptToMemoryPool(mempool, stateDummy, *it, false, nullptr, nullptr, true)) {
            // If the transaction doesn't make it in to the mempool, remove any
            // transactions that depend on it (which would now be orphans).
            mempool.removeRecursive(**it, MemPoolRemovalReason::REORG);
        } else if (mempool.exists((*it)->GetHash())) {
            vHashUpdate.push_back((*it)->GetHash());
        }
        ++it;
    }
    disconnectpool.queuedTx.clear();
    // AcceptToMemoryPool/addUnchecked all assume that new mempool entries have
    // no in-mempool children, which is generally not true when adding
    // previously-confirmed transactions back to the mempool.
    // UpdateTransactionsFromBlock finds descendants of any transactions in
    // the disconnectpool that were added back and cleans up the mempool state.
    mempool.UpdateTransactionsFromBlock(vHashUpdate);

    // We also need to remove any now-immature transactions
    mempool.removeForReorg(pcoinsTip, chainActive.Tip()->nHeight + 1, STANDARD_LOCKTIME_VERIFY_FLAGS);
    // Re-limit mempool size, in case we added any transactions
    LimitMempoolSize(mempool, gArgs.GetArg("-maxmempool", DEFAULT_MAX_MEMPOOL_SIZE) * 1000000, gArgs.GetArg("-mempoolexpiry", DEFAULT_MEMPOOL_EXPIRY) * 60 * 60);
}

// Used to avoid mempool polluting consensus critical paths if CCoinsViewMempool
// were somehow broken and returning the wrong scriptPubKeys
static bool CheckInputsFromMempoolAndCache(const CTransaction& tx, CValidationState &state, const CCoinsViewCache &view, CTxMemPool& pool,
                 unsigned int flags, bool cacheSigStore, PrecomputedTransactionData& txdata) {
    AssertLockHeld(cs_main);

    // pool.cs should be locked already, but go ahead and re-take the lock here
    // to enforce that mempool doesn't change between when we check the view
    // and when we actually call through to CheckInputs
    LOCK(pool.cs);

    assert(!tx.IsCoinBase());
    for (const CTxIn& txin : tx.vin) {
        const Coin& coin = view.AccessCoin(txin.prevout);

        // At this point we haven't actually checked if the coins are all
        // available (or shouldn't assume we have, since CheckInputs does).
        // So we just return failure if the inputs are not available here,
        // and then only have to check equivalence for available inputs.
        if (coin.IsSpent()) return false;

        const CTransactionRef& txFrom = pool.get(txin.prevout.hash);
        if (txFrom) {
            assert(txFrom->GetHash() == txin.prevout.hash);
            assert(txFrom->vout.size() > txin.prevout.n);
            assert(txFrom->vout[txin.prevout.n] == coin.out);
        } else {
            const Coin& coinFromDisk = pcoinsTip->AccessCoin(txin.prevout);
            assert(!coinFromDisk.IsSpent());
            assert(coinFromDisk.out == coin.out);
        }
    }

    return CheckInputs(tx, state, view, true, flags, cacheSigStore, true, txdata);
}

static bool AcceptToMemoryPoolWorker(const CChainParams& chainparams, CTxMemPool& pool, CValidationState& state, const CTransactionRef& ptx, bool fLimitFree,
                              bool* pfMissingInputs, int64_t nAcceptTime, std::list<CTransactionRef>* plTxnReplaced,
                              bool fOverrideMempoolLimit, const CAmount& nAbsurdFee, std::vector<COutPoint>& coins_to_uncache)
{
    const CTransaction& tx = *ptx;
    const uint256 hash = tx.GetHash();
    AssertLockHeld(cs_main);
    if (pfMissingInputs)
        *pfMissingInputs = false;

    if (!CheckTransaction(tx, state))
        return false; // state filled in by CheckTransaction

    // Coinbase is only valid in a block, not as a loose transaction
    if (tx.IsCoinBase())
        return state.DoS(100, false, REJECT_INVALID, "coinbase");

    // Reject transactions with witness before segregated witness activates (override with -prematurewitness)
    bool witnessEnabled = IsWitnessEnabled(chainActive.Tip(), chainparams.GetConsensus());
    if (!gArgs.GetBoolArg("-prematurewitness", false) && tx.HasWitness() && !witnessEnabled) {
        return state.DoS(0, false, REJECT_NONSTANDARD, "no-witness-yet", true);
    }

    // Rather not work on nonstandard transactions (unless -testnet/-regtest)
    std::string reason;
    if (fRequireStandard && !IsStandardTx(tx, reason, witnessEnabled))
        return state.DoS(0, false, REJECT_NONSTANDARD, reason);

    // Only accept nLockTime-using transactions that can be mined in the next
    // block; we don't want our mempool filled up with transactions that can't
    // be mined yet.
    if (!CheckFinalTx(tx, STANDARD_LOCKTIME_VERIFY_FLAGS))
        return state.DoS(0, false, REJECT_NONSTANDARD, "non-final");

    // is it already in the memory pool?
    if (pool.exists(hash)) {
        return state.Invalid(false, REJECT_DUPLICATE, "txn-already-in-mempool");
    }

    // Check for conflicts with in-memory transactions
    std::set<uint256> setConflicts;
    {
    LOCK(pool.cs); // protect pool.mapNextTx
    for (const CTxIn &txin : tx.vin)
    {
        auto itConflicting = pool.mapNextTx.find(txin.prevout);
        if (itConflicting != pool.mapNextTx.end())
        {
            const CTransaction *ptxConflicting = itConflicting->second;
            if (!setConflicts.count(ptxConflicting->GetHash()))
            {
                // Allow opt-out of transaction replacement by setting
                // nSequence > MAX_BIP125_RBF_SEQUENCE (SEQUENCE_FINAL-2) on all inputs.
                //
                // SEQUENCE_FINAL-1 is picked to still allow use of nLockTime by
                // non-replaceable transactions. All inputs rather than just one
                // is for the sake of multi-party protocols, where we don't
                // want a single party to be able to disable replacement.
                //
                // The opt-out ignores descendants as anyone relying on
                // first-seen mempool behavior should be checking all
                // unconfirmed ancestors anyway; doing otherwise is hopelessly
                // insecure.
                bool fReplacementOptOut = true;
                if (fEnableReplacement)
                {
                    for (const CTxIn &_txin : ptxConflicting->vin)
                    {
                        if (_txin.nSequence <= MAX_BIP125_RBF_SEQUENCE)
                        {
                            fReplacementOptOut = false;
                            break;
                        }
                    }
                }
                if (fReplacementOptOut) {
                    return state.Invalid(false, REJECT_DUPLICATE, "txn-mempool-conflict");
                }

                setConflicts.insert(ptxConflicting->GetHash());
            }
        }
    }
    }

    {
        CCoinsView dummy;
        CCoinsViewCache view(&dummy);

        CAmount nValueIn = 0;
        LockPoints lp;
        {
        LOCK(pool.cs);
        CCoinsViewMemPool viewMemPool(pcoinsTip, pool);
        view.SetBackend(viewMemPool);

        // do all inputs exist?
        for (const CTxIn txin : tx.vin) {
            if (!pcoinsTip->HaveCoinInCache(txin.prevout)) {
                coins_to_uncache.push_back(txin.prevout);
            }
            if (!view.HaveCoin(txin.prevout)) {
                // Are inputs missing because we already have the tx?
                for (size_t out = 0; out < tx.vout.size(); out++) {
                    // Optimistically just do efficient check of cache for outputs
                    if (pcoinsTip->HaveCoinInCache(COutPoint(hash, out))) {
                        return state.Invalid(false, REJECT_DUPLICATE, "txn-already-known");
                    }
                }
                // Otherwise assume this might be an orphan tx for which we just haven't seen parents yet
                if (pfMissingInputs) {
                    *pfMissingInputs = true;
                }
                return false; // fMissingInputs and !state.IsInvalid() is used to detect this condition, don't set state.Invalid()
            }
        }

        // Bring the best block into scope
        view.GetBestBlock();

        nValueIn = view.GetValueIn(tx);

        // we have all inputs cached now, so switch back to dummy, so we don't need to keep lock on mempool
        view.SetBackend(dummy);

        // Only accept BIP68 sequence locked transactions that can be mined in the next
        // block; we don't want our mempool filled up with transactions that can't
        // be mined yet.
        // Must keep pool.cs for this unless we change CheckSequenceLocks to take a
        // CoinsViewCache instead of create its own
        if (!CheckSequenceLocks(tx, STANDARD_LOCKTIME_VERIFY_FLAGS, &lp))
            return state.DoS(0, false, REJECT_NONSTANDARD, "non-BIP68-final");
        }

        // Check for non-standard pay-to-script-hash in inputs
        if (fRequireStandard && !AreInputsStandard(tx, view))
            return state.Invalid(false, REJECT_NONSTANDARD, "bad-txns-nonstandard-inputs");

        // Check for non-standard witness in P2WSH
        if (tx.HasWitness() && fRequireStandard && !IsWitnessStandard(tx, view))
            return state.DoS(0, false, REJECT_NONSTANDARD, "bad-witness-nonstandard", true);

        int64_t nSigOpsCost = GetTransactionSigOpCost(tx, view, STANDARD_SCRIPT_VERIFY_FLAGS);

        CAmount nValueOut = tx.GetValueOut();
        CAmount nFees = nValueIn-nValueOut;
        // nModifiedFees includes any fee deltas from PrioritiseTransaction
        CAmount nModifiedFees = nFees;
        pool.ApplyDelta(hash, nModifiedFees);

        // Keep track of transactions that spend a coinbase, which we re-scan
        // during reorgs to ensure COINBASE_MATURITY is still met.
        bool fSpendsCoinbase = false;
        for (const CTxIn &txin : tx.vin) {
            const Coin &coin = view.AccessCoin(txin.prevout);
            if (coin.IsCoinBase()) {
                fSpendsCoinbase = true;
                break;
            }
        }

        CTxMemPoolEntry entry(ptx, nFees, nAcceptTime, chainActive.Height(),
                              fSpendsCoinbase, nSigOpsCost, lp);
        unsigned int nSize = entry.GetTxSize();

        // Check that the transaction doesn't have an excessive number of
        // sigops, making it impossible to mine. Since the coinbase transaction
        // itself can contain sigops MAX_STANDARD_TX_SIGOPS is less than
        // MAX_BLOCK_SIGOPS; we still consider this an invalid rather than
        // merely non-standard transaction.
        if (nSigOpsCost > MAX_STANDARD_TX_SIGOPS_COST)
            return state.DoS(0, false, REJECT_NONSTANDARD, "bad-txns-too-many-sigops", false,
                strprintf("%d", nSigOpsCost));

        CAmount mempoolRejectFee = pool.GetMinFee(gArgs.GetArg("-maxmempool", DEFAULT_MAX_MEMPOOL_SIZE) * 1000000).GetFee(nSize);
        if (mempoolRejectFee > 0 && nModifiedFees < mempoolRejectFee) {
            return state.DoS(0, false, REJECT_INSUFFICIENTFEE, "mempool min fee not met", false, strprintf("%d < %d", nFees, mempoolRejectFee));
        }

        // No transactions are allowed below minRelayTxFee except from disconnected blocks
        if (fLimitFree && nModifiedFees < ::minRelayTxFee.GetFee(nSize)) {
            return state.DoS(0, false, REJECT_INSUFFICIENTFEE, "min relay fee not met");
        }

        if (nAbsurdFee && nFees > nAbsurdFee)
            return state.Invalid(false,
                REJECT_HIGHFEE, "absurdly-high-fee",
                strprintf("%d > %d", nFees, nAbsurdFee));

        // Calculate in-mempool ancestors, up to a limit.
        CTxMemPool::setEntries setAncestors;
        size_t nLimitAncestors = gArgs.GetArg("-limitancestorcount", DEFAULT_ANCESTOR_LIMIT);
        size_t nLimitAncestorSize = gArgs.GetArg("-limitancestorsize", DEFAULT_ANCESTOR_SIZE_LIMIT)*1000;
        size_t nLimitDescendants = gArgs.GetArg("-limitdescendantcount", DEFAULT_DESCENDANT_LIMIT);
        size_t nLimitDescendantSize = gArgs.GetArg("-limitdescendantsize", DEFAULT_DESCENDANT_SIZE_LIMIT)*1000;
        std::string errString;
        if (!pool.CalculateMemPoolAncestors(entry, setAncestors, nLimitAncestors, nLimitAncestorSize, nLimitDescendants, nLimitDescendantSize, errString)) {
            return state.DoS(0, false, REJECT_NONSTANDARD, "too-long-mempool-chain", false, errString);
        }

        // A transaction that spends outputs that would be replaced by it is invalid. Now
        // that we have the set of all ancestors we can detect this
        // pathological case by making sure setConflicts and setAncestors don't
        // intersect.
        for (CTxMemPool::txiter ancestorIt : setAncestors)
        {
            const uint256 &hashAncestor = ancestorIt->GetTx().GetHash();
            if (setConflicts.count(hashAncestor))
            {
                return state.DoS(10, false,
                                 REJECT_INVALID, "bad-txns-spends-conflicting-tx", false,
                                 strprintf("%s spends conflicting transaction %s",
                                           hash.ToString(),
                                           hashAncestor.ToString()));
            }
        }

        // Check if it's economically rational to mine this transaction rather
        // than the ones it replaces.
        CAmount nConflictingFees = 0;
        size_t nConflictingSize = 0;
        uint64_t nConflictingCount = 0;
        CTxMemPool::setEntries allConflicting;

        // If we don't hold the lock allConflicting might be incomplete; the
        // subsequent RemoveStaged() and addUnchecked() calls don't guarantee
        // mempool consistency for us.
        LOCK(pool.cs);
        const bool fReplacementTransaction = setConflicts.size();
        if (fReplacementTransaction)
        {
            CFeeRate newFeeRate(nModifiedFees, nSize);
            std::set<uint256> setConflictsParents;
            const int maxDescendantsToVisit = 100;
            CTxMemPool::setEntries setIterConflicting;
            for (const uint256 &hashConflicting : setConflicts)
            {
                CTxMemPool::txiter mi = pool.mapTx.find(hashConflicting);
                if (mi == pool.mapTx.end())
                    continue;

                // Save these to avoid repeated lookups
                setIterConflicting.insert(mi);

                // Don't allow the replacement to reduce the feerate of the
                // mempool.
                //
                // We usually don't want to accept replacements with lower
                // feerates than what they replaced as that would lower the
                // feerate of the next block. Requiring that the feerate always
                // be increased is also an easy-to-reason about way to prevent
                // DoS attacks via replacements.
                //
                // The mining code doesn't (currently) take children into
                // account (CPFP) so we only consider the feerates of
                // transactions being directly replaced, not their indirect
                // descendants. While that does mean high feerate children are
                // ignored when deciding whether or not to replace, we do
                // require the replacement to pay more overall fees too,
                // mitigating most cases.
                CFeeRate oldFeeRate(mi->GetModifiedFee(), mi->GetTxSize());
                if (newFeeRate <= oldFeeRate)
                {
                    return state.DoS(0, false,
                            REJECT_INSUFFICIENTFEE, "insufficient fee", false,
                            strprintf("rejecting replacement %s; new feerate %s <= old feerate %s",
                                  hash.ToString(),
                                  newFeeRate.ToString(),
                                  oldFeeRate.ToString()));
                }

                for (const CTxIn &txin : mi->GetTx().vin)
                {
                    setConflictsParents.insert(txin.prevout.hash);
                }

                nConflictingCount += mi->GetCountWithDescendants();
            }
            // This potentially overestimates the number of actual descendants
            // but we just want to be conservative to avoid doing too much
            // work.
            if (nConflictingCount <= maxDescendantsToVisit) {
                // If not too many to replace, then calculate the set of
                // transactions that would have to be evicted
                for (CTxMemPool::txiter it : setIterConflicting) {
                    pool.CalculateDescendants(it, allConflicting);
                }
                for (CTxMemPool::txiter it : allConflicting) {
                    nConflictingFees += it->GetModifiedFee();
                    nConflictingSize += it->GetTxSize();
                }
            } else {
                return state.DoS(0, false,
                        REJECT_NONSTANDARD, "too many potential replacements", false,
                        strprintf("rejecting replacement %s; too many potential replacements (%d > %d)\n",
                            hash.ToString(),
                            nConflictingCount,
                            maxDescendantsToVisit));
            }

            for (unsigned int j = 0; j < tx.vin.size(); j++)
            {
                // We don't want to accept replacements that require low
                // feerate junk to be mined first. Ideally we'd keep track of
                // the ancestor feerates and make the decision based on that,
                // but for now requiring all new inputs to be confirmed works.
                if (!setConflictsParents.count(tx.vin[j].prevout.hash))
                {
                    // Rather than check the UTXO set - potentially expensive -
                    // it's cheaper to just check if the new input refers to a
                    // tx that's in the mempool.
                    if (pool.mapTx.find(tx.vin[j].prevout.hash) != pool.mapTx.end())
                        return state.DoS(0, false,
                                         REJECT_NONSTANDARD, "replacement-adds-unconfirmed", false,
                                         strprintf("replacement %s adds unconfirmed input, idx %d",
                                                  hash.ToString(), j));
                }
            }

            // The replacement must pay greater fees than the transactions it
            // replaces - if we did the bandwidth used by those conflicting
            // transactions would not be paid for.
            if (nModifiedFees < nConflictingFees)
            {
                return state.DoS(0, false,
                                 REJECT_INSUFFICIENTFEE, "insufficient fee", false,
                                 strprintf("rejecting replacement %s, less fees than conflicting txs; %s < %s",
                                          hash.ToString(), FormatMoney(nModifiedFees), FormatMoney(nConflictingFees)));
            }

            // Finally in addition to paying more fees than the conflicts the
            // new transaction must pay for its own bandwidth.
            CAmount nDeltaFees = nModifiedFees - nConflictingFees;
            if (nDeltaFees < ::incrementalRelayFee.GetFee(nSize))
            {
                return state.DoS(0, false,
                        REJECT_INSUFFICIENTFEE, "insufficient fee", false,
                        strprintf("rejecting replacement %s, not enough additional fees to relay; %s < %s",
                              hash.ToString(),
                              FormatMoney(nDeltaFees),
                              FormatMoney(::incrementalRelayFee.GetFee(nSize))));
            }
        }

        unsigned int scriptVerifyFlags = STANDARD_SCRIPT_VERIFY_FLAGS;
        if (!chainparams.RequireStandard()) {
            scriptVerifyFlags = gArgs.GetArg("-promiscuousmempoolflags", scriptVerifyFlags);
        }

        // Check against previous transactions
        // This is done last to help prevent CPU exhaustion denial-of-service attacks.
        PrecomputedTransactionData txdata(tx);
        if (!CheckInputs(tx, state, view, true, scriptVerifyFlags, true, false, txdata)) {
            // SCRIPT_VERIFY_CLEANSTACK requires SCRIPT_VERIFY_WITNESS, so we
            // need to turn both off, and compare against just turning off CLEANSTACK
            // to see if the failure is specifically due to witness validation.
            CValidationState stateDummy; // Want reported failures to be from first CheckInputs
            if (!tx.HasWitness() && CheckInputs(tx, stateDummy, view, true, scriptVerifyFlags & ~(SCRIPT_VERIFY_WITNESS | SCRIPT_VERIFY_CLEANSTACK), true, false, txdata) &&
                !CheckInputs(tx, stateDummy, view, true, scriptVerifyFlags & ~SCRIPT_VERIFY_CLEANSTACK, true, false, txdata)) {
                // Only the witness is missing, so the transaction itself may be fine.
                state.SetCorruptionPossible();
            }
            return false; // state filled in by CheckInputs
        }

        // Check again against the current block tip's script verification
        // flags to cache our script execution flags. This is, of course,
        // useless if the next block has different script flags from the
        // previous one, but because the cache tracks script flags for us it
        // will auto-invalidate and we'll just have a few blocks of extra
        // misses on soft-fork activation.
        //
        // This is also useful in case of bugs in the standard flags that cause
        // transactions to pass as valid when they're actually invalid. For
        // instance the STRICTENC flag was incorrectly allowing certain
        // CHECKSIG NOT scripts to pass, even though they were invalid.
        //
        // There is a similar check in CreateNewBlock() to prevent creating
        // invalid blocks (using TestBlockValidity), however allowing such
        // transactions into the mempool can be exploited as a DoS attack.
        unsigned int currentBlockScriptVerifyFlags = GetBlockScriptFlags(chainActive.Tip(), Params().GetConsensus());
        if (!CheckInputsFromMempoolAndCache(tx, state, view, pool, currentBlockScriptVerifyFlags, true, txdata))
        {
            // If we're using promiscuousmempoolflags, we may hit this normally
            // Check if current block has some flags that scriptVerifyFlags
            // does not before printing an ominous warning
            if (!(~scriptVerifyFlags & currentBlockScriptVerifyFlags)) {
                return error("%s: BUG! PLEASE REPORT THIS! ConnectInputs failed against latest-block but not STANDARD flags %s, %s",
                    __func__, hash.ToString(), FormatStateMessage(state));
            } else {
                if (!CheckInputs(tx, state, view, true, MANDATORY_SCRIPT_VERIFY_FLAGS, true, false, txdata)) {
                    return error("%s: ConnectInputs failed against MANDATORY but not STANDARD flags due to promiscuous mempool %s, %s",
                        __func__, hash.ToString(), FormatStateMessage(state));
                } else {
                    LogPrintf("Warning: -promiscuousmempool flags set to not include currently enforced soft forks, this may break mining or otherwise cause instability!\n");
                }
            }
        }

        // Remove conflicting transactions from the mempool
        for (const CTxMemPool::txiter it : allConflicting)
        {
            LogPrint(BCLog::MEMPOOL, "replacing tx %s with %s for %s BTC additional fees, %d delta bytes\n",
                    it->GetTx().GetHash().ToString(),
                    hash.ToString(),
                    FormatMoney(nModifiedFees - nConflictingFees),
                    (int)nSize - (int)nConflictingSize);
            if (plTxnReplaced)
                plTxnReplaced->push_back(it->GetSharedTx());
        }
        pool.RemoveStaged(allConflicting, false, MemPoolRemovalReason::REPLACED);

        // This transaction should only count for fee estimation if it isn't a
        // BIP 125 replacement transaction (may not be widely supported), the
        // node is not behind, and the transaction is not dependent on any other
        // transactions in the mempool.
        bool validForFeeEstimation = !fReplacementTransaction && IsCurrentForFeeEstimation() && pool.HasNoInputsOf(tx);

        // Store transaction in memory
        pool.addUnchecked(hash, entry, setAncestors, validForFeeEstimation);

        // Add memory address index
        if (fAddressIndex) {
            pool.addAddressIndex(entry, view);
        }

        // Add memory spent index
        if (fSpentIndex) {
            pool.addSpentIndex(entry, view);
        }

        // trim mempool and check if tx was trimmed
        if (!fOverrideMempoolLimit) {
            LimitMempoolSize(pool, gArgs.GetArg("-maxmempool", DEFAULT_MAX_MEMPOOL_SIZE) * 1000000, gArgs.GetArg("-mempoolexpiry", DEFAULT_MEMPOOL_EXPIRY) * 60 * 60);
            if (!pool.exists(hash))
                return state.DoS(0, false, REJECT_INSUFFICIENTFEE, "mempool full");
        }
    }

    GetMainSignals().TransactionAddedToMempool(ptx);

    return true;
}

/** (try to) add transaction to memory pool with a specified acceptance time **/
static bool AcceptToMemoryPoolWithTime(const CChainParams& chainparams, CTxMemPool& pool, CValidationState &state, const CTransactionRef &tx, bool fLimitFree,
                        bool* pfMissingInputs, int64_t nAcceptTime, std::list<CTransactionRef>* plTxnReplaced,
                        bool fOverrideMempoolLimit, const CAmount nAbsurdFee)
{
    std::vector<COutPoint> coins_to_uncache;
    bool res = AcceptToMemoryPoolWorker(chainparams, pool, state, tx, fLimitFree, pfMissingInputs, nAcceptTime, plTxnReplaced, fOverrideMempoolLimit, nAbsurdFee, coins_to_uncache);
    if (!res) {
        for (const COutPoint& hashTx : coins_to_uncache)
            pcoinsTip->Uncache(hashTx);
    }
    // After we've (potentially) uncached entries, ensure our coins cache is still within its size limits
    CValidationState stateDummy;
    FlushStateToDisk(chainparams, stateDummy, FLUSH_STATE_PERIODIC);
    return res;
}

bool AcceptToMemoryPool(CTxMemPool& pool, CValidationState &state, const CTransactionRef &tx, bool fLimitFree,
                        bool* pfMissingInputs, std::list<CTransactionRef>* plTxnReplaced,
                        bool fOverrideMempoolLimit, const CAmount nAbsurdFee)
{
    const CChainParams& chainparams = Params();
    return AcceptToMemoryPoolWithTime(chainparams, pool, state, tx, fLimitFree, pfMissingInputs, GetTime(), plTxnReplaced, fOverrideMempoolLimit, nAbsurdFee);
}

bool GetTimestampIndex(const unsigned int &high, const unsigned int &low, const bool fActiveOnly, std::vector<std::pair<uint256, unsigned int> > &hashes)
{
    if (!fTimestampIndex)
        return error("Timestamp index not enabled");

    if (!pblocktree->ReadTimestampIndex(high, low, fActiveOnly, hashes))
        return error("Unable to get hashes for timestamps");

    return true;
}

bool GetSpentIndex(CSpentIndexKey &key, CSpentIndexValue &value)
{
    if (!fSpentIndex)
        return false;

    if (mempool.getSpentIndex(key, value))
        return true;

    if (!pblocktree->ReadSpentIndex(key, value))
        return false;

    return true;
}

bool HashOnchainActive(const uint256 &hash)
{
    CBlockIndex* pblockindex = mapBlockIndex[hash];

    if (!chainActive.Contains(pblockindex)) {
        return false;
    }

    return true;
}

bool GetAddressIndex(uint160 addressHash, int type,
                     std::vector<std::pair<CAddressIndexKey, CAmount> > &addressIndex, int start, int end)
{
    if (!fAddressIndex)
        return error("address index not enabled");

    if (!pblocktree->ReadAddressIndex(addressHash, type, addressIndex, start, end))
        return error("unable to get txids for address");

    return true;
}

bool GetAddressUnspent(uint160 addressHash, int type,
                       std::vector<std::pair<CAddressUnspentKey, CAddressUnspentValue> > &unspentOutputs)
{
    if (!fAddressIndex)
        return error("address index not enabled");

    if (!pblocktree->ReadAddressUnspentIndex(addressHash, type, unspentOutputs))
        return error("unable to get txids for address");

    return true;
}

/** Return transaction in txOut, and if it was found inside a block, its hash is placed in hashBlock */
bool GetTransaction(const uint256 &hash, CTransactionRef &txOut, const Consensus::Params& consensusParams, uint256 &hashBlock, bool fAllowSlow)
{
    CBlockIndex *pindexSlow = nullptr;

    LOCK(cs_main);

    CTransactionRef ptx = mempool.get(hash);
    if (ptx)
    {
        txOut = ptx;
        return true;
    }

    if (fTxIndex) {
        CDiskTxPos postx;
        if (pblocktree->ReadTxIndex(hash, postx)) {
            CAutoFile file(OpenBlockFile(postx, true), SER_DISK, CLIENT_VERSION);
            if (file.IsNull())
                return error("%s: OpenBlockFile failed", __func__);
            CBlockHeader header;
            try {
                file >> header;
                fseek(file.Get(), postx.nTxOffset, SEEK_CUR);
                file >> txOut;
            } catch (const std::exception& e) {
                return error("%s: Deserialize or I/O error - %s", __func__, e.what());
            }
            hashBlock = header.GetHash();
            if (txOut->GetHash() != hash)
                return error("%s: txid mismatch", __func__);
            return true;
        }
    }

    if (fAllowSlow) { // use coin database to locate block that contains transaction, and scan it
        const Coin& coin = AccessByTxid(*pcoinsTip, hash);
        if (!coin.IsSpent()) pindexSlow = chainActive[coin.nHeight];
    }

    if (pindexSlow) {
        CBlock block;
        if (ReadBlockFromDisk(block, pindexSlow, consensusParams)) {
            for (const auto& tx : block.vtx) {
                if (tx->GetHash() == hash) {
                    txOut = tx;
                    hashBlock = pindexSlow->GetBlockHash();
                    return true;
                }
            }
        }
    }

    return false;
}






//////////////////////////////////////////////////////////////////////////////
//
// CBlock and CBlockIndex
//

static bool WriteBlockToDisk(const CBlock& block, CDiskBlockPos& pos, const CMessageHeader::MessageStartChars& messageStart)
{
    // Open history file to append
    CAutoFile fileout(OpenBlockFile(pos), SER_DISK, CLIENT_VERSION);
    if (fileout.IsNull())
        return error("WriteBlockToDisk: OpenBlockFile failed");

    // Write index header
    unsigned int nSize = GetSerializeSize(fileout, block);
    fileout << FLATDATA(messageStart) << nSize;

    // Write block
    long fileOutPos = ftell(fileout.Get());
    if (fileOutPos < 0)
        return error("WriteBlockToDisk: ftell failed");
    pos.nPos = (unsigned int)fileOutPos;
    fileout << block;

    return true;
}

bool ReadBlockFromDisk(CBlock& block, const CDiskBlockPos& pos, const Consensus::Params& consensusParams)
{
    block.SetNull();

    // Open history file to read
    CAutoFile filein(OpenBlockFile(pos, true), SER_DISK, CLIENT_VERSION);
    if (filein.IsNull())
        return error("ReadBlockFromDisk: OpenBlockFile failed for %s", pos.ToString());

    // Read block
    try {
        filein >> block;
    }
    catch (const std::exception& e) {
        return error("%s: Deserialize or I/O error - %s at %s", __func__, e.what(), pos.ToString());
    }

    // Check the header
    if (!CheckProofOfWork(block.GetHash(), block.nBits, consensusParams))
        return error("ReadBlockFromDisk: Errors in block header at %s", pos.ToString());

    return true;
}

bool ReadBlockFromDisk(CBlock& block, const CBlockIndex* pindex, const Consensus::Params& consensusParams)
{
    if (!ReadBlockFromDisk(block, pindex->GetBlockPos(), consensusParams))
        return false;
    if (block.GetHash() != pindex->GetBlockHash())
        return error("ReadBlockFromDisk(CBlock&, CBlockIndex*): GetHash() doesn't match index for %s at %s",
                pindex->ToString(), pindex->GetBlockPos().ToString());
    return true;
}

CAmount GetBlockSubsidy(int nHeight, const Consensus::Params& consensusParams)
{
    int halvings = nHeight / consensusParams.nSubsidyHalvingInterval;
    // Force block reward to zero when right shift is undefined.
    if (halvings >= 64)
        return 0;

    CAmount nSubsidy = 50 * COIN;
    // Subsidy is cut in half every 210,000 blocks which will occur approximately every 4 years.
    nSubsidy >>= halvings;
    return nSubsidy;
}

bool IsInitialBlockDownload()
{
    const CChainParams& chainParams = Params();

    // Once this function has returned false, it must remain false.
    static std::atomic<bool> latchToFalse{false};
    // Optimization: pre-test latch before taking the lock.
    if (latchToFalse.load(std::memory_order_relaxed))
        return false;

    LOCK(cs_main);
    if (latchToFalse.load(std::memory_order_relaxed))
        return false;
    if (fImporting || fReindex)
        return true;
    if (chainActive.Tip() == nullptr)
        return true;
    if (chainActive.Tip()->nChainWork < UintToArith256(chainParams.GetConsensus().nMinimumChainWork))
        return true;
    if (chainActive.Tip()->GetBlockTime() < (GetTime() - nMaxTipAge))
        return true;
    LogPrintf("Leaving InitialBlockDownload (latching to false)\n");
    latchToFalse.store(true, std::memory_order_relaxed);
    return false;
}

CBlockIndex *pindexBestForkTip = nullptr, *pindexBestForkBase = nullptr;

static void AlertNotify(const std::string& strMessage)
{
    uiInterface.NotifyAlertChanged();
    std::string strCmd = gArgs.GetArg("-alertnotify", "");
    if (strCmd.empty()) return;

    // Alert text should be plain ascii coming from a trusted source, but to
    // be safe we first strip anything not in safeChars, then add single quotes around
    // the whole string before passing it to the shell:
    std::string singleQuote("'");
    std::string safeStatus = SanitizeString(strMessage);
    safeStatus = singleQuote+safeStatus+singleQuote;
    boost::replace_all(strCmd, "%s", safeStatus);

    boost::thread t(runCommand, strCmd); // thread runs free
}

static void CheckForkWarningConditions()
{
    AssertLockHeld(cs_main);
    // Before we get past initial download, we cannot reliably alert about forks
    // (we assume we don't get stuck on a fork before finishing our initial sync)
    if (IsInitialBlockDownload())
        return;

    // If our best fork is no longer within 72 blocks (+/- 12 hours if no one mines it)
    // of our head, drop it
    if (pindexBestForkTip && chainActive.Height() - pindexBestForkTip->nHeight >= 72)
        pindexBestForkTip = nullptr;

    if (pindexBestForkTip || (pindexBestInvalid && pindexBestInvalid->nChainWork > chainActive.Tip()->nChainWork + (GetBlockProof(*chainActive.Tip()) * 6)))
    {
        if (!GetfLargeWorkForkFound() && pindexBestForkBase)
        {
            std::string warning = std::string("'Warning: Large-work fork detected, forking after block ") +
                pindexBestForkBase->phashBlock->ToString() + std::string("'");
            AlertNotify(warning);
        }
        if (pindexBestForkTip && pindexBestForkBase)
        {
            LogPrintf("%s: Warning: Large valid fork found\n  forking the chain at height %d (%s)\n  lasting to height %d (%s).\nChain state database corruption likely.\n", __func__,
                   pindexBestForkBase->nHeight, pindexBestForkBase->phashBlock->ToString(),
                   pindexBestForkTip->nHeight, pindexBestForkTip->phashBlock->ToString());
            SetfLargeWorkForkFound(true);
        }
        else
        {
            LogPrintf("%s: Warning: Found invalid chain at least ~6 blocks longer than our best chain.\nChain state database corruption likely.\n", __func__);
            SetfLargeWorkInvalidChainFound(true);
        }
    }
    else
    {
        SetfLargeWorkForkFound(false);
        SetfLargeWorkInvalidChainFound(false);
    }
}

static void CheckForkWarningConditionsOnNewFork(CBlockIndex* pindexNewForkTip)
{
    AssertLockHeld(cs_main);
    // If we are on a fork that is sufficiently large, set a warning flag
    CBlockIndex* pfork = pindexNewForkTip;
    CBlockIndex* plonger = chainActive.Tip();
    while (pfork && pfork != plonger)
    {
        while (plonger && plonger->nHeight > pfork->nHeight)
            plonger = plonger->pprev;
        if (pfork == plonger)
            break;
        pfork = pfork->pprev;
    }

    // We define a condition where we should warn the user about as a fork of at least 7 blocks
    // with a tip within 72 blocks (+/- 12 hours if no one mines it) of ours
    // We use 7 blocks rather arbitrarily as it represents just under 10% of sustained network
    // hash rate operating on the fork.
    // or a chain that is entirely longer than ours and invalid (note that this should be detected by both)
    // We define it this way because it allows us to only store the highest fork tip (+ base) which meets
    // the 7-block condition and from this always have the most-likely-to-cause-warning fork
    if (pfork && (!pindexBestForkTip || pindexNewForkTip->nHeight > pindexBestForkTip->nHeight) &&
            pindexNewForkTip->nChainWork - pfork->nChainWork > (GetBlockProof(*pfork) * 7) &&
            chainActive.Height() - pindexNewForkTip->nHeight < 72)
    {
        pindexBestForkTip = pindexNewForkTip;
        pindexBestForkBase = pfork;
    }

    CheckForkWarningConditions();
}

void static InvalidChainFound(CBlockIndex* pindexNew)
{
    if (!pindexBestInvalid || pindexNew->nChainWork > pindexBestInvalid->nChainWork)
        pindexBestInvalid = pindexNew;

    LogPrintf("%s: invalid block=%s  height=%d  log2_work=%.8g  date=%s\n", __func__,
      pindexNew->GetBlockHash().ToString(), pindexNew->nHeight,
      log(pindexNew->nChainWork.getdouble())/log(2.0), DateTimeStrFormat("%Y-%m-%d %H:%M:%S",
      pindexNew->GetBlockTime()));
    CBlockIndex *tip = chainActive.Tip();
    assert (tip);
    LogPrintf("%s:  current best=%s  height=%d  log2_work=%.8g  date=%s\n", __func__,
      tip->GetBlockHash().ToString(), chainActive.Height(), log(tip->nChainWork.getdouble())/log(2.0),
      DateTimeStrFormat("%Y-%m-%d %H:%M:%S", tip->GetBlockTime()));
    CheckForkWarningConditions();
}

void static InvalidBlockFound(CBlockIndex *pindex, const CValidationState &state) {
    if (!state.CorruptionPossible()) {
        pindex->nStatus |= BLOCK_FAILED_VALID;
        setDirtyBlockIndex.insert(pindex);
        setBlockIndexCandidates.erase(pindex);
        InvalidChainFound(pindex);
    }
}

void UpdateCoins(const CTransaction& tx, CCoinsViewCache& inputs, CTxUndo &txundo, int nHeight)
{
    // mark inputs spent
    if (!tx.IsCoinBase()) {
        txundo.vprevout.reserve(tx.vin.size());
        for (const CTxIn &txin : tx.vin) {
            txundo.vprevout.emplace_back();
            bool is_spent = inputs.SpendCoin(txin.prevout, &txundo.vprevout.back());
            assert(is_spent);
        }
    }
    // add outputs
    AddCoins(inputs, tx, nHeight);
}

void UpdateCoins(const CTransaction& tx, CCoinsViewCache& inputs, int nHeight)
{
    CTxUndo txundo;
    UpdateCoins(tx, inputs, txundo, nHeight);
}

bool CScriptCheck::operator()() {
    const CScript &scriptSig = ptxTo->vin[nIn].scriptSig;
    const CScriptWitness *witness = &ptxTo->vin[nIn].scriptWitness;
    return VerifyScript(scriptSig, scriptPubKey, witness, nFlags, CachingTransactionSignatureChecker(ptxTo, nIn, amount, cacheStore, *txdata), &error);
}

int GetSpendHeight(const CCoinsViewCache& inputs)
{
    LOCK(cs_main);
    CBlockIndex* pindexPrev = mapBlockIndex.find(inputs.GetBestBlock())->second;
    return pindexPrev->nHeight + 1;
}


static CuckooCache::cache<uint256, SignatureCacheHasher> scriptExecutionCache;
static uint256 scriptExecutionCacheNonce(GetRandHash());

void InitScriptExecutionCache() {
    // nMaxCacheSize is unsigned. If -maxsigcachesize is set to zero,
    // setup_bytes creates the minimum possible cache (2 elements).
    size_t nMaxCacheSize = std::min(std::max((int64_t)0, gArgs.GetArg("-maxsigcachesize", DEFAULT_MAX_SIG_CACHE_SIZE) / 2), MAX_MAX_SIG_CACHE_SIZE) * ((size_t) 1 << 20);
    size_t nElems = scriptExecutionCache.setup_bytes(nMaxCacheSize);
    LogPrintf("Using %zu MiB out of %zu/2 requested for script execution cache, able to store %zu elements\n",
            (nElems*sizeof(uint256)) >>20, (nMaxCacheSize*2)>>20, nElems);
}

/**
 * Check whether all inputs of this transaction are valid (no double spends, scripts & sigs, amounts)
 * This does not modify the UTXO set.
 *
 * If pvChecks is not nullptr, script checks are pushed onto it instead of being performed inline. Any
 * script checks which are not necessary (eg due to script execution cache hits) are, obviously,
 * not pushed onto pvChecks/run.
 *
 * Setting cacheSigStore/cacheFullScriptStore to false will remove elements from the corresponding cache
 * which are matched. This is useful for checking blocks where we will likely never need the cache
 * entry again.
 *
 * Non-static (and re-declared) in src/test/txvalidationcache_tests.cpp
 */
bool CheckInputs(const CTransaction& tx, CValidationState &state, const CCoinsViewCache &inputs, bool fScriptChecks, unsigned int flags, bool cacheSigStore, bool cacheFullScriptStore, PrecomputedTransactionData& txdata, std::vector<CScriptCheck> *pvChecks)
{
    if (!tx.IsCoinBase())
    {
        if (!Consensus::CheckTxInputs(tx, state, inputs, GetSpendHeight(inputs)))
            return false;

        if (pvChecks)
            pvChecks->reserve(tx.vin.size());

        // The first loop above does all the inexpensive checks.
        // Only if ALL inputs pass do we perform expensive ECDSA signature checks.
        // Helps prevent CPU exhaustion attacks.

        // Skip script verification when connecting blocks under the
        // assumevalid block. Assuming the assumevalid block is valid this
        // is safe because block merkle hashes are still computed and checked,
        // Of course, if an assumed valid block is invalid due to false scriptSigs
        // this optimization would allow an invalid chain to be accepted.
        if (fScriptChecks) {
            // First check if script executions have been cached with the same
            // flags. Note that this assumes that the inputs provided are
            // correct (ie that the transaction hash which is in tx's prevouts
            // properly commits to the scriptPubKey in the inputs view of that
            // transaction).
            uint256 hashCacheEntry;
            // We only use the first 19 bytes of nonce to avoid a second SHA
            // round - giving us 19 + 32 + 4 = 55 bytes (+ 8 + 1 = 64)
            static_assert(55 - sizeof(flags) - 32 >= 128/8, "Want at least 128 bits of nonce for script execution cache");
            CSHA256().Write(scriptExecutionCacheNonce.begin(), 55 - sizeof(flags) - 32).Write(tx.GetWitnessHash().begin(), 32).Write((unsigned char*)&flags, sizeof(flags)).Finalize(hashCacheEntry.begin());
            AssertLockHeld(cs_main); //TODO: Remove this requirement by making CuckooCache not require external locks
            if (scriptExecutionCache.contains(hashCacheEntry, !cacheFullScriptStore)) {
                return true;
            }

            for (unsigned int i = 0; i < tx.vin.size(); i++) {
                const COutPoint &prevout = tx.vin[i].prevout;
                const Coin& coin = inputs.AccessCoin(prevout);
                assert(!coin.IsSpent());

                // We very carefully only pass in things to CScriptCheck which
                // are clearly committed to by tx' witness hash. This provides
                // a sanity check that our caching is not introducing consensus
                // failures through additional data in, eg, the coins being
                // spent being checked as a part of CScriptCheck.
                const CScript& scriptPubKey = coin.out.scriptPubKey;
                const CAmount amount = coin.out.nValue;

                // Verify signature
                CScriptCheck check(scriptPubKey, amount, tx, i, flags, cacheSigStore, &txdata);
                if (pvChecks) {
                    pvChecks->push_back(CScriptCheck());
                    check.swap(pvChecks->back());
                } else if (!check()) {
                    if (flags & STANDARD_NOT_MANDATORY_VERIFY_FLAGS) {
                        // Check whether the failure was caused by a
                        // non-mandatory script verification check, such as
                        // non-standard DER encodings or non-null dummy
                        // arguments; if so, don't trigger DoS protection to
                        // avoid splitting the network between upgraded and
                        // non-upgraded nodes.
                        CScriptCheck check2(scriptPubKey, amount, tx, i,
                                flags & ~STANDARD_NOT_MANDATORY_VERIFY_FLAGS, cacheSigStore, &txdata);
                        if (check2())
                            return state.Invalid(false, REJECT_NONSTANDARD, strprintf("non-mandatory-script-verify-flag (%s)", ScriptErrorString(check.GetScriptError())));
                    }
                    // Failures of other flags indicate a transaction that is
                    // invalid in new blocks, e.g. an invalid P2SH. We DoS ban
                    // such nodes as they are not following the protocol. That
                    // said during an upgrade careful thought should be taken
                    // as to the correct behavior - we may want to continue
                    // peering with non-upgraded nodes even after soft-fork
                    // super-majority signaling has occurred.
                    return state.DoS(100,false, REJECT_INVALID, strprintf("mandatory-script-verify-flag-failed (%s)", ScriptErrorString(check.GetScriptError())));
                }
            }

            if (cacheFullScriptStore && !pvChecks) {
                // We executed all of the provided scripts, and were told to
                // cache the result. Do so now.
                scriptExecutionCache.insert(hashCacheEntry);
            }
        }
    }

    return true;
}

namespace {

bool UndoWriteToDisk(const CBlockUndo& blockundo, CDiskBlockPos& pos, const uint256& hashBlock, const CMessageHeader::MessageStartChars& messageStart)
{
    // Open history file to append
    CAutoFile fileout(OpenUndoFile(pos), SER_DISK, CLIENT_VERSION);
    if (fileout.IsNull())
        return error("%s: OpenUndoFile failed", __func__);

    // Write index header
    unsigned int nSize = GetSerializeSize(fileout, blockundo);
    fileout << FLATDATA(messageStart) << nSize;

    // Write undo data
    long fileOutPos = ftell(fileout.Get());
    if (fileOutPos < 0)
        return error("%s: ftell failed", __func__);
    pos.nPos = (unsigned int)fileOutPos;
    fileout << blockundo;

    // calculate & write checksum
    CHashWriter hasher(SER_GETHASH, PROTOCOL_VERSION);
    hasher << hashBlock;
    hasher << blockundo;
    fileout << hasher.GetHash();

    return true;
}

bool UndoReadFromDisk(CBlockUndo& blockundo, const CDiskBlockPos& pos, const uint256& hashBlock)
{
    // Open history file to read
    CAutoFile filein(OpenUndoFile(pos, true), SER_DISK, CLIENT_VERSION);
    if (filein.IsNull())
        return error("%s: OpenUndoFile failed", __func__);

    // Read block
    uint256 hashChecksum;
    CHashVerifier<CAutoFile> verifier(&filein); // We need a CHashVerifier as reserializing may lose data
    try {
        verifier << hashBlock;
        verifier >> blockundo;
        filein >> hashChecksum;
    }
    catch (const std::exception& e) {
        return error("%s: Deserialize or I/O error - %s", __func__, e.what());
    }

    // Verify checksum
    if (hashChecksum != verifier.GetHash())
        return error("%s: Checksum mismatch", __func__);

    return true;
}

/** Abort with a message */
bool AbortNode(const std::string& strMessage, const std::string& userMessage="")
{
    SetMiscWarning(strMessage);
    LogPrintf("*** %s\n", strMessage);
    uiInterface.ThreadSafeMessageBox(
        userMessage.empty() ? _("Error: A fatal internal error occurred, see debug.log for details") : userMessage,
        "", CClientUIInterface::MSG_ERROR);
    StartShutdown();
    return false;
}

bool AbortNode(CValidationState& state, const std::string& strMessage, const std::string& userMessage="")
{
    AbortNode(strMessage, userMessage);
    return state.Error(strMessage);
}

} // namespace

enum DisconnectResult
{
    DISCONNECT_OK,      // All good.
    DISCONNECT_UNCLEAN, // Rolled back, but UTXO set was inconsistent with block.
    DISCONNECT_FAILED   // Something else went wrong.
};

/**
 * Restore the UTXO in a Coin at a given COutPoint
 * @param undo The Coin to be restored.
 * @param view The coins view to which to apply the changes.
 * @param out The out point that corresponds to the tx input.
 * @return A DisconnectResult as an int
 */
int ApplyTxInUndo(Coin&& undo, CCoinsViewCache& view, const COutPoint& out)
{
    bool fClean = true;

    if (view.HaveCoin(out)) fClean = false; // overwriting transaction output

    if (undo.nHeight == 0) {
        // Missing undo metadata (height and coinbase). Older versions included this
        // information only in undo records for the last spend of a transactions'
        // outputs. This implies that it must be present for some other output of the same tx.
        const Coin& alternate = AccessByTxid(view, out.hash);
        if (!alternate.IsSpent()) {
            undo.nHeight = alternate.nHeight;
            undo.fCoinBase = alternate.fCoinBase;
        } else {
            return DISCONNECT_FAILED; // adding output for transaction without known metadata
        }
    }
    // The potential_overwrite parameter to AddCoin is only allowed to be false if we know for
    // sure that the coin did not already exist in the cache. As we have queried for that above
    // using HaveCoin, we don't need to guess. When fClean is false, a coin already existed and
    // it is an overwrite.
    view.AddCoin(out, std::move(undo), !fClean);

    return fClean ? DISCONNECT_OK : DISCONNECT_UNCLEAN;
}

/** Undo the effects of this block (with given index) on the UTXO set represented by coins.
 *  When FAILED is returned, view is left in an indeterminate state. */
static DisconnectResult DisconnectBlock(const CBlock& block, const CBlockIndex* pindex, CCoinsViewCache& view)
{
    bool fClean = true;

    CBlockUndo blockUndo;
    CDiskBlockPos pos = pindex->GetUndoPos();
    if (pos.IsNull()) {
        error("DisconnectBlock(): no undo data available");
        return DISCONNECT_FAILED;
    }
    if (!UndoReadFromDisk(blockUndo, pos, pindex->pprev->GetBlockHash())) {
        error("DisconnectBlock(): failure reading undo data");
        return DISCONNECT_FAILED;
    }

    if (blockUndo.vtxundo.size() + 1 != block.vtx.size()) {
        error("DisconnectBlock(): block and undo data inconsistent");
        return DISCONNECT_FAILED;
    }

    std::vector<std::pair<CAddressIndexKey, CAmount> > addressIndex;
    std::vector<std::pair<CAddressUnspentKey, CAddressUnspentValue> > addressUnspentIndex;
    std::vector<std::pair<CSpentIndexKey, CSpentIndexValue> > spentIndex;

    // undo transactions in reverse order
    for (int i = block.vtx.size() - 1; i >= 0; i--) {
        const CTransaction &tx = *(block.vtx[i]);
        uint256 hash = tx.GetHash();
        bool is_coinbase = tx.IsCoinBase();

        if (fAddressIndex) {

            for (unsigned int k = tx.vout.size(); k-- > 0;) {
                const CTxOut &out = tx.vout[k];

                if (out.scriptPubKey.IsPayToScriptHash()) {
                    std::vector<unsigned char> hashBytes(out.scriptPubKey.begin()+2, out.scriptPubKey.begin()+22);

                    // undo receiving activity
                    addressIndex.push_back(std::make_pair(CAddressIndexKey(2, uint160(hashBytes), pindex->nHeight, i, hash, k, false), out.nValue));

                    // undo unspent index
                    addressUnspentIndex.push_back(std::make_pair(CAddressUnspentKey(2, uint160(hashBytes), hash, k), CAddressUnspentValue()));

                } else if (out.scriptPubKey.IsPayToPublicKeyHash()) {
                    std::vector<unsigned char> hashBytes(out.scriptPubKey.begin()+3, out.scriptPubKey.begin()+23);

                    // undo receiving activity
                    addressIndex.push_back(std::make_pair(CAddressIndexKey(1, uint160(hashBytes), pindex->nHeight, i, hash, k, false), out.nValue));

                    // undo unspent index
                    addressUnspentIndex.push_back(std::make_pair(CAddressUnspentKey(1, uint160(hashBytes), hash, k), CAddressUnspentValue()));

                } else {
                    continue;
                }

            }

        }

        // Check that all outputs are available and match the outputs in the block itself
        // exactly.
        for (size_t o = 0; o < tx.vout.size(); o++) {
            if (!tx.vout[o].scriptPubKey.IsUnspendable()) {
                COutPoint out(hash, o);
                Coin coin;
                bool is_spent = view.SpendCoin(out, &coin);
                if (!is_spent || tx.vout[o] != coin.out || pindex->nHeight != coin.nHeight || is_coinbase != coin.fCoinBase) {
                    fClean = false; // transaction output mismatch
                }
            }
        }

        // restore inputs
        if (i > 0) { // not coinbases
            CTxUndo &txundo = blockUndo.vtxundo[i-1];
            if (txundo.vprevout.size() != tx.vin.size()) {
                error("DisconnectBlock(): transaction and undo data inconsistent");
                return DISCONNECT_FAILED;
            }
            for (unsigned int j = tx.vin.size(); j-- > 0;) {
                const COutPoint &out = tx.vin[j].prevout;
<<<<<<< HEAD
                const CTxInUndo &undo = txundo.vprevout[j];
                if (!ApplyTxInUndo(undo, view, out))
                    fClean = false;

                const CTxIn input = tx.vin[j];

                if (fSpentIndex) {
                    // undo and delete the spent index
                    spentIndex.push_back(std::make_pair(CSpentIndexKey(input.prevout.hash, input.prevout.n), CSpentIndexValue()));
                }

                if (fAddressIndex) {
                    const CTxOut &prevout = view.GetOutputFor(tx.vin[j]);
                    if (prevout.scriptPubKey.IsPayToScriptHash()) {
                        std::vector<unsigned char> hashBytes(prevout.scriptPubKey.begin()+2, prevout.scriptPubKey.begin()+22);

                        // undo spending activity
                        addressIndex.push_back(std::make_pair(CAddressIndexKey(2, uint160(hashBytes), pindex->nHeight, i, hash, j, true), prevout.nValue * -1));

                        // restore unspent index
                        addressUnspentIndex.push_back(std::make_pair(CAddressUnspentKey(2, uint160(hashBytes), input.prevout.hash, input.prevout.n), CAddressUnspentValue(prevout.nValue, prevout.scriptPubKey, undo.nHeight)));


                    } else if (prevout.scriptPubKey.IsPayToPublicKeyHash()) {
                        std::vector<unsigned char> hashBytes(prevout.scriptPubKey.begin()+3, prevout.scriptPubKey.begin()+23);

                        // undo spending activity
                        addressIndex.push_back(std::make_pair(CAddressIndexKey(1, uint160(hashBytes), pindex->nHeight, i, hash, j, true), prevout.nValue * -1));

                        // restore unspent index
                        addressUnspentIndex.push_back(std::make_pair(CAddressUnspentKey(1, uint160(hashBytes), input.prevout.hash, input.prevout.n), CAddressUnspentValue(prevout.nValue, prevout.scriptPubKey, undo.nHeight)));

                    } else {
                        continue;
                    }
                }

=======
                int res = ApplyTxInUndo(std::move(txundo.vprevout[j]), view, out);
                if (res == DISCONNECT_FAILED) return DISCONNECT_FAILED;
                fClean = fClean && res != DISCONNECT_UNCLEAN;
>>>>>>> 0847c882
            }
            // At this point, all of txundo.vprevout should have been moved out.
        }
    }


    // move best block pointer to prevout block
    view.SetBestBlock(pindex->pprev->GetBlockHash());

<<<<<<< HEAD
    if (pfClean) {
        *pfClean = fClean;
        return true;
    }

    if (fAddressIndex) {
        if (!pblocktree->EraseAddressIndex(addressIndex)) {
            return AbortNode(state, "Failed to delete address index");
        }
        if (!pblocktree->UpdateAddressUnspentIndex(addressUnspentIndex)) {
            return AbortNode(state, "Failed to write address unspent index");
        }
    }

    return fClean;
=======
    return fClean ? DISCONNECT_OK : DISCONNECT_UNCLEAN;
>>>>>>> 0847c882
}

void static FlushBlockFile(bool fFinalize = false)
{
    LOCK(cs_LastBlockFile);

    CDiskBlockPos posOld(nLastBlockFile, 0);

    FILE *fileOld = OpenBlockFile(posOld);
    if (fileOld) {
        if (fFinalize)
            TruncateFile(fileOld, vinfoBlockFile[nLastBlockFile].nSize);
        FileCommit(fileOld);
        fclose(fileOld);
    }

    fileOld = OpenUndoFile(posOld);
    if (fileOld) {
        if (fFinalize)
            TruncateFile(fileOld, vinfoBlockFile[nLastBlockFile].nUndoSize);
        FileCommit(fileOld);
        fclose(fileOld);
    }
}

static bool FindUndoPos(CValidationState &state, int nFile, CDiskBlockPos &pos, unsigned int nAddSize);

static CCheckQueue<CScriptCheck> scriptcheckqueue(128);

void ThreadScriptCheck() {
    RenameThread("bitcoin-scriptch");
    scriptcheckqueue.Thread();
}

// Protected by cs_main
VersionBitsCache versionbitscache;

int32_t ComputeBlockVersion(const CBlockIndex* pindexPrev, const Consensus::Params& params)
{
    LOCK(cs_main);
    int32_t nVersion = VERSIONBITS_TOP_BITS;

    for (int i = 0; i < (int)Consensus::MAX_VERSION_BITS_DEPLOYMENTS; i++) {
        ThresholdState state = VersionBitsState(pindexPrev, params, (Consensus::DeploymentPos)i, versionbitscache);
        if (state == THRESHOLD_LOCKED_IN || state == THRESHOLD_STARTED) {
            nVersion |= VersionBitsMask(params, (Consensus::DeploymentPos)i);
        }
    }

    return nVersion;
}

/**
 * Threshold condition checker that triggers when unknown versionbits are seen on the network.
 */
class WarningBitsConditionChecker : public AbstractThresholdConditionChecker
{
private:
    int bit;

public:
    explicit WarningBitsConditionChecker(int bitIn) : bit(bitIn) {}

    int64_t BeginTime(const Consensus::Params& params) const override { return 0; }
    int64_t EndTime(const Consensus::Params& params) const override { return std::numeric_limits<int64_t>::max(); }
    int Period(const Consensus::Params& params) const override { return params.nMinerConfirmationWindow; }
    int Threshold(const Consensus::Params& params) const override { return params.nRuleChangeActivationThreshold; }

    bool Condition(const CBlockIndex* pindex, const Consensus::Params& params) const override
    {
        return ((pindex->nVersion & VERSIONBITS_TOP_MASK) == VERSIONBITS_TOP_BITS) &&
               ((pindex->nVersion >> bit) & 1) != 0 &&
               ((ComputeBlockVersion(pindex->pprev, params) >> bit) & 1) == 0;
    }
};

// Protected by cs_main
static ThresholdConditionCache warningcache[VERSIONBITS_NUM_BITS];

static unsigned int GetBlockScriptFlags(const CBlockIndex* pindex, const Consensus::Params& consensusparams) {
    AssertLockHeld(cs_main);

    // BIP16 didn't become active until Apr 1 2012
    int64_t nBIP16SwitchTime = 1333238400;
    bool fStrictPayToScriptHash = (pindex->GetBlockTime() >= nBIP16SwitchTime);

    unsigned int flags = fStrictPayToScriptHash ? SCRIPT_VERIFY_P2SH : SCRIPT_VERIFY_NONE;

    // Start enforcing the DERSIG (BIP66) rule
    if (pindex->nHeight >= consensusparams.BIP66Height) {
        flags |= SCRIPT_VERIFY_DERSIG;
    }

    // Start enforcing CHECKLOCKTIMEVERIFY (BIP65) rule
    if (pindex->nHeight >= consensusparams.BIP65Height) {
        flags |= SCRIPT_VERIFY_CHECKLOCKTIMEVERIFY;
    }

    // Start enforcing BIP68 (sequence locks) and BIP112 (CHECKSEQUENCEVERIFY) using versionbits logic.
    if (VersionBitsState(pindex->pprev, consensusparams, Consensus::DEPLOYMENT_CSV, versionbitscache) == THRESHOLD_ACTIVE) {
        flags |= SCRIPT_VERIFY_CHECKSEQUENCEVERIFY;
    }

    // Start enforcing WITNESS rules using versionbits logic.
    if (IsWitnessEnabled(pindex->pprev, consensusparams)) {
        flags |= SCRIPT_VERIFY_WITNESS;
        flags |= SCRIPT_VERIFY_NULLDUMMY;
    }

    return flags;
}



static int64_t nTimeCheck = 0;
static int64_t nTimeForks = 0;
static int64_t nTimeVerify = 0;
static int64_t nTimeConnect = 0;
static int64_t nTimeIndex = 0;
static int64_t nTimeCallbacks = 0;
static int64_t nTimeTotal = 0;

/** Apply the effects of this block (with given index) on the UTXO set represented by coins.
 *  Validity checks that depend on the UTXO set are also done; ConnectBlock()
 *  can fail if those validity checks fail (among other reasons). */
static bool ConnectBlock(const CBlock& block, CValidationState& state, CBlockIndex* pindex,
                  CCoinsViewCache& view, const CChainParams& chainparams, bool fJustCheck = false)
{

    AssertLockHeld(cs_main);
    assert(pindex);
    // pindex->phashBlock can be null if called by CreateNewBlock/TestBlockValidity
    assert((pindex->phashBlock == nullptr) ||
           (*pindex->phashBlock == block.GetHash()));
    int64_t nTimeStart = GetTimeMicros();

    // Check it again in case a previous version let a bad block in
    if (!CheckBlock(block, state, chainparams.GetConsensus(), !fJustCheck, !fJustCheck))
        return error("%s: Consensus::CheckBlock: %s", __func__, FormatStateMessage(state));

    // verify that the view's current state corresponds to the previous block
    uint256 hashPrevBlock = pindex->pprev == nullptr ? uint256() : pindex->pprev->GetBlockHash();
    assert(hashPrevBlock == view.GetBestBlock());

    // Special case for the genesis block, skipping connection of its transactions
    // (its coinbase is unspendable)
    if (block.GetHash() == chainparams.GetConsensus().hashGenesisBlock) {
        if (!fJustCheck)
            view.SetBestBlock(pindex->GetBlockHash());
        return true;
    }

    bool fScriptChecks = true;
    if (!hashAssumeValid.IsNull()) {
        // We've been configured with the hash of a block which has been externally verified to have a valid history.
        // A suitable default value is included with the software and updated from time to time.  Because validity
        //  relative to a piece of software is an objective fact these defaults can be easily reviewed.
        // This setting doesn't force the selection of any particular chain but makes validating some faster by
        //  effectively caching the result of part of the verification.
        BlockMap::const_iterator  it = mapBlockIndex.find(hashAssumeValid);
        if (it != mapBlockIndex.end()) {
            if (it->second->GetAncestor(pindex->nHeight) == pindex &&
                pindexBestHeader->GetAncestor(pindex->nHeight) == pindex &&
                pindexBestHeader->nChainWork >= UintToArith256(chainparams.GetConsensus().nMinimumChainWork)) {
                // This block is a member of the assumed verified chain and an ancestor of the best header.
                // The equivalent time check discourages hash power from extorting the network via DOS attack
                //  into accepting an invalid block through telling users they must manually set assumevalid.
                //  Requiring a software change or burying the invalid block, regardless of the setting, makes
                //  it hard to hide the implication of the demand.  This also avoids having release candidates
                //  that are hardly doing any signature verification at all in testing without having to
                //  artificially set the default assumed verified block further back.
                // The test against nMinimumChainWork prevents the skipping when denied access to any chain at
                //  least as good as the expected chain.
                fScriptChecks = (GetBlockProofEquivalentTime(*pindexBestHeader, *pindex, *pindexBestHeader, chainparams.GetConsensus()) <= 60 * 60 * 24 * 7 * 2);
            }
        }
    }

    int64_t nTime1 = GetTimeMicros(); nTimeCheck += nTime1 - nTimeStart;
    LogPrint(BCLog::BENCH, "    - Sanity checks: %.2fms [%.2fs]\n", 0.001 * (nTime1 - nTimeStart), nTimeCheck * 0.000001);

    // Do not allow blocks that contain transactions which 'overwrite' older transactions,
    // unless those are already completely spent.
    // If such overwrites are allowed, coinbases and transactions depending upon those
    // can be duplicated to remove the ability to spend the first instance -- even after
    // being sent to another address.
    // See BIP30 and http://r6.ca/blog/20120206T005236Z.html for more information.
    // This logic is not necessary for memory pool transactions, as AcceptToMemoryPool
    // already refuses previously-known transaction ids entirely.
    // This rule was originally applied to all blocks with a timestamp after March 15, 2012, 0:00 UTC.
    // Now that the whole chain is irreversibly beyond that time it is applied to all blocks except the
    // two in the chain that violate it. This prevents exploiting the issue against nodes during their
    // initial block download.
    bool fEnforceBIP30 = (!pindex->phashBlock) || // Enforce on CreateNewBlock invocations which don't have a hash.
                          !((pindex->nHeight==91842 && pindex->GetBlockHash() == uint256S("0x00000000000a4d0a398161ffc163c503763b1f4360639393e0e4c8e300e0caec")) ||
                           (pindex->nHeight==91880 && pindex->GetBlockHash() == uint256S("0x00000000000743f190a18c5577a3c2d2a1f610ae9601ac046a38084ccb7cd721")));

    // Once BIP34 activated it was not possible to create new duplicate coinbases and thus other than starting
    // with the 2 existing duplicate coinbase pairs, not possible to create overwriting txs.  But by the
    // time BIP34 activated, in each of the existing pairs the duplicate coinbase had overwritten the first
    // before the first had been spent.  Since those coinbases are sufficiently buried its no longer possible to create further
    // duplicate transactions descending from the known pairs either.
    // If we're on the known chain at height greater than where BIP34 activated, we can save the db accesses needed for the BIP30 check.
    CBlockIndex *pindexBIP34height = pindex->pprev->GetAncestor(chainparams.GetConsensus().BIP34Height);
    //Only continue to enforce if we're below BIP34 activation height or the block hash at that height doesn't correspond.
    fEnforceBIP30 = fEnforceBIP30 && (!pindexBIP34height || !(pindexBIP34height->GetBlockHash() == chainparams.GetConsensus().BIP34Hash));

    if (fEnforceBIP30) {
        for (const auto& tx : block.vtx) {
            for (size_t o = 0; o < tx->vout.size(); o++) {
                if (view.HaveCoin(COutPoint(tx->GetHash(), o))) {
                    return state.DoS(100, error("ConnectBlock(): tried to overwrite transaction"),
                                     REJECT_INVALID, "bad-txns-BIP30");
                }
            }
        }
    }

    // Start enforcing BIP68 (sequence locks) and BIP112 (CHECKSEQUENCEVERIFY) using versionbits logic.
    int nLockTimeFlags = 0;
    if (VersionBitsState(pindex->pprev, chainparams.GetConsensus(), Consensus::DEPLOYMENT_CSV, versionbitscache) == THRESHOLD_ACTIVE) {
        nLockTimeFlags |= LOCKTIME_VERIFY_SEQUENCE;
    }

    // Get the script flags for this block
    unsigned int flags = GetBlockScriptFlags(pindex, chainparams.GetConsensus());

    int64_t nTime2 = GetTimeMicros(); nTimeForks += nTime2 - nTime1;
    LogPrint(BCLog::BENCH, "    - Fork checks: %.2fms [%.2fs]\n", 0.001 * (nTime2 - nTime1), nTimeForks * 0.000001);

    CBlockUndo blockundo;

    CCheckQueueControl<CScriptCheck> control(fScriptChecks && nScriptCheckThreads ? &scriptcheckqueue : nullptr);

    std::vector<int> prevheights;
    CAmount nFees = 0;
    int nInputs = 0;
    int64_t nSigOpsCost = 0;
    CDiskTxPos pos(pindex->GetBlockPos(), GetSizeOfCompactSize(block.vtx.size()));
    std::vector<std::pair<uint256, CDiskTxPos> > vPos;
    vPos.reserve(block.vtx.size());
    blockundo.vtxundo.reserve(block.vtx.size() - 1);
    std::vector<PrecomputedTransactionData> txdata;
    txdata.reserve(block.vtx.size()); // Required so that pointers to individual PrecomputedTransactionData don't get invalidated

    std::vector<std::pair<CAddressIndexKey, CAmount> > addressIndex;
    std::vector<std::pair<CAddressUnspentKey, CAddressUnspentValue> > addressUnspentIndex;
    std::vector<std::pair<CSpentIndexKey, CSpentIndexValue> > spentIndex;

    for (unsigned int i = 0; i < block.vtx.size(); i++)
    {
        const CTransaction &tx = *(block.vtx[i]);
        const uint256 txhash = tx.GetHash();

        nInputs += tx.vin.size();

        if (!tx.IsCoinBase())
        {
            if (!view.HaveInputs(tx))
                return state.DoS(100, error("ConnectBlock(): inputs missing/spent"),
                                 REJECT_INVALID, "bad-txns-inputs-missingorspent");

            // Check that transaction is BIP68 final
            // BIP68 lock checks (as opposed to nLockTime checks) must
            // be in ConnectBlock because they require the UTXO set
            prevheights.resize(tx.vin.size());
            for (size_t j = 0; j < tx.vin.size(); j++) {
                prevheights[j] = view.AccessCoin(tx.vin[j].prevout).nHeight;
            }

            if (!SequenceLocks(tx, nLockTimeFlags, &prevheights, *pindex)) {
                return state.DoS(100, error("%s: contains a non-BIP68-final transaction", __func__),
                                 REJECT_INVALID, "bad-txns-nonfinal");
            }

            if (fAddressIndex || fSpentIndex)
            {
                for (size_t j = 0; j < tx.vin.size(); j++) {

                    const CTxIn input = tx.vin[j];
                    const CTxOut &prevout = view.GetOutputFor(tx.vin[j]);
                    uint160 hashBytes;
                    int addressType;

                    if (prevout.scriptPubKey.IsPayToScriptHash()) {
                        hashBytes = uint160(std::vector <unsigned char>(prevout.scriptPubKey.begin()+2, prevout.scriptPubKey.begin()+22));
                        addressType = 2;
                    } else if (prevout.scriptPubKey.IsPayToPublicKeyHash()) {
                        hashBytes = uint160(std::vector <unsigned char>(prevout.scriptPubKey.begin()+3, prevout.scriptPubKey.begin()+23));
                        addressType = 1;
                    } else {
                        hashBytes.SetNull();
                        addressType = 0;
                    }

                    if (fAddressIndex && addressType > 0) {
                        // record spending activity
                        addressIndex.push_back(std::make_pair(CAddressIndexKey(addressType, hashBytes, pindex->nHeight, i, txhash, j, true), prevout.nValue * -1));

                        // remove address from unspent index
                        addressUnspentIndex.push_back(std::make_pair(CAddressUnspentKey(addressType, hashBytes, input.prevout.hash, input.prevout.n), CAddressUnspentValue()));
                    }

                    if (fSpentIndex) {
                        // add the spent index to determine the txid and input that spent an output
                        // and to find the amount and address from an input
                        spentIndex.push_back(std::make_pair(CSpentIndexKey(input.prevout.hash, input.prevout.n), CSpentIndexValue(txhash, j, pindex->nHeight, prevout.nValue, addressType, hashBytes)));
                    }
                }

            }
        }

        // GetTransactionSigOpCost counts 3 types of sigops:
        // * legacy (always)
        // * p2sh (when P2SH enabled in flags and excludes coinbase)
        // * witness (when witness enabled in flags and excludes coinbase)
        nSigOpsCost += GetTransactionSigOpCost(tx, view, flags);
        if (nSigOpsCost > MAX_BLOCK_SIGOPS_COST)
            return state.DoS(100, error("ConnectBlock(): too many sigops"),
                             REJECT_INVALID, "bad-blk-sigops");

        txdata.emplace_back(tx);
        if (!tx.IsCoinBase())
        {
            nFees += view.GetValueIn(tx)-tx.GetValueOut();

            std::vector<CScriptCheck> vChecks;
            bool fCacheResults = fJustCheck; /* Don't cache results if we're actually connecting blocks (still consult the cache, though) */
            if (!CheckInputs(tx, state, view, fScriptChecks, flags, fCacheResults, fCacheResults, txdata[i], nScriptCheckThreads ? &vChecks : nullptr))
                return error("ConnectBlock(): CheckInputs on %s failed with %s",
                    tx.GetHash().ToString(), FormatStateMessage(state));
            control.Add(vChecks);
        }

        if (fAddressIndex) {
            for (unsigned int k = 0; k < tx.vout.size(); k++) {
                const CTxOut &out = tx.vout[k];

                if (out.scriptPubKey.IsPayToScriptHash()) {
                    std::vector<unsigned char> hashBytes(out.scriptPubKey.begin()+2, out.scriptPubKey.begin()+22);

                    // record receiving activity
                    addressIndex.push_back(std::make_pair(CAddressIndexKey(2, uint160(hashBytes), pindex->nHeight, i, txhash, k, false), out.nValue));

                    // record unspent output
                    addressUnspentIndex.push_back(std::make_pair(CAddressUnspentKey(2, uint160(hashBytes), txhash, k), CAddressUnspentValue(out.nValue, out.scriptPubKey, pindex->nHeight)));

                } else if (out.scriptPubKey.IsPayToPublicKeyHash()) {
                    std::vector<unsigned char> hashBytes(out.scriptPubKey.begin()+3, out.scriptPubKey.begin()+23);

                    // record receiving activity
                    addressIndex.push_back(std::make_pair(CAddressIndexKey(1, uint160(hashBytes), pindex->nHeight, i, txhash, k, false), out.nValue));

                    // record unspent output
                    addressUnspentIndex.push_back(std::make_pair(CAddressUnspentKey(1, uint160(hashBytes), txhash, k), CAddressUnspentValue(out.nValue, out.scriptPubKey, pindex->nHeight)));

                } else {
                    continue;
                }

            }
        }

        CTxUndo undoDummy;
        if (i > 0) {
            blockundo.vtxundo.push_back(CTxUndo());
        }
        UpdateCoins(tx, view, i == 0 ? undoDummy : blockundo.vtxundo.back(), pindex->nHeight);

        vPos.push_back(std::make_pair(tx.GetHash(), pos));
        pos.nTxOffset += ::GetSerializeSize(tx, SER_DISK, CLIENT_VERSION);
    }
    int64_t nTime3 = GetTimeMicros(); nTimeConnect += nTime3 - nTime2;
    LogPrint(BCLog::BENCH, "      - Connect %u transactions: %.2fms (%.3fms/tx, %.3fms/txin) [%.2fs]\n", (unsigned)block.vtx.size(), 0.001 * (nTime3 - nTime2), 0.001 * (nTime3 - nTime2) / block.vtx.size(), nInputs <= 1 ? 0 : 0.001 * (nTime3 - nTime2) / (nInputs-1), nTimeConnect * 0.000001);

    CAmount blockReward = nFees + GetBlockSubsidy(pindex->nHeight, chainparams.GetConsensus());
    if (block.vtx[0]->GetValueOut() > blockReward)
        return state.DoS(100,
                         error("ConnectBlock(): coinbase pays too much (actual=%d vs limit=%d)",
                               block.vtx[0]->GetValueOut(), blockReward),
                               REJECT_INVALID, "bad-cb-amount");

    if (!control.Wait())
        return state.DoS(100, error("%s: CheckQueue failed", __func__), REJECT_INVALID, "block-validation-failed");
    int64_t nTime4 = GetTimeMicros(); nTimeVerify += nTime4 - nTime2;
    LogPrint(BCLog::BENCH, "    - Verify %u txins: %.2fms (%.3fms/txin) [%.2fs]\n", nInputs - 1, 0.001 * (nTime4 - nTime2), nInputs <= 1 ? 0 : 0.001 * (nTime4 - nTime2) / (nInputs-1), nTimeVerify * 0.000001);

    if (fJustCheck)
        return true;

    // Write undo information to disk
    if (pindex->GetUndoPos().IsNull() || !pindex->IsValid(BLOCK_VALID_SCRIPTS))
    {
        if (pindex->GetUndoPos().IsNull()) {
            CDiskBlockPos _pos;
            if (!FindUndoPos(state, pindex->nFile, _pos, ::GetSerializeSize(blockundo, SER_DISK, CLIENT_VERSION) + 40))
                return error("ConnectBlock(): FindUndoPos failed");
            if (!UndoWriteToDisk(blockundo, _pos, pindex->pprev->GetBlockHash(), chainparams.MessageStart()))
                return AbortNode(state, "Failed to write undo data");

            // update nUndoPos in block index
            pindex->nUndoPos = _pos.nPos;
            pindex->nStatus |= BLOCK_HAVE_UNDO;
        }

        pindex->RaiseValidity(BLOCK_VALID_SCRIPTS);
        setDirtyBlockIndex.insert(pindex);
    }

    if (fTxIndex)
        if (!pblocktree->WriteTxIndex(vPos))
            return AbortNode(state, "Failed to write transaction index");

    if (fAddressIndex) {
        if (!pblocktree->WriteAddressIndex(addressIndex)) {
            return AbortNode(state, "Failed to write address index");
        }

        if (!pblocktree->UpdateAddressUnspentIndex(addressUnspentIndex)) {
            return AbortNode(state, "Failed to write address unspent index");
        }
    }

    if (fSpentIndex)
        if (!pblocktree->UpdateSpentIndex(spentIndex))
            return AbortNode(state, "Failed to write transaction index");

    if (fTimestampIndex) {
        unsigned int logicalTS = pindex->nTime;
        unsigned int prevLogicalTS = 0;

        // retrieve logical timestamp of the previous block
        if (pindex->pprev)
            if (!pblocktree->ReadTimestampBlockIndex(pindex->pprev->GetBlockHash(), prevLogicalTS))
                LogPrintf("%s: Failed to read previous block's logical timestamp\n", __func__);

        if (logicalTS <= prevLogicalTS) {
            logicalTS = prevLogicalTS + 1;
            LogPrintf("%s: Previous logical timestamp is newer Actual[%d] prevLogical[%d] Logical[%d]\n", __func__, pindex->nTime, prevLogicalTS, logicalTS);
        }

        if (!pblocktree->WriteTimestampIndex(CTimestampIndexKey(logicalTS, pindex->GetBlockHash())))
            return AbortNode(state, "Failed to write timestamp index");

        if (!pblocktree->WriteTimestampBlockIndex(CTimestampBlockIndexKey(pindex->GetBlockHash()), CTimestampBlockIndexValue(logicalTS)))
            return AbortNode(state, "Failed to write blockhash index");
    }

    // add this block to the view's block chain
    view.SetBestBlock(pindex->GetBlockHash());

    int64_t nTime5 = GetTimeMicros(); nTimeIndex += nTime5 - nTime4;
    LogPrint(BCLog::BENCH, "    - Index writing: %.2fms [%.2fs]\n", 0.001 * (nTime5 - nTime4), nTimeIndex * 0.000001);

    int64_t nTime6 = GetTimeMicros(); nTimeCallbacks += nTime6 - nTime5;
    LogPrint(BCLog::BENCH, "    - Callbacks: %.2fms [%.2fs]\n", 0.001 * (nTime6 - nTime5), nTimeCallbacks * 0.000001);

    return true;
}

/**
 * Update the on-disk chain state.
 * The caches and indexes are flushed depending on the mode we're called with
 * if they're too large, if it's been a while since the last write,
 * or always and in all cases if we're in prune mode and are deleting files.
 */
bool static FlushStateToDisk(const CChainParams& chainparams, CValidationState &state, FlushStateMode mode, int nManualPruneHeight) {
    int64_t nMempoolUsage = mempool.DynamicMemoryUsage();
    LOCK(cs_main);
    static int64_t nLastWrite = 0;
    static int64_t nLastFlush = 0;
    static int64_t nLastSetChain = 0;
    std::set<int> setFilesToPrune;
    bool fFlushForPrune = false;
    bool fDoFullFlush = false;
    int64_t nNow = 0;
    try {
<<<<<<< HEAD
    if (fPruneMode && (fCheckForPruning || nManualPruneHeight > 0) && !fReindex) {
        if (nManualPruneHeight > 0) {
            FindFilesToPruneManual(setFilesToPrune, nManualPruneHeight);
        } else {
            FindFilesToPrune(setFilesToPrune, chainparams.PruneAfterHeight());
            fCheckForPruning = false;
        }
        if (!setFilesToPrune.empty()) {
            fFlushForPrune = true;
            if (!fHavePruned) {
                pblocktree->WriteFlag("prunedblockfiles", true);
                fHavePruned = true;
            }
        }
    }
    int64_t nNow = GetTimeMicros();
    // Avoid writing/flushing immediately after startup.
    if (nLastWrite == 0) {
        nLastWrite = nNow;
    }
    if (nLastFlush == 0) {
        nLastFlush = nNow;
    }
    if (nLastSetChain == 0) {
        nLastSetChain = nNow;
    }
    int64_t nMempoolSizeMax = GetArg("-maxmempool", DEFAULT_MAX_MEMPOOL_SIZE) * 1000000;
    int64_t cacheSize = pcoinsTip->DynamicMemoryUsage() * DB_PEAK_USAGE_FACTOR;
    int64_t nTotalSpace = nCoinCacheUsage + std::max<int64_t>(nMempoolSizeMax - nMempoolUsage, 0);
    // The cache is large and we're within 10% and 200 MiB or 50% and 50MiB of the limit, but we have time now (not in the middle of a block processing).
    bool fCacheLarge = mode == FLUSH_STATE_PERIODIC && cacheSize > std::min(std::max(nTotalSpace / 2, nTotalSpace - MIN_BLOCK_COINSDB_USAGE * 1024 * 1024),
                                                                            std::max((9 * nTotalSpace) / 10, nTotalSpace - MAX_BLOCK_COINSDB_USAGE * 1024 * 1024));
    // The cache is over the limit, we have to write now.
    bool fCacheCritical = mode == FLUSH_STATE_IF_NEEDED && cacheSize > nTotalSpace;
    // It's been a while since we wrote the block index to disk. Do this frequently, so we don't need to redownload after a crash.
    bool fPeriodicWrite = mode == FLUSH_STATE_PERIODIC && nNow > nLastWrite + (int64_t)DATABASE_WRITE_INTERVAL * 1000000;
    // It's been very long since we flushed the cache. Do this infrequently, to optimize cache usage.
    bool fPeriodicFlush = mode == FLUSH_STATE_PERIODIC && nNow > nLastFlush + (int64_t)DATABASE_FLUSH_INTERVAL * 1000000;
    // Combine all conditions that result in a full cache flush.
    bool fDoFullFlush = (mode == FLUSH_STATE_ALWAYS) || fCacheLarge || fCacheCritical || fPeriodicFlush || fFlushForPrune;
    // Write blocks and block index to disk.
    if (fDoFullFlush || fPeriodicWrite) {
        // Depend on nMinDiskSpace to ensure we can write block index
        if (!CheckDiskSpace(0))
            return state.Error("out of disk space");
        // First make sure all block and undo data is flushed to disk.
        FlushBlockFile();
        // Then update all block file information (which may refer to block and undo files).
        {
            std::vector<std::pair<int, const CBlockFileInfo*> > vFiles;
            vFiles.reserve(setDirtyFileInfo.size());
            for (std::set<int>::iterator it = setDirtyFileInfo.begin(); it != setDirtyFileInfo.end(); ) {
                vFiles.push_back(std::make_pair(*it, &vinfoBlockFile[*it]));
                setDirtyFileInfo.erase(it++);
=======
    {
        LOCK(cs_LastBlockFile);
        if (fPruneMode && (fCheckForPruning || nManualPruneHeight > 0) && !fReindex) {
            if (nManualPruneHeight > 0) {
                FindFilesToPruneManual(setFilesToPrune, nManualPruneHeight);
            } else {
                FindFilesToPrune(setFilesToPrune, chainparams.PruneAfterHeight());
                fCheckForPruning = false;
>>>>>>> 0847c882
            }
            if (!setFilesToPrune.empty()) {
                fFlushForPrune = true;
                if (!fHavePruned) {
                    pblocktree->WriteFlag("prunedblockfiles", true);
                    fHavePruned = true;
                }
            }
        }
        nNow = GetTimeMicros();
        // Avoid writing/flushing immediately after startup.
        if (nLastWrite == 0) {
            nLastWrite = nNow;
        }
        if (nLastFlush == 0) {
            nLastFlush = nNow;
        }
        if (nLastSetChain == 0) {
            nLastSetChain = nNow;
        }
        int64_t nMempoolSizeMax = gArgs.GetArg("-maxmempool", DEFAULT_MAX_MEMPOOL_SIZE) * 1000000;
        int64_t cacheSize = pcoinsTip->DynamicMemoryUsage();
        int64_t nTotalSpace = nCoinCacheUsage + std::max<int64_t>(nMempoolSizeMax - nMempoolUsage, 0);
        // The cache is large and we're within 10% and 10 MiB of the limit, but we have time now (not in the middle of a block processing).
        bool fCacheLarge = mode == FLUSH_STATE_PERIODIC && cacheSize > std::max((9 * nTotalSpace) / 10, nTotalSpace - MAX_BLOCK_COINSDB_USAGE * 1024 * 1024);
        // The cache is over the limit, we have to write now.
        bool fCacheCritical = mode == FLUSH_STATE_IF_NEEDED && cacheSize > nTotalSpace;
        // It's been a while since we wrote the block index to disk. Do this frequently, so we don't need to redownload after a crash.
        bool fPeriodicWrite = mode == FLUSH_STATE_PERIODIC && nNow > nLastWrite + (int64_t)DATABASE_WRITE_INTERVAL * 1000000;
        // It's been very long since we flushed the cache. Do this infrequently, to optimize cache usage.
        bool fPeriodicFlush = mode == FLUSH_STATE_PERIODIC && nNow > nLastFlush + (int64_t)DATABASE_FLUSH_INTERVAL * 1000000;
        // Combine all conditions that result in a full cache flush.
        fDoFullFlush = (mode == FLUSH_STATE_ALWAYS) || fCacheLarge || fCacheCritical || fPeriodicFlush || fFlushForPrune;
        // Write blocks and block index to disk.
        if (fDoFullFlush || fPeriodicWrite) {
            // Depend on nMinDiskSpace to ensure we can write block index
            if (!CheckDiskSpace(0))
                return state.Error("out of disk space");
            // First make sure all block and undo data is flushed to disk.
            FlushBlockFile();
            // Then update all block file information (which may refer to block and undo files).
            {
                std::vector<std::pair<int, const CBlockFileInfo*> > vFiles;
                vFiles.reserve(setDirtyFileInfo.size());
                for (std::set<int>::iterator it = setDirtyFileInfo.begin(); it != setDirtyFileInfo.end(); ) {
                    vFiles.push_back(std::make_pair(*it, &vinfoBlockFile[*it]));
                    setDirtyFileInfo.erase(it++);
                }
                std::vector<const CBlockIndex*> vBlocks;
                vBlocks.reserve(setDirtyBlockIndex.size());
                for (std::set<CBlockIndex*>::iterator it = setDirtyBlockIndex.begin(); it != setDirtyBlockIndex.end(); ) {
                    vBlocks.push_back(*it);
                    setDirtyBlockIndex.erase(it++);
                }
                if (!pblocktree->WriteBatchSync(vFiles, nLastBlockFile, vBlocks)) {
                    return AbortNode(state, "Failed to write to block index database");
                }
            }
            // Finally remove any pruned files
            if (fFlushForPrune)
                UnlinkPrunedFiles(setFilesToPrune);
            nLastWrite = nNow;
        }
        // Flush best chain related state. This can only be done if the blocks / block index write was also done.
        if (fDoFullFlush) {
            // Typical Coin structures on disk are around 48 bytes in size.
            // Pushing a new one to the database can cause it to be written
            // twice (once in the log, and once in the tables). This is already
            // an overestimation, as most will delete an existing entry or
            // overwrite one. Still, use a conservative safety factor of 2.
            if (!CheckDiskSpace(48 * 2 * 2 * pcoinsTip->GetCacheSize()))
                return state.Error("out of disk space");
            // Flush the chainstate (which may refer to block index entries).
            if (!pcoinsTip->Flush())
                return AbortNode(state, "Failed to write to coin database");
            nLastFlush = nNow;
        }
    }
    if (fDoFullFlush || ((mode == FLUSH_STATE_ALWAYS || mode == FLUSH_STATE_PERIODIC) && nNow > nLastSetChain + (int64_t)DATABASE_WRITE_INTERVAL * 1000000)) {
        // Update best block in wallet (so we can detect restored wallets).
        GetMainSignals().SetBestChain(chainActive.GetLocator());
        nLastSetChain = nNow;
    }
    } catch (const std::runtime_error& e) {
        return AbortNode(state, std::string("System error while flushing: ") + e.what());
    }
    return true;
}

void FlushStateToDisk() {
    CValidationState state;
    const CChainParams& chainparams = Params();
    FlushStateToDisk(chainparams, state, FLUSH_STATE_ALWAYS);
}

void PruneAndFlush() {
    CValidationState state;
    fCheckForPruning = true;
    const CChainParams& chainparams = Params();
    FlushStateToDisk(chainparams, state, FLUSH_STATE_NONE);
}

static void DoWarning(const std::string& strWarning)
{
    static bool fWarned = false;
    SetMiscWarning(strWarning);
    if (!fWarned) {
        AlertNotify(strWarning);
        fWarned = true;
    }
}

/** Update chainActive and related internal data structures. */
void static UpdateTip(CBlockIndex *pindexNew, const CChainParams& chainParams) {
    chainActive.SetTip(pindexNew);

    // New best block
    mempool.AddTransactionsUpdated(1);

    cvBlockChange.notify_all();

    std::vector<std::string> warningMessages;
    if (!IsInitialBlockDownload())
    {
        int nUpgraded = 0;
        const CBlockIndex* pindex = chainActive.Tip();
        for (int bit = 0; bit < VERSIONBITS_NUM_BITS; bit++) {
            WarningBitsConditionChecker checker(bit);
            ThresholdState state = checker.GetStateFor(pindex, chainParams.GetConsensus(), warningcache[bit]);
            if (state == THRESHOLD_ACTIVE || state == THRESHOLD_LOCKED_IN) {
                const std::string strWarning = strprintf(_("Warning: unknown new rules activated (versionbit %i)"), bit);
                if (state == THRESHOLD_ACTIVE) {
                    DoWarning(strWarning);
                } else {
                    warningMessages.push_back(strWarning);
                }
            }
        }
        // Check the version of the last 100 blocks to see if we need to upgrade:
        for (int i = 0; i < 100 && pindex != nullptr; i++)
        {
            int32_t nExpectedVersion = ComputeBlockVersion(pindex->pprev, chainParams.GetConsensus());
            if (pindex->nVersion > VERSIONBITS_LAST_OLD_BLOCK_VERSION && (pindex->nVersion & ~nExpectedVersion) != 0)
                ++nUpgraded;
            pindex = pindex->pprev;
        }
        if (nUpgraded > 0)
            warningMessages.push_back(strprintf(_("%d of last 100 blocks have unexpected version"), nUpgraded));
        if (nUpgraded > 100/2)
        {
            std::string strWarning = _("Warning: Unknown block versions being mined! It's possible unknown rules are in effect");
            // notify GetWarnings(), called by Qt and the JSON-RPC code to warn the user:
            DoWarning(strWarning);
        }
    }
    LogPrintf("%s: new best=%s height=%d version=0x%08x log2_work=%.8g tx=%lu date='%s' progress=%f cache=%.1fMiB(%utxo)", __func__,
      chainActive.Tip()->GetBlockHash().ToString(), chainActive.Height(), chainActive.Tip()->nVersion,
      log(chainActive.Tip()->nChainWork.getdouble())/log(2.0), (unsigned long)chainActive.Tip()->nChainTx,
      DateTimeStrFormat("%Y-%m-%d %H:%M:%S", chainActive.Tip()->GetBlockTime()),
      GuessVerificationProgress(chainParams.TxData(), chainActive.Tip()), pcoinsTip->DynamicMemoryUsage() * (1.0 / (1<<20)), pcoinsTip->GetCacheSize());
    if (!warningMessages.empty())
        LogPrintf(" warning='%s'", boost::algorithm::join(warningMessages, ", "));
    LogPrintf("\n");

}

/** Disconnect chainActive's tip.
  * After calling, the mempool will be in an inconsistent state, with
  * transactions from disconnected blocks being added to disconnectpool.  You
  * should make the mempool consistent again by calling UpdateMempoolForReorg.
  * with cs_main held.
  *
  * If disconnectpool is nullptr, then no disconnected transactions are added to
  * disconnectpool (note that the caller is responsible for mempool consistency
  * in any case).
  */
bool static DisconnectTip(CValidationState& state, const CChainParams& chainparams, DisconnectedBlockTransactions *disconnectpool)
{
    CBlockIndex *pindexDelete = chainActive.Tip();
    assert(pindexDelete);
    // Read block from disk.
    std::shared_ptr<CBlock> pblock = std::make_shared<CBlock>();
    CBlock& block = *pblock;
    if (!ReadBlockFromDisk(block, pindexDelete, chainparams.GetConsensus()))
        return AbortNode(state, "Failed to read block");
    // Apply the block atomically to the chain state.
    int64_t nStart = GetTimeMicros();
    {
        CCoinsViewCache view(pcoinsTip);
        assert(view.GetBestBlock() == pindexDelete->GetBlockHash());
        if (DisconnectBlock(block, pindexDelete, view) != DISCONNECT_OK)
            return error("DisconnectTip(): DisconnectBlock %s failed", pindexDelete->GetBlockHash().ToString());
        bool flushed = view.Flush();
        assert(flushed);
    }
    LogPrint(BCLog::BENCH, "- Disconnect block: %.2fms\n", (GetTimeMicros() - nStart) * 0.001);
    // Write the chain state to disk, if necessary.
    if (!FlushStateToDisk(chainparams, state, FLUSH_STATE_IF_NEEDED))
        return false;

    if (disconnectpool) {
        // Save transactions to re-add to mempool at end of reorg
        for (auto it = block.vtx.rbegin(); it != block.vtx.rend(); ++it) {
            disconnectpool->addTransaction(*it);
        }
        while (disconnectpool->DynamicMemoryUsage() > MAX_DISCONNECTED_TX_POOL_SIZE * 1000) {
            // Drop the earliest entry, and remove its children from the mempool.
            auto it = disconnectpool->queuedTx.get<insertion_order>().begin();
            mempool.removeRecursive(**it, MemPoolRemovalReason::REORG);
            disconnectpool->removeEntry(it);
        }
    }

    // Update chainActive and related variables.
    UpdateTip(pindexDelete->pprev, chainparams);
    // Let wallets know transactions went from 1-confirmed to
    // 0-confirmed or conflicted:
    GetMainSignals().BlockDisconnected(pblock);
    return true;
}

static int64_t nTimeReadFromDisk = 0;
static int64_t nTimeConnectTotal = 0;
static int64_t nTimeFlush = 0;
static int64_t nTimeChainState = 0;
static int64_t nTimePostConnect = 0;

struct PerBlockConnectTrace {
    CBlockIndex* pindex = nullptr;
    std::shared_ptr<const CBlock> pblock;
    std::shared_ptr<std::vector<CTransactionRef>> conflictedTxs;
    PerBlockConnectTrace() : conflictedTxs(std::make_shared<std::vector<CTransactionRef>>()) {}
};
/**
 * Used to track blocks whose transactions were applied to the UTXO state as a
 * part of a single ActivateBestChainStep call.
 *
 * This class also tracks transactions that are removed from the mempool as
 * conflicts (per block) and can be used to pass all those transactions
 * through SyncTransaction.
 *
 * This class assumes (and asserts) that the conflicted transactions for a given
 * block are added via mempool callbacks prior to the BlockConnected() associated
 * with those transactions. If any transactions are marked conflicted, it is
 * assumed that an associated block will always be added.
 *
 * This class is single-use, once you call GetBlocksConnected() you have to throw
 * it away and make a new one.
 */
class ConnectTrace {
private:
    std::vector<PerBlockConnectTrace> blocksConnected;
    CTxMemPool &pool;

public:
    explicit ConnectTrace(CTxMemPool &_pool) : blocksConnected(1), pool(_pool) {
        pool.NotifyEntryRemoved.connect(boost::bind(&ConnectTrace::NotifyEntryRemoved, this, _1, _2));
    }

    ~ConnectTrace() {
        pool.NotifyEntryRemoved.disconnect(boost::bind(&ConnectTrace::NotifyEntryRemoved, this, _1, _2));
    }

    void BlockConnected(CBlockIndex* pindex, std::shared_ptr<const CBlock> pblock) {
        assert(!blocksConnected.back().pindex);
        assert(pindex);
        assert(pblock);
        blocksConnected.back().pindex = pindex;
        blocksConnected.back().pblock = std::move(pblock);
        blocksConnected.emplace_back();
    }

    std::vector<PerBlockConnectTrace>& GetBlocksConnected() {
        // We always keep one extra block at the end of our list because
        // blocks are added after all the conflicted transactions have
        // been filled in. Thus, the last entry should always be an empty
        // one waiting for the transactions from the next block. We pop
        // the last entry here to make sure the list we return is sane.
        assert(!blocksConnected.back().pindex);
        assert(blocksConnected.back().conflictedTxs->empty());
        blocksConnected.pop_back();
        return blocksConnected;
    }

    void NotifyEntryRemoved(CTransactionRef txRemoved, MemPoolRemovalReason reason) {
        assert(!blocksConnected.back().pindex);
        if (reason == MemPoolRemovalReason::CONFLICT) {
            blocksConnected.back().conflictedTxs->emplace_back(std::move(txRemoved));
        }
    }
};

/**
 * Connect a new block to chainActive. pblock is either nullptr or a pointer to a CBlock
 * corresponding to pindexNew, to bypass loading it again from disk.
 *
 * The block is added to connectTrace if connection succeeds.
 */
bool static ConnectTip(CValidationState& state, const CChainParams& chainparams, CBlockIndex* pindexNew, const std::shared_ptr<const CBlock>& pblock, ConnectTrace& connectTrace, DisconnectedBlockTransactions &disconnectpool)
{
    assert(pindexNew->pprev == chainActive.Tip());
    // Read block from disk.
    int64_t nTime1 = GetTimeMicros();
    std::shared_ptr<const CBlock> pthisBlock;
    if (!pblock) {
        std::shared_ptr<CBlock> pblockNew = std::make_shared<CBlock>();
        if (!ReadBlockFromDisk(*pblockNew, pindexNew, chainparams.GetConsensus()))
            return AbortNode(state, "Failed to read block");
        pthisBlock = pblockNew;
    } else {
        pthisBlock = pblock;
    }
    const CBlock& blockConnecting = *pthisBlock;
    // Apply the block atomically to the chain state.
    int64_t nTime2 = GetTimeMicros(); nTimeReadFromDisk += nTime2 - nTime1;
    int64_t nTime3;
    LogPrint(BCLog::BENCH, "  - Load block from disk: %.2fms [%.2fs]\n", (nTime2 - nTime1) * 0.001, nTimeReadFromDisk * 0.000001);
    {
        CCoinsViewCache view(pcoinsTip);
        bool rv = ConnectBlock(blockConnecting, state, pindexNew, view, chainparams);
        GetMainSignals().BlockChecked(blockConnecting, state);
        if (!rv) {
            if (state.IsInvalid())
                InvalidBlockFound(pindexNew, state);
            return error("ConnectTip(): ConnectBlock %s failed", pindexNew->GetBlockHash().ToString());
        }
        nTime3 = GetTimeMicros(); nTimeConnectTotal += nTime3 - nTime2;
        LogPrint(BCLog::BENCH, "  - Connect total: %.2fms [%.2fs]\n", (nTime3 - nTime2) * 0.001, nTimeConnectTotal * 0.000001);
        bool flushed = view.Flush();
        assert(flushed);
    }
    int64_t nTime4 = GetTimeMicros(); nTimeFlush += nTime4 - nTime3;
    LogPrint(BCLog::BENCH, "  - Flush: %.2fms [%.2fs]\n", (nTime4 - nTime3) * 0.001, nTimeFlush * 0.000001);
    // Write the chain state to disk, if necessary.
    if (!FlushStateToDisk(chainparams, state, FLUSH_STATE_IF_NEEDED))
        return false;
    int64_t nTime5 = GetTimeMicros(); nTimeChainState += nTime5 - nTime4;
    LogPrint(BCLog::BENCH, "  - Writing chainstate: %.2fms [%.2fs]\n", (nTime5 - nTime4) * 0.001, nTimeChainState * 0.000001);
    // Remove conflicting transactions from the mempool.;
    mempool.removeForBlock(blockConnecting.vtx, pindexNew->nHeight);
    disconnectpool.removeForBlock(blockConnecting.vtx);
    // Update chainActive & related variables.
    UpdateTip(pindexNew, chainparams);

    int64_t nTime6 = GetTimeMicros(); nTimePostConnect += nTime6 - nTime5; nTimeTotal += nTime6 - nTime1;
    LogPrint(BCLog::BENCH, "  - Connect postprocess: %.2fms [%.2fs]\n", (nTime6 - nTime5) * 0.001, nTimePostConnect * 0.000001);
    LogPrint(BCLog::BENCH, "- Connect block: %.2fms [%.2fs]\n", (nTime6 - nTime1) * 0.001, nTimeTotal * 0.000001);

    connectTrace.BlockConnected(pindexNew, std::move(pthisBlock));
    return true;
}

/**
 * Return the tip of the chain with the most work in it, that isn't
 * known to be invalid (it's however far from certain to be valid).
 */
static CBlockIndex* FindMostWorkChain() {
    do {
        CBlockIndex *pindexNew = nullptr;

        // Find the best candidate header.
        {
            std::set<CBlockIndex*, CBlockIndexWorkComparator>::reverse_iterator it = setBlockIndexCandidates.rbegin();
            if (it == setBlockIndexCandidates.rend())
                return nullptr;
            pindexNew = *it;
        }

        // Check whether all blocks on the path between the currently active chain and the candidate are valid.
        // Just going until the active chain is an optimization, as we know all blocks in it are valid already.
        CBlockIndex *pindexTest = pindexNew;
        bool fInvalidAncestor = false;
        while (pindexTest && !chainActive.Contains(pindexTest)) {
            assert(pindexTest->nChainTx || pindexTest->nHeight == 0);

            // Pruned nodes may have entries in setBlockIndexCandidates for
            // which block files have been deleted.  Remove those as candidates
            // for the most work chain if we come across them; we can't switch
            // to a chain unless we have all the non-active-chain parent blocks.
            bool fFailedChain = pindexTest->nStatus & BLOCK_FAILED_MASK;
            bool fMissingData = !(pindexTest->nStatus & BLOCK_HAVE_DATA);
            if (fFailedChain || fMissingData) {
                // Candidate chain is not usable (either invalid or missing data)
                if (fFailedChain && (pindexBestInvalid == nullptr || pindexNew->nChainWork > pindexBestInvalid->nChainWork))
                    pindexBestInvalid = pindexNew;
                CBlockIndex *pindexFailed = pindexNew;
                // Remove the entire chain from the set.
                while (pindexTest != pindexFailed) {
                    if (fFailedChain) {
                        pindexFailed->nStatus |= BLOCK_FAILED_CHILD;
                    } else if (fMissingData) {
                        // If we're missing data, then add back to mapBlocksUnlinked,
                        // so that if the block arrives in the future we can try adding
                        // to setBlockIndexCandidates again.
                        mapBlocksUnlinked.insert(std::make_pair(pindexFailed->pprev, pindexFailed));
                    }
                    setBlockIndexCandidates.erase(pindexFailed);
                    pindexFailed = pindexFailed->pprev;
                }
                setBlockIndexCandidates.erase(pindexTest);
                fInvalidAncestor = true;
                break;
            }
            pindexTest = pindexTest->pprev;
        }
        if (!fInvalidAncestor)
            return pindexNew;
    } while(true);
}

/** Delete all entries in setBlockIndexCandidates that are worse than the current tip. */
static void PruneBlockIndexCandidates() {
    // Note that we can't delete the current block itself, as we may need to return to it later in case a
    // reorganization to a better block fails.
    std::set<CBlockIndex*, CBlockIndexWorkComparator>::iterator it = setBlockIndexCandidates.begin();
    while (it != setBlockIndexCandidates.end() && setBlockIndexCandidates.value_comp()(*it, chainActive.Tip())) {
        setBlockIndexCandidates.erase(it++);
    }
    // Either the current tip or a successor of it we're working towards is left in setBlockIndexCandidates.
    assert(!setBlockIndexCandidates.empty());
}

/**
 * Try to make some progress towards making pindexMostWork the active block.
 * pblock is either nullptr or a pointer to a CBlock corresponding to pindexMostWork.
 */
static bool ActivateBestChainStep(CValidationState& state, const CChainParams& chainparams, CBlockIndex* pindexMostWork, const std::shared_ptr<const CBlock>& pblock, bool& fInvalidFound, ConnectTrace& connectTrace)
{
    AssertLockHeld(cs_main);
    const CBlockIndex *pindexOldTip = chainActive.Tip();
    const CBlockIndex *pindexFork = chainActive.FindFork(pindexMostWork);

    // Disconnect active blocks which are no longer in the best chain.
    bool fBlocksDisconnected = false;
    DisconnectedBlockTransactions disconnectpool;
    while (chainActive.Tip() && chainActive.Tip() != pindexFork) {
        if (!DisconnectTip(state, chainparams, &disconnectpool)) {
            // This is likely a fatal error, but keep the mempool consistent,
            // just in case. Only remove from the mempool in this case.
            UpdateMempoolForReorg(disconnectpool, false);
            return false;
        }
        fBlocksDisconnected = true;
    }

    // Build list of new blocks to connect.
    std::vector<CBlockIndex*> vpindexToConnect;
    bool fContinue = true;
    int nHeight = pindexFork ? pindexFork->nHeight : -1;
    while (fContinue && nHeight != pindexMostWork->nHeight) {
        // Don't iterate the entire list of potential improvements toward the best tip, as we likely only need
        // a few blocks along the way.
        int nTargetHeight = std::min(nHeight + 32, pindexMostWork->nHeight);
        vpindexToConnect.clear();
        vpindexToConnect.reserve(nTargetHeight - nHeight);
        CBlockIndex *pindexIter = pindexMostWork->GetAncestor(nTargetHeight);
        while (pindexIter && pindexIter->nHeight != nHeight) {
            vpindexToConnect.push_back(pindexIter);
            pindexIter = pindexIter->pprev;
        }
        nHeight = nTargetHeight;

        // Connect new blocks.
        for (CBlockIndex *pindexConnect : reverse_iterate(vpindexToConnect)) {
            if (!ConnectTip(state, chainparams, pindexConnect, pindexConnect == pindexMostWork ? pblock : std::shared_ptr<const CBlock>(), connectTrace, disconnectpool)) {
                if (state.IsInvalid()) {
                    // The block violates a consensus rule.
                    if (!state.CorruptionPossible())
                        InvalidChainFound(vpindexToConnect.back());
                    state = CValidationState();
                    fInvalidFound = true;
                    fContinue = false;
                    break;
                } else {
                    // A system error occurred (disk space, database error, ...).
                    // Make the mempool consistent with the current tip, just in case
                    // any observers try to use it before shutdown.
                    UpdateMempoolForReorg(disconnectpool, false);
                    return false;
                }
            } else {
                PruneBlockIndexCandidates();
                if (!pindexOldTip || chainActive.Tip()->nChainWork > pindexOldTip->nChainWork) {
                    // We're in a better position than we were. Return temporarily to release the lock.
                    fContinue = false;
                    break;
                }
            }
        }
    }

    if (fBlocksDisconnected) {
        // If any blocks were disconnected, disconnectpool may be non empty.  Add
        // any disconnected transactions back to the mempool.
        UpdateMempoolForReorg(disconnectpool, true);
    }
    mempool.check(pcoinsTip);

    // Callbacks/notifications for a new best chain.
    if (fInvalidFound)
        CheckForkWarningConditionsOnNewFork(vpindexToConnect.back());
    else
        CheckForkWarningConditions();

    return true;
}

static void NotifyHeaderTip() {
    bool fNotify = false;
    bool fInitialBlockDownload = false;
    static CBlockIndex* pindexHeaderOld = nullptr;
    CBlockIndex* pindexHeader = nullptr;
    {
        LOCK(cs_main);
        pindexHeader = pindexBestHeader;

        if (pindexHeader != pindexHeaderOld) {
            fNotify = true;
            fInitialBlockDownload = IsInitialBlockDownload();
            pindexHeaderOld = pindexHeader;
        }
    }
    // Send block tip changed notifications without cs_main
    if (fNotify) {
        uiInterface.NotifyHeaderTip(fInitialBlockDownload, pindexHeader);
    }
}

/**
 * Make the best chain active, in multiple steps. The result is either failure
 * or an activated best chain. pblock is either nullptr or a pointer to a block
 * that is already loaded (to avoid loading it again from disk).
 */
bool ActivateBestChain(CValidationState &state, const CChainParams& chainparams, std::shared_ptr<const CBlock> pblock) {
    // Note that while we're often called here from ProcessNewBlock, this is
    // far from a guarantee. Things in the P2P/RPC will often end up calling
    // us in the middle of ProcessNewBlock - do not assume pblock is set
    // sanely for performance or correctness!

    CBlockIndex *pindexMostWork = nullptr;
    CBlockIndex *pindexNewTip = nullptr;
    int nStopAtHeight = gArgs.GetArg("-stopatheight", DEFAULT_STOPATHEIGHT);
    do {
        boost::this_thread::interruption_point();
        if (ShutdownRequested())
            break;

        const CBlockIndex *pindexFork;
        bool fInitialDownload;
        {
            LOCK(cs_main);
            ConnectTrace connectTrace(mempool); // Destructed before cs_main is unlocked

            CBlockIndex *pindexOldTip = chainActive.Tip();
            if (pindexMostWork == nullptr) {
                pindexMostWork = FindMostWorkChain();
            }

            // Whether we have anything to do at all.
            if (pindexMostWork == nullptr || pindexMostWork == chainActive.Tip())
                return true;

            bool fInvalidFound = false;
            std::shared_ptr<const CBlock> nullBlockPtr;
            if (!ActivateBestChainStep(state, chainparams, pindexMostWork, pblock && pblock->GetHash() == pindexMostWork->GetBlockHash() ? pblock : nullBlockPtr, fInvalidFound, connectTrace))
                return false;

            if (fInvalidFound) {
                // Wipe cache, we may need another branch now.
                pindexMostWork = nullptr;
            }
            pindexNewTip = chainActive.Tip();
            pindexFork = chainActive.FindFork(pindexOldTip);
            fInitialDownload = IsInitialBlockDownload();

            for (const PerBlockConnectTrace& trace : connectTrace.GetBlocksConnected()) {
                assert(trace.pblock && trace.pindex);
                GetMainSignals().BlockConnected(trace.pblock, trace.pindex, *trace.conflictedTxs);
            }
        }
        // When we reach this point, we switched to a new tip (stored in pindexNewTip).

        // Notifications/callbacks that can run without cs_main

        // Notify external listeners about the new tip.
        GetMainSignals().UpdatedBlockTip(pindexNewTip, pindexFork, fInitialDownload);

        // Always notify the UI if a new block tip was connected
        if (pindexFork != pindexNewTip) {
            uiInterface.NotifyBlockTip(fInitialDownload, pindexNewTip);
        }

        if (nStopAtHeight && pindexNewTip && pindexNewTip->nHeight >= nStopAtHeight) StartShutdown();
    } while (pindexNewTip != pindexMostWork);
    CheckBlockIndex(chainparams.GetConsensus());

    // Write changes periodically to disk, after relay.
    if (!FlushStateToDisk(chainparams, state, FLUSH_STATE_PERIODIC)) {
        return false;
    }

    return true;
}


bool PreciousBlock(CValidationState& state, const CChainParams& params, CBlockIndex *pindex)
{
    {
        LOCK(cs_main);
        if (pindex->nChainWork < chainActive.Tip()->nChainWork) {
            // Nothing to do, this block is not at the tip.
            return true;
        }
        if (chainActive.Tip()->nChainWork > nLastPreciousChainwork) {
            // The chain has been extended since the last call, reset the counter.
            nBlockReverseSequenceId = -1;
        }
        nLastPreciousChainwork = chainActive.Tip()->nChainWork;
        setBlockIndexCandidates.erase(pindex);
        pindex->nSequenceId = nBlockReverseSequenceId;
        if (nBlockReverseSequenceId > std::numeric_limits<int32_t>::min()) {
            // We can't keep reducing the counter if somebody really wants to
            // call preciousblock 2**31-1 times on the same set of tips...
            nBlockReverseSequenceId--;
        }
        if (pindex->IsValid(BLOCK_VALID_TRANSACTIONS) && pindex->nChainTx) {
            setBlockIndexCandidates.insert(pindex);
            PruneBlockIndexCandidates();
        }
    }

    return ActivateBestChain(state, params);
}

bool InvalidateBlock(CValidationState& state, const CChainParams& chainparams, CBlockIndex *pindex)
{
    AssertLockHeld(cs_main);

    // Mark the block itself as invalid.
    pindex->nStatus |= BLOCK_FAILED_VALID;
    setDirtyBlockIndex.insert(pindex);
    setBlockIndexCandidates.erase(pindex);

    DisconnectedBlockTransactions disconnectpool;
    while (chainActive.Contains(pindex)) {
        CBlockIndex *pindexWalk = chainActive.Tip();
        pindexWalk->nStatus |= BLOCK_FAILED_CHILD;
        setDirtyBlockIndex.insert(pindexWalk);
        setBlockIndexCandidates.erase(pindexWalk);
        // ActivateBestChain considers blocks already in chainActive
        // unconditionally valid already, so force disconnect away from it.
        if (!DisconnectTip(state, chainparams, &disconnectpool)) {
            // It's probably hopeless to try to make the mempool consistent
            // here if DisconnectTip failed, but we can try.
            UpdateMempoolForReorg(disconnectpool, false);
            return false;
        }
    }

    // DisconnectTip will add transactions to disconnectpool; try to add these
    // back to the mempool.
    UpdateMempoolForReorg(disconnectpool, true);

    // The resulting new best tip may not be in setBlockIndexCandidates anymore, so
    // add it again.
    BlockMap::iterator it = mapBlockIndex.begin();
    while (it != mapBlockIndex.end()) {
        if (it->second->IsValid(BLOCK_VALID_TRANSACTIONS) && it->second->nChainTx && !setBlockIndexCandidates.value_comp()(it->second, chainActive.Tip())) {
            setBlockIndexCandidates.insert(it->second);
        }
        it++;
    }

    InvalidChainFound(pindex);
    uiInterface.NotifyBlockTip(IsInitialBlockDownload(), pindex->pprev);
    return true;
}

bool ResetBlockFailureFlags(CBlockIndex *pindex) {
    AssertLockHeld(cs_main);

    int nHeight = pindex->nHeight;

    // Remove the invalidity flag from this block and all its descendants.
    BlockMap::iterator it = mapBlockIndex.begin();
    while (it != mapBlockIndex.end()) {
        if (!it->second->IsValid() && it->second->GetAncestor(nHeight) == pindex) {
            it->second->nStatus &= ~BLOCK_FAILED_MASK;
            setDirtyBlockIndex.insert(it->second);
            if (it->second->IsValid(BLOCK_VALID_TRANSACTIONS) && it->second->nChainTx && setBlockIndexCandidates.value_comp()(chainActive.Tip(), it->second)) {
                setBlockIndexCandidates.insert(it->second);
            }
            if (it->second == pindexBestInvalid) {
                // Reset invalid block marker if it was pointing to one of those.
                pindexBestInvalid = nullptr;
            }
        }
        it++;
    }

    // Remove the invalidity flag from all ancestors too.
    while (pindex != nullptr) {
        if (pindex->nStatus & BLOCK_FAILED_MASK) {
            pindex->nStatus &= ~BLOCK_FAILED_MASK;
            setDirtyBlockIndex.insert(pindex);
        }
        pindex = pindex->pprev;
    }
    return true;
}

static CBlockIndex* AddToBlockIndex(const CBlockHeader& block)
{
    // Check for duplicate
    uint256 hash = block.GetHash();
    BlockMap::iterator it = mapBlockIndex.find(hash);
    if (it != mapBlockIndex.end())
        return it->second;

    // Construct new block index object
    CBlockIndex* pindexNew = new CBlockIndex(block);
    assert(pindexNew);
    // We assign the sequence id to blocks only when the full data is available,
    // to avoid miners withholding blocks but broadcasting headers, to get a
    // competitive advantage.
    pindexNew->nSequenceId = 0;
    BlockMap::iterator mi = mapBlockIndex.insert(std::make_pair(hash, pindexNew)).first;
    pindexNew->phashBlock = &((*mi).first);
    BlockMap::iterator miPrev = mapBlockIndex.find(block.hashPrevBlock);
    if (miPrev != mapBlockIndex.end())
    {
        pindexNew->pprev = (*miPrev).second;
        pindexNew->nHeight = pindexNew->pprev->nHeight + 1;
        pindexNew->BuildSkip();
    }
    pindexNew->nTimeMax = (pindexNew->pprev ? std::max(pindexNew->pprev->nTimeMax, pindexNew->nTime) : pindexNew->nTime);
    pindexNew->nChainWork = (pindexNew->pprev ? pindexNew->pprev->nChainWork : 0) + GetBlockProof(*pindexNew);
    pindexNew->RaiseValidity(BLOCK_VALID_TREE);
    if (pindexBestHeader == nullptr || pindexBestHeader->nChainWork < pindexNew->nChainWork)
        pindexBestHeader = pindexNew;

    setDirtyBlockIndex.insert(pindexNew);

    return pindexNew;
}

/** Mark a block as having its data received and checked (up to BLOCK_VALID_TRANSACTIONS). */
static bool ReceivedBlockTransactions(const CBlock &block, CValidationState& state, CBlockIndex *pindexNew, const CDiskBlockPos& pos, const Consensus::Params& consensusParams)
{
    pindexNew->nTx = block.vtx.size();
    pindexNew->nChainTx = 0;
    pindexNew->nFile = pos.nFile;
    pindexNew->nDataPos = pos.nPos;
    pindexNew->nUndoPos = 0;
    pindexNew->nStatus |= BLOCK_HAVE_DATA;
    if (IsWitnessEnabled(pindexNew->pprev, consensusParams)) {
        pindexNew->nStatus |= BLOCK_OPT_WITNESS;
    }
    pindexNew->RaiseValidity(BLOCK_VALID_TRANSACTIONS);
    setDirtyBlockIndex.insert(pindexNew);

    if (pindexNew->pprev == nullptr || pindexNew->pprev->nChainTx) {
        // If pindexNew is the genesis block or all parents are BLOCK_VALID_TRANSACTIONS.
        std::deque<CBlockIndex*> queue;
        queue.push_back(pindexNew);

        // Recursively process any descendant blocks that now may be eligible to be connected.
        while (!queue.empty()) {
            CBlockIndex *pindex = queue.front();
            queue.pop_front();
            pindex->nChainTx = (pindex->pprev ? pindex->pprev->nChainTx : 0) + pindex->nTx;
            {
                LOCK(cs_nBlockSequenceId);
                pindex->nSequenceId = nBlockSequenceId++;
            }
            if (chainActive.Tip() == nullptr || !setBlockIndexCandidates.value_comp()(pindex, chainActive.Tip())) {
                setBlockIndexCandidates.insert(pindex);
            }
            std::pair<std::multimap<CBlockIndex*, CBlockIndex*>::iterator, std::multimap<CBlockIndex*, CBlockIndex*>::iterator> range = mapBlocksUnlinked.equal_range(pindex);
            while (range.first != range.second) {
                std::multimap<CBlockIndex*, CBlockIndex*>::iterator it = range.first;
                queue.push_back(it->second);
                range.first++;
                mapBlocksUnlinked.erase(it);
            }
        }
    } else {
        if (pindexNew->pprev && pindexNew->pprev->IsValid(BLOCK_VALID_TREE)) {
            mapBlocksUnlinked.insert(std::make_pair(pindexNew->pprev, pindexNew));
        }
    }

    return true;
}

static bool FindBlockPos(CValidationState &state, CDiskBlockPos &pos, unsigned int nAddSize, unsigned int nHeight, uint64_t nTime, bool fKnown = false)
{
    LOCK(cs_LastBlockFile);

    unsigned int nFile = fKnown ? pos.nFile : nLastBlockFile;
    if (vinfoBlockFile.size() <= nFile) {
        vinfoBlockFile.resize(nFile + 1);
    }

    if (!fKnown) {
        while (vinfoBlockFile[nFile].nSize + nAddSize >= MAX_BLOCKFILE_SIZE) {
            nFile++;
            if (vinfoBlockFile.size() <= nFile) {
                vinfoBlockFile.resize(nFile + 1);
            }
        }
        pos.nFile = nFile;
        pos.nPos = vinfoBlockFile[nFile].nSize;
    }

    if ((int)nFile != nLastBlockFile) {
        if (!fKnown) {
            LogPrintf("Leaving block file %i: %s\n", nLastBlockFile, vinfoBlockFile[nLastBlockFile].ToString());
        }
        FlushBlockFile(!fKnown);
        nLastBlockFile = nFile;
    }

    vinfoBlockFile[nFile].AddBlock(nHeight, nTime);
    if (fKnown)
        vinfoBlockFile[nFile].nSize = std::max(pos.nPos + nAddSize, vinfoBlockFile[nFile].nSize);
    else
        vinfoBlockFile[nFile].nSize += nAddSize;

    if (!fKnown) {
        unsigned int nOldChunks = (pos.nPos + BLOCKFILE_CHUNK_SIZE - 1) / BLOCKFILE_CHUNK_SIZE;
        unsigned int nNewChunks = (vinfoBlockFile[nFile].nSize + BLOCKFILE_CHUNK_SIZE - 1) / BLOCKFILE_CHUNK_SIZE;
        if (nNewChunks > nOldChunks) {
            if (fPruneMode)
                fCheckForPruning = true;
            if (CheckDiskSpace(nNewChunks * BLOCKFILE_CHUNK_SIZE - pos.nPos)) {
                FILE *file = OpenBlockFile(pos);
                if (file) {
                    LogPrintf("Pre-allocating up to position 0x%x in blk%05u.dat\n", nNewChunks * BLOCKFILE_CHUNK_SIZE, pos.nFile);
                    AllocateFileRange(file, pos.nPos, nNewChunks * BLOCKFILE_CHUNK_SIZE - pos.nPos);
                    fclose(file);
                }
            }
            else
                return state.Error("out of disk space");
        }
    }

    setDirtyFileInfo.insert(nFile);
    return true;
}

static bool FindUndoPos(CValidationState &state, int nFile, CDiskBlockPos &pos, unsigned int nAddSize)
{
    pos.nFile = nFile;

    LOCK(cs_LastBlockFile);

    unsigned int nNewSize;
    pos.nPos = vinfoBlockFile[nFile].nUndoSize;
    nNewSize = vinfoBlockFile[nFile].nUndoSize += nAddSize;
    setDirtyFileInfo.insert(nFile);

    unsigned int nOldChunks = (pos.nPos + UNDOFILE_CHUNK_SIZE - 1) / UNDOFILE_CHUNK_SIZE;
    unsigned int nNewChunks = (nNewSize + UNDOFILE_CHUNK_SIZE - 1) / UNDOFILE_CHUNK_SIZE;
    if (nNewChunks > nOldChunks) {
        if (fPruneMode)
            fCheckForPruning = true;
        if (CheckDiskSpace(nNewChunks * UNDOFILE_CHUNK_SIZE - pos.nPos)) {
            FILE *file = OpenUndoFile(pos);
            if (file) {
                LogPrintf("Pre-allocating up to position 0x%x in rev%05u.dat\n", nNewChunks * UNDOFILE_CHUNK_SIZE, pos.nFile);
                AllocateFileRange(file, pos.nPos, nNewChunks * UNDOFILE_CHUNK_SIZE - pos.nPos);
                fclose(file);
            }
        }
        else
            return state.Error("out of disk space");
    }

    return true;
}

static bool CheckBlockHeader(const CBlockHeader& block, CValidationState& state, const Consensus::Params& consensusParams, bool fCheckPOW = true)
{
    // Check proof of work matches claimed amount
    if (fCheckPOW && !CheckProofOfWork(block.GetHash(), block.nBits, consensusParams))
        return state.DoS(50, false, REJECT_INVALID, "high-hash", false, "proof of work failed");

    return true;
}

bool CheckBlock(const CBlock& block, CValidationState& state, const Consensus::Params& consensusParams, bool fCheckPOW, bool fCheckMerkleRoot)
{
    // These are checks that are independent of context.

    if (block.fChecked)
        return true;

    // Check that the header is valid (particularly PoW).  This is mostly
    // redundant with the call in AcceptBlockHeader.
    if (!CheckBlockHeader(block, state, consensusParams, fCheckPOW))
        return false;

    // Check the merkle root.
    if (fCheckMerkleRoot) {
        bool mutated;
        uint256 hashMerkleRoot2 = BlockMerkleRoot(block, &mutated);
        if (block.hashMerkleRoot != hashMerkleRoot2)
            return state.DoS(100, false, REJECT_INVALID, "bad-txnmrklroot", true, "hashMerkleRoot mismatch");

        // Check for merkle tree malleability (CVE-2012-2459): repeating sequences
        // of transactions in a block without affecting the merkle root of a block,
        // while still invalidating it.
        if (mutated)
            return state.DoS(100, false, REJECT_INVALID, "bad-txns-duplicate", true, "duplicate transaction");
    }

    // All potential-corruption validation must be done before we do any
    // transaction validation, as otherwise we may mark the header as invalid
    // because we receive the wrong transactions for it.
    // Note that witness malleability is checked in ContextualCheckBlock, so no
    // checks that use witness data may be performed here.

    // Size limits
    if (block.vtx.empty() || block.vtx.size() * WITNESS_SCALE_FACTOR > MAX_BLOCK_WEIGHT || ::GetSerializeSize(block, SER_NETWORK, PROTOCOL_VERSION | SERIALIZE_TRANSACTION_NO_WITNESS) * WITNESS_SCALE_FACTOR > MAX_BLOCK_WEIGHT)
        return state.DoS(100, false, REJECT_INVALID, "bad-blk-length", false, "size limits failed");

    // First transaction must be coinbase, the rest must not be
    if (block.vtx.empty() || !block.vtx[0]->IsCoinBase())
        return state.DoS(100, false, REJECT_INVALID, "bad-cb-missing", false, "first tx is not coinbase");
    for (unsigned int i = 1; i < block.vtx.size(); i++)
        if (block.vtx[i]->IsCoinBase())
            return state.DoS(100, false, REJECT_INVALID, "bad-cb-multiple", false, "more than one coinbase");

    // Check transactions
    for (const auto& tx : block.vtx)
        if (!CheckTransaction(*tx, state, false))
            return state.Invalid(false, state.GetRejectCode(), state.GetRejectReason(),
                                 strprintf("Transaction check failed (tx hash %s) %s", tx->GetHash().ToString(), state.GetDebugMessage()));

    unsigned int nSigOps = 0;
    for (const auto& tx : block.vtx)
    {
        nSigOps += GetLegacySigOpCount(*tx);
    }
    if (nSigOps * WITNESS_SCALE_FACTOR > MAX_BLOCK_SIGOPS_COST)
        return state.DoS(100, false, REJECT_INVALID, "bad-blk-sigops", false, "out-of-bounds SigOpCount");

    if (fCheckPOW && fCheckMerkleRoot)
        block.fChecked = true;

    return true;
}

bool IsWitnessEnabled(const CBlockIndex* pindexPrev, const Consensus::Params& params)
{
    LOCK(cs_main);
    return (VersionBitsState(pindexPrev, params, Consensus::DEPLOYMENT_SEGWIT, versionbitscache) == THRESHOLD_ACTIVE);
}

// Compute at which vout of the block's coinbase transaction the witness
// commitment occurs, or -1 if not found.
static int GetWitnessCommitmentIndex(const CBlock& block)
{
    int commitpos = -1;
    if (!block.vtx.empty()) {
        for (size_t o = 0; o < block.vtx[0]->vout.size(); o++) {
            if (block.vtx[0]->vout[o].scriptPubKey.size() >= 38 && block.vtx[0]->vout[o].scriptPubKey[0] == OP_RETURN && block.vtx[0]->vout[o].scriptPubKey[1] == 0x24 && block.vtx[0]->vout[o].scriptPubKey[2] == 0xaa && block.vtx[0]->vout[o].scriptPubKey[3] == 0x21 && block.vtx[0]->vout[o].scriptPubKey[4] == 0xa9 && block.vtx[0]->vout[o].scriptPubKey[5] == 0xed) {
                commitpos = o;
            }
        }
    }
    return commitpos;
}

void UpdateUncommittedBlockStructures(CBlock& block, const CBlockIndex* pindexPrev, const Consensus::Params& consensusParams)
{
    int commitpos = GetWitnessCommitmentIndex(block);
    static const std::vector<unsigned char> nonce(32, 0x00);
    if (commitpos != -1 && IsWitnessEnabled(pindexPrev, consensusParams) && !block.vtx[0]->HasWitness()) {
        CMutableTransaction tx(*block.vtx[0]);
        tx.vin[0].scriptWitness.stack.resize(1);
        tx.vin[0].scriptWitness.stack[0] = nonce;
        block.vtx[0] = MakeTransactionRef(std::move(tx));
    }
}

std::vector<unsigned char> GenerateCoinbaseCommitment(CBlock& block, const CBlockIndex* pindexPrev, const Consensus::Params& consensusParams)
{
    std::vector<unsigned char> commitment;
    int commitpos = GetWitnessCommitmentIndex(block);
    std::vector<unsigned char> ret(32, 0x00);
    if (consensusParams.vDeployments[Consensus::DEPLOYMENT_SEGWIT].nTimeout != 0) {
        if (commitpos == -1) {
            uint256 witnessroot = BlockWitnessMerkleRoot(block, nullptr);
            CHash256().Write(witnessroot.begin(), 32).Write(ret.data(), 32).Finalize(witnessroot.begin());
            CTxOut out;
            out.nValue = 0;
            out.scriptPubKey.resize(38);
            out.scriptPubKey[0] = OP_RETURN;
            out.scriptPubKey[1] = 0x24;
            out.scriptPubKey[2] = 0xaa;
            out.scriptPubKey[3] = 0x21;
            out.scriptPubKey[4] = 0xa9;
            out.scriptPubKey[5] = 0xed;
            memcpy(&out.scriptPubKey[6], witnessroot.begin(), 32);
            commitment = std::vector<unsigned char>(out.scriptPubKey.begin(), out.scriptPubKey.end());
            CMutableTransaction tx(*block.vtx[0]);
            tx.vout.push_back(out);
            block.vtx[0] = MakeTransactionRef(std::move(tx));
        }
    }
    UpdateUncommittedBlockStructures(block, pindexPrev, consensusParams);
    return commitment;
}

/** Context-dependent validity checks.
 *  By "context", we mean only the previous block headers, but not the UTXO
 *  set; UTXO-related validity checks are done in ConnectBlock(). */
static bool ContextualCheckBlockHeader(const CBlockHeader& block, CValidationState& state, const CChainParams& params, const CBlockIndex* pindexPrev, int64_t nAdjustedTime)
{
    assert(pindexPrev != nullptr);
    const int nHeight = pindexPrev->nHeight + 1;

    // Check proof of work
    const Consensus::Params& consensusParams = params.GetConsensus();
    if (block.nBits != GetNextWorkRequired(pindexPrev, &block, consensusParams))
        return state.DoS(100, false, REJECT_INVALID, "bad-diffbits", false, "incorrect proof of work");

    // Check against checkpoints
    if (fCheckpointsEnabled) {
        // Don't accept any forks from the main chain prior to last checkpoint.
        // GetLastCheckpoint finds the last checkpoint in MapCheckpoints that's in our
        // MapBlockIndex.
        CBlockIndex* pcheckpoint = Checkpoints::GetLastCheckpoint(params.Checkpoints());
        if (pcheckpoint && nHeight < pcheckpoint->nHeight)
            return state.DoS(100, error("%s: forked chain older than last checkpoint (height %d)", __func__, nHeight), REJECT_CHECKPOINT, "bad-fork-prior-to-checkpoint");
    }

    // Check timestamp against prev
    if (block.GetBlockTime() <= pindexPrev->GetMedianTimePast())
        return state.Invalid(false, REJECT_INVALID, "time-too-old", "block's timestamp is too early");

    // Check timestamp
    if (block.GetBlockTime() > nAdjustedTime + MAX_FUTURE_BLOCK_TIME)
        return state.Invalid(false, REJECT_INVALID, "time-too-new", "block timestamp too far in the future");

    // Reject outdated version blocks when 95% (75% on testnet) of the network has upgraded:
    // check for version 2, 3 and 4 upgrades
    if((block.nVersion < 2 && nHeight >= consensusParams.BIP34Height) ||
       (block.nVersion < 3 && nHeight >= consensusParams.BIP66Height) ||
       (block.nVersion < 4 && nHeight >= consensusParams.BIP65Height))
            return state.Invalid(false, REJECT_OBSOLETE, strprintf("bad-version(0x%08x)", block.nVersion),
                                 strprintf("rejected nVersion=0x%08x block", block.nVersion));

    return true;
}

static bool ContextualCheckBlock(const CBlock& block, CValidationState& state, const Consensus::Params& consensusParams, const CBlockIndex* pindexPrev)
{
    const int nHeight = pindexPrev == nullptr ? 0 : pindexPrev->nHeight + 1;

    // Start enforcing BIP113 (Median Time Past) using versionbits logic.
    int nLockTimeFlags = 0;
    if (VersionBitsState(pindexPrev, consensusParams, Consensus::DEPLOYMENT_CSV, versionbitscache) == THRESHOLD_ACTIVE) {
        nLockTimeFlags |= LOCKTIME_MEDIAN_TIME_PAST;
    }

    int64_t nLockTimeCutoff = (nLockTimeFlags & LOCKTIME_MEDIAN_TIME_PAST)
                              ? pindexPrev->GetMedianTimePast()
                              : block.GetBlockTime();

    // Check that all transactions are finalized
    for (const auto& tx : block.vtx) {
        if (!IsFinalTx(*tx, nHeight, nLockTimeCutoff)) {
            return state.DoS(10, false, REJECT_INVALID, "bad-txns-nonfinal", false, "non-final transaction");
        }
    }

    // Enforce rule that the coinbase starts with serialized block height
    if (nHeight >= consensusParams.BIP34Height)
    {
        CScript expect = CScript() << nHeight;
        if (block.vtx[0]->vin[0].scriptSig.size() < expect.size() ||
            !std::equal(expect.begin(), expect.end(), block.vtx[0]->vin[0].scriptSig.begin())) {
            return state.DoS(100, false, REJECT_INVALID, "bad-cb-height", false, "block height mismatch in coinbase");
        }
    }

    // Validation for witness commitments.
    // * We compute the witness hash (which is the hash including witnesses) of all the block's transactions, except the
    //   coinbase (where 0x0000....0000 is used instead).
    // * The coinbase scriptWitness is a stack of a single 32-byte vector, containing a witness nonce (unconstrained).
    // * We build a merkle tree with all those witness hashes as leaves (similar to the hashMerkleRoot in the block header).
    // * There must be at least one output whose scriptPubKey is a single 36-byte push, the first 4 bytes of which are
    //   {0xaa, 0x21, 0xa9, 0xed}, and the following 32 bytes are SHA256^2(witness root, witness nonce). In case there are
    //   multiple, the last one is used.
    bool fHaveWitness = false;
    if (VersionBitsState(pindexPrev, consensusParams, Consensus::DEPLOYMENT_SEGWIT, versionbitscache) == THRESHOLD_ACTIVE) {
        int commitpos = GetWitnessCommitmentIndex(block);
        if (commitpos != -1) {
            bool malleated = false;
            uint256 hashWitness = BlockWitnessMerkleRoot(block, &malleated);
            // The malleation check is ignored; as the transaction tree itself
            // already does not permit it, it is impossible to trigger in the
            // witness tree.
            if (block.vtx[0]->vin[0].scriptWitness.stack.size() != 1 || block.vtx[0]->vin[0].scriptWitness.stack[0].size() != 32) {
                return state.DoS(100, false, REJECT_INVALID, "bad-witness-nonce-size", true, strprintf("%s : invalid witness nonce size", __func__));
            }
            CHash256().Write(hashWitness.begin(), 32).Write(&block.vtx[0]->vin[0].scriptWitness.stack[0][0], 32).Finalize(hashWitness.begin());
            if (memcmp(hashWitness.begin(), &block.vtx[0]->vout[commitpos].scriptPubKey[6], 32)) {
                return state.DoS(100, false, REJECT_INVALID, "bad-witness-merkle-match", true, strprintf("%s : witness merkle commitment mismatch", __func__));
            }
            fHaveWitness = true;
        }
    }

    // No witness data is allowed in blocks that don't commit to witness data, as this would otherwise leave room for spam
    if (!fHaveWitness) {
      for (const auto& tx : block.vtx) {
            if (tx->HasWitness()) {
                return state.DoS(100, false, REJECT_INVALID, "unexpected-witness", true, strprintf("%s : unexpected witness data found", __func__));
            }
        }
    }

    // After the coinbase witness nonce and commitment are verified,
    // we can check if the block weight passes (before we've checked the
    // coinbase witness, it would be possible for the weight to be too
    // large by filling up the coinbase witness, which doesn't change
    // the block hash, so we couldn't mark the block as permanently
    // failed).
    if (GetBlockWeight(block) > MAX_BLOCK_WEIGHT) {
        return state.DoS(100, false, REJECT_INVALID, "bad-blk-weight", false, strprintf("%s : weight limit failed", __func__));
    }

    return true;
}

static bool AcceptBlockHeader(const CBlockHeader& block, CValidationState& state, const CChainParams& chainparams, CBlockIndex** ppindex)
{
    AssertLockHeld(cs_main);
    // Check for duplicate
    uint256 hash = block.GetHash();
    BlockMap::iterator miSelf = mapBlockIndex.find(hash);
    CBlockIndex *pindex = nullptr;
    if (hash != chainparams.GetConsensus().hashGenesisBlock) {

        if (miSelf != mapBlockIndex.end()) {
            // Block header is already known.
            pindex = miSelf->second;
            if (ppindex)
                *ppindex = pindex;
            if (pindex->nStatus & BLOCK_FAILED_MASK)
                return state.Invalid(error("%s: block %s is marked invalid", __func__, hash.ToString()), 0, "duplicate");
            return true;
        }

        if (!CheckBlockHeader(block, state, chainparams.GetConsensus()))
            return error("%s: Consensus::CheckBlockHeader: %s, %s", __func__, hash.ToString(), FormatStateMessage(state));

        // Get prev block index
        CBlockIndex* pindexPrev = nullptr;
        BlockMap::iterator mi = mapBlockIndex.find(block.hashPrevBlock);
        if (mi == mapBlockIndex.end())
            return state.DoS(10, error("%s: prev block not found", __func__), 0, "prev-blk-not-found");
        pindexPrev = (*mi).second;
        if (pindexPrev->nStatus & BLOCK_FAILED_MASK)
            return state.DoS(100, error("%s: prev block invalid", __func__), REJECT_INVALID, "bad-prevblk");
        if (!ContextualCheckBlockHeader(block, state, chainparams, pindexPrev, GetAdjustedTime()))
            return error("%s: Consensus::ContextualCheckBlockHeader: %s, %s", __func__, hash.ToString(), FormatStateMessage(state));
    }
    if (pindex == nullptr)
        pindex = AddToBlockIndex(block);

    if (ppindex)
        *ppindex = pindex;

    CheckBlockIndex(chainparams.GetConsensus());

    return true;
}

// Exposed wrapper for AcceptBlockHeader
bool ProcessNewBlockHeaders(const std::vector<CBlockHeader>& headers, CValidationState& state, const CChainParams& chainparams, const CBlockIndex** ppindex)
{
    {
        LOCK(cs_main);
        for (const CBlockHeader& header : headers) {
            CBlockIndex *pindex = nullptr; // Use a temp pindex instead of ppindex to avoid a const_cast
            if (!AcceptBlockHeader(header, state, chainparams, &pindex)) {
                return false;
            }
            if (ppindex) {
                *ppindex = pindex;
            }
        }
    }
    NotifyHeaderTip();
    return true;
}

/** Store block on disk. If dbp is non-nullptr, the file is known to already reside on disk */
static bool AcceptBlock(const std::shared_ptr<const CBlock>& pblock, CValidationState& state, const CChainParams& chainparams, CBlockIndex** ppindex, bool fRequested, const CDiskBlockPos* dbp, bool* fNewBlock)
{
    const CBlock& block = *pblock;

    if (fNewBlock) *fNewBlock = false;
    AssertLockHeld(cs_main);

    CBlockIndex *pindexDummy = nullptr;
    CBlockIndex *&pindex = ppindex ? *ppindex : pindexDummy;

    if (!AcceptBlockHeader(block, state, chainparams, &pindex))
        return false;

    // Try to process all requested blocks that we don't have, but only
    // process an unrequested block if it's new and has enough work to
    // advance our tip, and isn't too many blocks ahead.
    bool fAlreadyHave = pindex->nStatus & BLOCK_HAVE_DATA;
    bool fHasMoreWork = (chainActive.Tip() ? pindex->nChainWork > chainActive.Tip()->nChainWork : true);
    // Blocks that are too out-of-order needlessly limit the effectiveness of
    // pruning, because pruning will not delete block files that contain any
    // blocks which are too close in height to the tip.  Apply this test
    // regardless of whether pruning is enabled; it should generally be safe to
    // not process unrequested blocks.
    bool fTooFarAhead = (pindex->nHeight > int(chainActive.Height() + MIN_BLOCKS_TO_KEEP));

    // TODO: Decouple this function from the block download logic by removing fRequested
    // This requires some new chain data structure to efficiently look up if a
    // block is in a chain leading to a candidate for best tip, despite not
    // being such a candidate itself.

    // TODO: deal better with return value and error conditions for duplicate
    // and unrequested blocks.
    if (fAlreadyHave) return true;
    if (!fRequested) {  // If we didn't ask for it:
        if (pindex->nTx != 0) return true;  // This is a previously-processed block that was pruned
        if (!fHasMoreWork) return true;     // Don't process less-work chains
        if (fTooFarAhead) return true;      // Block height is too high
    }
    if (fNewBlock) *fNewBlock = true;

    if (!CheckBlock(block, state, chainparams.GetConsensus()) ||
        !ContextualCheckBlock(block, state, chainparams.GetConsensus(), pindex->pprev)) {
        if (state.IsInvalid() && !state.CorruptionPossible()) {
            pindex->nStatus |= BLOCK_FAILED_VALID;
            setDirtyBlockIndex.insert(pindex);
        }
        return error("%s: %s", __func__, FormatStateMessage(state));
    }

    // Header is valid/has work, merkle tree and segwit merkle tree are good...RELAY NOW
    // (but if it does not build on our best tip, let the SendMessages loop relay it)
    if (!IsInitialBlockDownload() && chainActive.Tip() == pindex->pprev)
        GetMainSignals().NewPoWValidBlock(pindex, pblock);

    int nHeight = pindex->nHeight;

    // Write block to history file
    try {
        unsigned int nBlockSize = ::GetSerializeSize(block, SER_DISK, CLIENT_VERSION);
        CDiskBlockPos blockPos;
        if (dbp != nullptr)
            blockPos = *dbp;
        if (!FindBlockPos(state, blockPos, nBlockSize+8, nHeight, block.GetBlockTime(), dbp != nullptr))
            return error("AcceptBlock(): FindBlockPos failed");
        if (dbp == nullptr)
            if (!WriteBlockToDisk(block, blockPos, chainparams.MessageStart()))
                AbortNode(state, "Failed to write block");
        if (!ReceivedBlockTransactions(block, state, pindex, blockPos, chainparams.GetConsensus()))
            return error("AcceptBlock(): ReceivedBlockTransactions failed");
    } catch (const std::runtime_error& e) {
        return AbortNode(state, std::string("System error: ") + e.what());
    }

    if (fCheckForPruning)
        FlushStateToDisk(chainparams, state, FLUSH_STATE_NONE); // we just allocated more disk space for block files

    return true;
}

bool ProcessNewBlock(const CChainParams& chainparams, const std::shared_ptr<const CBlock> pblock, bool fForceProcessing, bool *fNewBlock)
{
    {
        CBlockIndex *pindex = nullptr;
        if (fNewBlock) *fNewBlock = false;
        CValidationState state;
        // Ensure that CheckBlock() passes before calling AcceptBlock, as
        // belt-and-suspenders.
        bool ret = CheckBlock(*pblock, state, chainparams.GetConsensus());

        LOCK(cs_main);

        if (ret) {
            // Store to disk
            ret = AcceptBlock(pblock, state, chainparams, &pindex, fForceProcessing, nullptr, fNewBlock);
        }
        CheckBlockIndex(chainparams.GetConsensus());
        if (!ret) {
            GetMainSignals().BlockChecked(*pblock, state);
            return error("%s: AcceptBlock FAILED", __func__);
        }
    }

    NotifyHeaderTip();

    CValidationState state; // Only used to report errors, not invalidity - ignore it
    if (!ActivateBestChain(state, chainparams, pblock))
        return error("%s: ActivateBestChain failed", __func__);

    return true;
}

bool TestBlockValidity(CValidationState& state, const CChainParams& chainparams, const CBlock& block, CBlockIndex* pindexPrev, bool fCheckPOW, bool fCheckMerkleRoot)
{
    AssertLockHeld(cs_main);
    assert(pindexPrev && pindexPrev == chainActive.Tip());
    CCoinsViewCache viewNew(pcoinsTip);
    CBlockIndex indexDummy(block);
    indexDummy.pprev = pindexPrev;
    indexDummy.nHeight = pindexPrev->nHeight + 1;

    // NOTE: CheckBlockHeader is called by CheckBlock
    if (!ContextualCheckBlockHeader(block, state, chainparams, pindexPrev, GetAdjustedTime()))
        return error("%s: Consensus::ContextualCheckBlockHeader: %s", __func__, FormatStateMessage(state));
    if (!CheckBlock(block, state, chainparams.GetConsensus(), fCheckPOW, fCheckMerkleRoot))
        return error("%s: Consensus::CheckBlock: %s", __func__, FormatStateMessage(state));
    if (!ContextualCheckBlock(block, state, chainparams.GetConsensus(), pindexPrev))
        return error("%s: Consensus::ContextualCheckBlock: %s", __func__, FormatStateMessage(state));
    if (!ConnectBlock(block, state, &indexDummy, viewNew, chainparams, true))
        return false;
    assert(state.IsValid());

    return true;
}

/**
 * BLOCK PRUNING CODE
 */

/* Calculate the amount of disk space the block & undo files currently use */
static uint64_t CalculateCurrentUsage()
{
    uint64_t retval = 0;
    for (const CBlockFileInfo &file : vinfoBlockFile) {
        retval += file.nSize + file.nUndoSize;
    }
    return retval;
}

/* Prune a block file (modify associated database entries)*/
void PruneOneBlockFile(const int fileNumber)
{
    for (BlockMap::iterator it = mapBlockIndex.begin(); it != mapBlockIndex.end(); ++it) {
        CBlockIndex* pindex = it->second;
        if (pindex->nFile == fileNumber) {
            pindex->nStatus &= ~BLOCK_HAVE_DATA;
            pindex->nStatus &= ~BLOCK_HAVE_UNDO;
            pindex->nFile = 0;
            pindex->nDataPos = 0;
            pindex->nUndoPos = 0;
            setDirtyBlockIndex.insert(pindex);

            // Prune from mapBlocksUnlinked -- any block we prune would have
            // to be downloaded again in order to consider its chain, at which
            // point it would be considered as a candidate for
            // mapBlocksUnlinked or setBlockIndexCandidates.
            std::pair<std::multimap<CBlockIndex*, CBlockIndex*>::iterator, std::multimap<CBlockIndex*, CBlockIndex*>::iterator> range = mapBlocksUnlinked.equal_range(pindex->pprev);
            while (range.first != range.second) {
                std::multimap<CBlockIndex *, CBlockIndex *>::iterator _it = range.first;
                range.first++;
                if (_it->second == pindex) {
                    mapBlocksUnlinked.erase(_it);
                }
            }
        }
    }

    vinfoBlockFile[fileNumber].SetNull();
    setDirtyFileInfo.insert(fileNumber);
}


void UnlinkPrunedFiles(const std::set<int>& setFilesToPrune)
{
    for (std::set<int>::iterator it = setFilesToPrune.begin(); it != setFilesToPrune.end(); ++it) {
        CDiskBlockPos pos(*it, 0);
        fs::remove(GetBlockPosFilename(pos, "blk"));
        fs::remove(GetBlockPosFilename(pos, "rev"));
        LogPrintf("Prune: %s deleted blk/rev (%05u)\n", __func__, *it);
    }
}

/* Calculate the block/rev files to delete based on height specified by user with RPC command pruneblockchain */
static void FindFilesToPruneManual(std::set<int>& setFilesToPrune, int nManualPruneHeight)
{
    assert(fPruneMode && nManualPruneHeight > 0);

    LOCK2(cs_main, cs_LastBlockFile);
    if (chainActive.Tip() == nullptr)
        return;

    // last block to prune is the lesser of (user-specified height, MIN_BLOCKS_TO_KEEP from the tip)
    unsigned int nLastBlockWeCanPrune = std::min((unsigned)nManualPruneHeight, chainActive.Tip()->nHeight - MIN_BLOCKS_TO_KEEP);
    int count=0;
    for (int fileNumber = 0; fileNumber < nLastBlockFile; fileNumber++) {
        if (vinfoBlockFile[fileNumber].nSize == 0 || vinfoBlockFile[fileNumber].nHeightLast > nLastBlockWeCanPrune)
            continue;
        PruneOneBlockFile(fileNumber);
        setFilesToPrune.insert(fileNumber);
        count++;
    }
    LogPrintf("Prune (Manual): prune_height=%d removed %d blk/rev pairs\n", nLastBlockWeCanPrune, count);
}

/* This function is called from the RPC code for pruneblockchain */
void PruneBlockFilesManual(int nManualPruneHeight)
{
    CValidationState state;
    const CChainParams& chainparams = Params();
    FlushStateToDisk(chainparams, state, FLUSH_STATE_NONE, nManualPruneHeight);
}

/**
 * Prune block and undo files (blk???.dat and undo???.dat) so that the disk space used is less than a user-defined target.
 * The user sets the target (in MB) on the command line or in config file.  This will be run on startup and whenever new
 * space is allocated in a block or undo file, staying below the target. Changing back to unpruned requires a reindex
 * (which in this case means the blockchain must be re-downloaded.)
 *
 * Pruning functions are called from FlushStateToDisk when the global fCheckForPruning flag has been set.
 * Block and undo files are deleted in lock-step (when blk00003.dat is deleted, so is rev00003.dat.)
 * Pruning cannot take place until the longest chain is at least a certain length (100000 on mainnet, 1000 on testnet, 1000 on regtest).
 * Pruning will never delete a block within a defined distance (currently 288) from the active chain's tip.
 * The block index is updated by unsetting HAVE_DATA and HAVE_UNDO for any blocks that were stored in the deleted files.
 * A db flag records the fact that at least some block files have been pruned.
 *
 * @param[out]   setFilesToPrune   The set of file indices that can be unlinked will be returned
 */
static void FindFilesToPrune(std::set<int>& setFilesToPrune, uint64_t nPruneAfterHeight)
{
    LOCK2(cs_main, cs_LastBlockFile);
    if (chainActive.Tip() == nullptr || nPruneTarget == 0) {
        return;
    }
    if ((uint64_t)chainActive.Tip()->nHeight <= nPruneAfterHeight) {
        return;
    }

    unsigned int nLastBlockWeCanPrune = chainActive.Tip()->nHeight - MIN_BLOCKS_TO_KEEP;
    uint64_t nCurrentUsage = CalculateCurrentUsage();
    // We don't check to prune until after we've allocated new space for files
    // So we should leave a buffer under our target to account for another allocation
    // before the next pruning.
    uint64_t nBuffer = BLOCKFILE_CHUNK_SIZE + UNDOFILE_CHUNK_SIZE;
    uint64_t nBytesToPrune;
    int count=0;

    if (nCurrentUsage + nBuffer >= nPruneTarget) {
        for (int fileNumber = 0; fileNumber < nLastBlockFile; fileNumber++) {
            nBytesToPrune = vinfoBlockFile[fileNumber].nSize + vinfoBlockFile[fileNumber].nUndoSize;

            if (vinfoBlockFile[fileNumber].nSize == 0)
                continue;

            if (nCurrentUsage + nBuffer < nPruneTarget)  // are we below our target?
                break;

            // don't prune files that could have a block within MIN_BLOCKS_TO_KEEP of the main chain's tip but keep scanning
            if (vinfoBlockFile[fileNumber].nHeightLast > nLastBlockWeCanPrune)
                continue;

            PruneOneBlockFile(fileNumber);
            // Queue up the files for removal
            setFilesToPrune.insert(fileNumber);
            nCurrentUsage -= nBytesToPrune;
            count++;
        }
    }

    LogPrint(BCLog::PRUNE, "Prune: target=%dMiB actual=%dMiB diff=%dMiB max_prune_height=%d removed %d blk/rev pairs\n",
           nPruneTarget/1024/1024, nCurrentUsage/1024/1024,
           ((int64_t)nPruneTarget - (int64_t)nCurrentUsage)/1024/1024,
           nLastBlockWeCanPrune, count);
}

bool CheckDiskSpace(uint64_t nAdditionalBytes)
{
    uint64_t nFreeBytesAvailable = fs::space(GetDataDir()).available;

    // Check for nMinDiskSpace bytes (currently 50MB)
    if (nFreeBytesAvailable < nMinDiskSpace + nAdditionalBytes)
        return AbortNode("Disk space is low!", _("Error: Disk space is low!"));

    return true;
}

static FILE* OpenDiskFile(const CDiskBlockPos &pos, const char *prefix, bool fReadOnly)
{
    if (pos.IsNull())
        return nullptr;
    fs::path path = GetBlockPosFilename(pos, prefix);
    fs::create_directories(path.parent_path());
    FILE* file = fsbridge::fopen(path, "rb+");
    if (!file && !fReadOnly)
        file = fsbridge::fopen(path, "wb+");
    if (!file) {
        LogPrintf("Unable to open file %s\n", path.string());
        return nullptr;
    }
    if (pos.nPos) {
        if (fseek(file, pos.nPos, SEEK_SET)) {
            LogPrintf("Unable to seek to position %u of %s\n", pos.nPos, path.string());
            fclose(file);
            return nullptr;
        }
    }
    return file;
}

FILE* OpenBlockFile(const CDiskBlockPos &pos, bool fReadOnly) {
    return OpenDiskFile(pos, "blk", fReadOnly);
}

/** Open an undo file (rev?????.dat) */
static FILE* OpenUndoFile(const CDiskBlockPos &pos, bool fReadOnly) {
    return OpenDiskFile(pos, "rev", fReadOnly);
}

fs::path GetBlockPosFilename(const CDiskBlockPos &pos, const char *prefix)
{
    return GetDataDir() / "blocks" / strprintf("%s%05u.dat", prefix, pos.nFile);
}

CBlockIndex * InsertBlockIndex(uint256 hash)
{
    if (hash.IsNull())
        return nullptr;

    // Return existing
    BlockMap::iterator mi = mapBlockIndex.find(hash);
    if (mi != mapBlockIndex.end())
        return (*mi).second;

    // Create new
    CBlockIndex* pindexNew = new CBlockIndex();
    if (!pindexNew)
        throw std::runtime_error(std::string(__func__) + ": new CBlockIndex failed");
    mi = mapBlockIndex.insert(std::make_pair(hash, pindexNew)).first;
    pindexNew->phashBlock = &((*mi).first);

    return pindexNew;
}

bool static LoadBlockIndexDB(const CChainParams& chainparams)
{
    if (!pblocktree->LoadBlockIndexGuts(chainparams.GetConsensus(), InsertBlockIndex))
        return false;

    boost::this_thread::interruption_point();

    // Calculate nChainWork
    std::vector<std::pair<int, CBlockIndex*> > vSortedByHeight;
    vSortedByHeight.reserve(mapBlockIndex.size());
    for (const std::pair<uint256, CBlockIndex*>& item : mapBlockIndex)
    {
        CBlockIndex* pindex = item.second;
        vSortedByHeight.push_back(std::make_pair(pindex->nHeight, pindex));
    }
    sort(vSortedByHeight.begin(), vSortedByHeight.end());
    for (const std::pair<int, CBlockIndex*>& item : vSortedByHeight)
    {
        CBlockIndex* pindex = item.second;
        pindex->nChainWork = (pindex->pprev ? pindex->pprev->nChainWork : 0) + GetBlockProof(*pindex);
        pindex->nTimeMax = (pindex->pprev ? std::max(pindex->pprev->nTimeMax, pindex->nTime) : pindex->nTime);
        // We can link the chain of blocks for which we've received transactions at some point.
        // Pruned nodes may have deleted the block.
        if (pindex->nTx > 0) {
            if (pindex->pprev) {
                if (pindex->pprev->nChainTx) {
                    pindex->nChainTx = pindex->pprev->nChainTx + pindex->nTx;
                } else {
                    pindex->nChainTx = 0;
                    mapBlocksUnlinked.insert(std::make_pair(pindex->pprev, pindex));
                }
            } else {
                pindex->nChainTx = pindex->nTx;
            }
        }
        if (pindex->IsValid(BLOCK_VALID_TRANSACTIONS) && (pindex->nChainTx || pindex->pprev == nullptr))
            setBlockIndexCandidates.insert(pindex);
        if (pindex->nStatus & BLOCK_FAILED_MASK && (!pindexBestInvalid || pindex->nChainWork > pindexBestInvalid->nChainWork))
            pindexBestInvalid = pindex;
        if (pindex->pprev)
            pindex->BuildSkip();
        if (pindex->IsValid(BLOCK_VALID_TREE) && (pindexBestHeader == nullptr || CBlockIndexWorkComparator()(pindexBestHeader, pindex)))
            pindexBestHeader = pindex;
    }

    // Load block file info
    pblocktree->ReadLastBlockFile(nLastBlockFile);
    vinfoBlockFile.resize(nLastBlockFile + 1);
    LogPrintf("%s: last block file = %i\n", __func__, nLastBlockFile);
    for (int nFile = 0; nFile <= nLastBlockFile; nFile++) {
        pblocktree->ReadBlockFileInfo(nFile, vinfoBlockFile[nFile]);
    }
    LogPrintf("%s: last block file info: %s\n", __func__, vinfoBlockFile[nLastBlockFile].ToString());
    for (int nFile = nLastBlockFile + 1; true; nFile++) {
        CBlockFileInfo info;
        if (pblocktree->ReadBlockFileInfo(nFile, info)) {
            vinfoBlockFile.push_back(info);
        } else {
            break;
        }
    }

    // Check presence of blk files
    LogPrintf("Checking all blk files are present...\n");
    std::set<int> setBlkDataFiles;
    for (const std::pair<uint256, CBlockIndex*>& item : mapBlockIndex)
    {
        CBlockIndex* pindex = item.second;
        if (pindex->nStatus & BLOCK_HAVE_DATA) {
            setBlkDataFiles.insert(pindex->nFile);
        }
    }
    for (std::set<int>::iterator it = setBlkDataFiles.begin(); it != setBlkDataFiles.end(); it++)
    {
        CDiskBlockPos pos(*it, 0);
        if (CAutoFile(OpenBlockFile(pos, true), SER_DISK, CLIENT_VERSION).IsNull()) {
            return false;
        }
    }

    // Check whether we have ever pruned block & undo files
    pblocktree->ReadFlag("prunedblockfiles", fHavePruned);
    if (fHavePruned)
        LogPrintf("LoadBlockIndexDB(): Block files have previously been pruned\n");

    // Check whether we need to continue reindexing
    bool fReindexing = false;
    pblocktree->ReadReindexing(fReindexing);
    fReindex |= fReindexing;

    // Check whether we have a transaction index
    pblocktree->ReadFlag("txindex", fTxIndex);
    LogPrintf("%s: transaction index %s\n", __func__, fTxIndex ? "enabled" : "disabled");

<<<<<<< HEAD
    // Check whether we have an address index
    pblocktree->ReadFlag("addressindex", fAddressIndex);
    LogPrintf("%s: address index %s\n", __func__, fAddressIndex ? "enabled" : "disabled");

    // Check whether we have a timestamp index
    pblocktree->ReadFlag("timestampindex", fTimestampIndex);
    LogPrintf("%s: timestamp index %s\n", __func__, fTimestampIndex ? "enabled" : "disabled");

    // Check whether we have a spent index
    pblocktree->ReadFlag("spentindex", fSpentIndex);
    LogPrintf("%s: spent index %s\n", __func__, fSpentIndex ? "enabled" : "disabled");
=======
    return true;
}

bool LoadChainTip(const CChainParams& chainparams)
{
    if (chainActive.Tip() && chainActive.Tip()->GetBlockHash() == pcoinsTip->GetBestBlock()) return true;

    if (pcoinsTip->GetBestBlock().IsNull() && mapBlockIndex.size() == 1) {
        // In case we just added the genesis block, connect it now, so
        // that we always have a chainActive.Tip() when we return.
        LogPrintf("%s: Connecting genesis block...\n", __func__);
        CValidationState state;
        if (!ActivateBestChain(state, chainparams)) {
            return false;
        }
    }
>>>>>>> 0847c882

    // Load pointer to end of best chain
    BlockMap::iterator it = mapBlockIndex.find(pcoinsTip->GetBestBlock());
    if (it == mapBlockIndex.end())
        return false;
    chainActive.SetTip(it->second);

    PruneBlockIndexCandidates();

    LogPrintf("Loaded best chain: hashBestChain=%s height=%d date=%s progress=%f\n",
        chainActive.Tip()->GetBlockHash().ToString(), chainActive.Height(),
        DateTimeStrFormat("%Y-%m-%d %H:%M:%S", chainActive.Tip()->GetBlockTime()),
        GuessVerificationProgress(chainparams.TxData(), chainActive.Tip()));
    return true;
}

CVerifyDB::CVerifyDB()
{
    uiInterface.ShowProgress(_("Verifying blocks..."), 0);
}

CVerifyDB::~CVerifyDB()
{
    uiInterface.ShowProgress("", 100);
}

bool CVerifyDB::VerifyDB(const CChainParams& chainparams, CCoinsView *coinsview, int nCheckLevel, int nCheckDepth)
{
    LOCK(cs_main);
    if (chainActive.Tip() == nullptr || chainActive.Tip()->pprev == nullptr)
        return true;

    // Verify blocks in the best chain
    if (nCheckDepth <= 0 || nCheckDepth > chainActive.Height())
        nCheckDepth = chainActive.Height();
    nCheckLevel = std::max(0, std::min(4, nCheckLevel));
    LogPrintf("Verifying last %i blocks at level %i\n", nCheckDepth, nCheckLevel);
    CCoinsViewCache coins(coinsview);
    CBlockIndex* pindexState = chainActive.Tip();
    CBlockIndex* pindexFailure = nullptr;
    int nGoodTransactions = 0;
    CValidationState state;
    int reportDone = 0;
    LogPrintf("[0%%]...");
    for (CBlockIndex* pindex = chainActive.Tip(); pindex && pindex->pprev; pindex = pindex->pprev)
    {
        boost::this_thread::interruption_point();
        int percentageDone = std::max(1, std::min(99, (int)(((double)(chainActive.Height() - pindex->nHeight)) / (double)nCheckDepth * (nCheckLevel >= 4 ? 50 : 100))));
        if (reportDone < percentageDone/10) {
            // report every 10% step
            LogPrintf("[%d%%]...", percentageDone);
            reportDone = percentageDone/10;
        }
        uiInterface.ShowProgress(_("Verifying blocks..."), percentageDone);
        if (pindex->nHeight < chainActive.Height()-nCheckDepth)
            break;
        if (fPruneMode && !(pindex->nStatus & BLOCK_HAVE_DATA)) {
            // If pruning, only go back as far as we have data.
            LogPrintf("VerifyDB(): block verification stopping at height %d (pruning, no data)\n", pindex->nHeight);
            break;
        }
        CBlock block;
        // check level 0: read from disk
        if (!ReadBlockFromDisk(block, pindex, chainparams.GetConsensus()))
            return error("VerifyDB(): *** ReadBlockFromDisk failed at %d, hash=%s", pindex->nHeight, pindex->GetBlockHash().ToString());
        // check level 1: verify block validity
        if (nCheckLevel >= 1 && !CheckBlock(block, state, chainparams.GetConsensus()))
            return error("%s: *** found bad block at %d, hash=%s (%s)\n", __func__,
                         pindex->nHeight, pindex->GetBlockHash().ToString(), FormatStateMessage(state));
        // check level 2: verify undo validity
        if (nCheckLevel >= 2 && pindex) {
            CBlockUndo undo;
            CDiskBlockPos pos = pindex->GetUndoPos();
            if (!pos.IsNull()) {
                if (!UndoReadFromDisk(undo, pos, pindex->pprev->GetBlockHash()))
                    return error("VerifyDB(): *** found bad undo data at %d, hash=%s\n", pindex->nHeight, pindex->GetBlockHash().ToString());
            }
        }
        // check level 3: check for inconsistencies during memory-only disconnect of tip blocks
        if (nCheckLevel >= 3 && pindex == pindexState && (coins.DynamicMemoryUsage() + pcoinsTip->DynamicMemoryUsage()) <= nCoinCacheUsage) {
            assert(coins.GetBestBlock() == pindex->GetBlockHash());
            DisconnectResult res = DisconnectBlock(block, pindex, coins);
            if (res == DISCONNECT_FAILED) {
                return error("VerifyDB(): *** irrecoverable inconsistency in block data at %d, hash=%s", pindex->nHeight, pindex->GetBlockHash().ToString());
            }
            pindexState = pindex->pprev;
            if (res == DISCONNECT_UNCLEAN) {
                nGoodTransactions = 0;
                pindexFailure = pindex;
            } else {
                nGoodTransactions += block.vtx.size();
            }
        }
        if (ShutdownRequested())
            return true;
    }
    if (pindexFailure)
        return error("VerifyDB(): *** coin database inconsistencies found (last %i blocks, %i good transactions before that)\n", chainActive.Height() - pindexFailure->nHeight + 1, nGoodTransactions);

    // check level 4: try reconnecting blocks
    if (nCheckLevel >= 4) {
        CBlockIndex *pindex = pindexState;
        while (pindex != chainActive.Tip()) {
            boost::this_thread::interruption_point();
            uiInterface.ShowProgress(_("Verifying blocks..."), std::max(1, std::min(99, 100 - (int)(((double)(chainActive.Height() - pindex->nHeight)) / (double)nCheckDepth * 50))));
            pindex = chainActive.Next(pindex);
            CBlock block;
            if (!ReadBlockFromDisk(block, pindex, chainparams.GetConsensus()))
                return error("VerifyDB(): *** ReadBlockFromDisk failed at %d, hash=%s", pindex->nHeight, pindex->GetBlockHash().ToString());
            if (!ConnectBlock(block, state, pindex, coins, chainparams))
                return error("VerifyDB(): *** found unconnectable block at %d, hash=%s", pindex->nHeight, pindex->GetBlockHash().ToString());
        }
    }

    LogPrintf("[DONE].\n");
    LogPrintf("No coin database inconsistencies in last %i blocks (%i transactions)\n", chainActive.Height() - pindexState->nHeight, nGoodTransactions);

    return true;
}

/** Apply the effects of a block on the utxo cache, ignoring that it may already have been applied. */
static bool RollforwardBlock(const CBlockIndex* pindex, CCoinsViewCache& inputs, const CChainParams& params)
{
    // TODO: merge with ConnectBlock
    CBlock block;
    if (!ReadBlockFromDisk(block, pindex, params.GetConsensus())) {
        return error("ReplayBlock(): ReadBlockFromDisk failed at %d, hash=%s", pindex->nHeight, pindex->GetBlockHash().ToString());
    }

    for (const CTransactionRef& tx : block.vtx) {
        if (!tx->IsCoinBase()) {
            for (const CTxIn &txin : tx->vin) {
                inputs.SpendCoin(txin.prevout);
            }
        }
        // Pass check = true as every addition may be an overwrite.
        AddCoins(inputs, *tx, pindex->nHeight, true);
    }
    return true;
}

bool ReplayBlocks(const CChainParams& params, CCoinsView* view)
{
    LOCK(cs_main);

    CCoinsViewCache cache(view);

    std::vector<uint256> hashHeads = view->GetHeadBlocks();
    if (hashHeads.empty()) return true; // We're already in a consistent state.
    if (hashHeads.size() != 2) return error("ReplayBlocks(): unknown inconsistent state");

    uiInterface.ShowProgress(_("Replaying blocks..."), 0);
    LogPrintf("Replaying blocks\n");

    const CBlockIndex* pindexOld = nullptr;  // Old tip during the interrupted flush.
    const CBlockIndex* pindexNew;            // New tip during the interrupted flush.
    const CBlockIndex* pindexFork = nullptr; // Latest block common to both the old and the new tip.

    if (mapBlockIndex.count(hashHeads[0]) == 0) {
        return error("ReplayBlocks(): reorganization to unknown block requested");
    }
    pindexNew = mapBlockIndex[hashHeads[0]];

    if (!hashHeads[1].IsNull()) { // The old tip is allowed to be 0, indicating it's the first flush.
        if (mapBlockIndex.count(hashHeads[1]) == 0) {
            return error("ReplayBlocks(): reorganization from unknown block requested");
        }
        pindexOld = mapBlockIndex[hashHeads[1]];
        pindexFork = LastCommonAncestor(pindexOld, pindexNew);
        assert(pindexFork != nullptr);
    }

    // Rollback along the old branch.
    while (pindexOld != pindexFork) {
        if (pindexOld->nHeight > 0) { // Never disconnect the genesis block.
            CBlock block;
            if (!ReadBlockFromDisk(block, pindexOld, params.GetConsensus())) {
                return error("RollbackBlock(): ReadBlockFromDisk() failed at %d, hash=%s", pindexOld->nHeight, pindexOld->GetBlockHash().ToString());
            }
            LogPrintf("Rolling back %s (%i)\n", pindexOld->GetBlockHash().ToString(), pindexOld->nHeight);
            DisconnectResult res = DisconnectBlock(block, pindexOld, cache);
            if (res == DISCONNECT_FAILED) {
                return error("RollbackBlock(): DisconnectBlock failed at %d, hash=%s", pindexOld->nHeight, pindexOld->GetBlockHash().ToString());
            }
            // If DISCONNECT_UNCLEAN is returned, it means a non-existing UTXO was deleted, or an existing UTXO was
            // overwritten. It corresponds to cases where the block-to-be-disconnect never had all its operations
            // applied to the UTXO set. However, as both writing a UTXO and deleting a UTXO are idempotent operations,
            // the result is still a version of the UTXO set with the effects of that block undone.
        }
        pindexOld = pindexOld->pprev;
    }

    // Roll forward from the forking point to the new tip.
    int nForkHeight = pindexFork ? pindexFork->nHeight : 0;
    for (int nHeight = nForkHeight + 1; nHeight <= pindexNew->nHeight; ++nHeight) {
        const CBlockIndex* pindex = pindexNew->GetAncestor(nHeight);
        LogPrintf("Rolling forward %s (%i)\n", pindex->GetBlockHash().ToString(), nHeight);
        if (!RollforwardBlock(pindex, cache, params)) return false;
    }

    cache.SetBestBlock(pindexNew->GetBlockHash());
    cache.Flush();
    uiInterface.ShowProgress("", 100);
    return true;
}

bool RewindBlockIndex(const CChainParams& params)
{
    LOCK(cs_main);

    // Note that during -reindex-chainstate we are called with an empty chainActive!

    int nHeight = 1;
    while (nHeight <= chainActive.Height()) {
        if (IsWitnessEnabled(chainActive[nHeight - 1], params.GetConsensus()) && !(chainActive[nHeight]->nStatus & BLOCK_OPT_WITNESS)) {
            break;
        }
        nHeight++;
    }

    // nHeight is now the height of the first insufficiently-validated block, or tipheight + 1
    CValidationState state;
    CBlockIndex* pindex = chainActive.Tip();
    while (chainActive.Height() >= nHeight) {
        if (fPruneMode && !(chainActive.Tip()->nStatus & BLOCK_HAVE_DATA)) {
            // If pruning, don't try rewinding past the HAVE_DATA point;
            // since older blocks can't be served anyway, there's
            // no need to walk further, and trying to DisconnectTip()
            // will fail (and require a needless reindex/redownload
            // of the blockchain).
            break;
        }
        if (!DisconnectTip(state, params, nullptr)) {
            return error("RewindBlockIndex: unable to disconnect block at height %i", pindex->nHeight);
        }
        // Occasionally flush state to disk.
        if (!FlushStateToDisk(params, state, FLUSH_STATE_PERIODIC))
            return false;
    }

    // Reduce validity flag and have-data flags.
    // We do this after actual disconnecting, otherwise we'll end up writing the lack of data
    // to disk before writing the chainstate, resulting in a failure to continue if interrupted.
    for (BlockMap::iterator it = mapBlockIndex.begin(); it != mapBlockIndex.end(); it++) {
        CBlockIndex* pindexIter = it->second;

        // Note: If we encounter an insufficiently validated block that
        // is on chainActive, it must be because we are a pruning node, and
        // this block or some successor doesn't HAVE_DATA, so we were unable to
        // rewind all the way.  Blocks remaining on chainActive at this point
        // must not have their validity reduced.
        if (IsWitnessEnabled(pindexIter->pprev, params.GetConsensus()) && !(pindexIter->nStatus & BLOCK_OPT_WITNESS) && !chainActive.Contains(pindexIter)) {
            // Reduce validity
            pindexIter->nStatus = std::min<unsigned int>(pindexIter->nStatus & BLOCK_VALID_MASK, BLOCK_VALID_TREE) | (pindexIter->nStatus & ~BLOCK_VALID_MASK);
            // Remove have-data flags.
            pindexIter->nStatus &= ~(BLOCK_HAVE_DATA | BLOCK_HAVE_UNDO);
            // Remove storage location.
            pindexIter->nFile = 0;
            pindexIter->nDataPos = 0;
            pindexIter->nUndoPos = 0;
            // Remove various other things
            pindexIter->nTx = 0;
            pindexIter->nChainTx = 0;
            pindexIter->nSequenceId = 0;
            // Make sure it gets written.
            setDirtyBlockIndex.insert(pindexIter);
            // Update indexes
            setBlockIndexCandidates.erase(pindexIter);
            std::pair<std::multimap<CBlockIndex*, CBlockIndex*>::iterator, std::multimap<CBlockIndex*, CBlockIndex*>::iterator> ret = mapBlocksUnlinked.equal_range(pindexIter->pprev);
            while (ret.first != ret.second) {
                if (ret.first->second == pindexIter) {
                    mapBlocksUnlinked.erase(ret.first++);
                } else {
                    ++ret.first;
                }
            }
        } else if (pindexIter->IsValid(BLOCK_VALID_TRANSACTIONS) && pindexIter->nChainTx) {
            setBlockIndexCandidates.insert(pindexIter);
        }
    }

    if (chainActive.Tip() != nullptr) {
        // We can't prune block index candidates based on our tip if we have
        // no tip due to chainActive being empty!
        PruneBlockIndexCandidates();

        CheckBlockIndex(params.GetConsensus());

        // FlushStateToDisk can possibly read chainActive. Be conservative
        // and skip it here, we're about to -reindex-chainstate anyway, so
        // it'll get called a bunch real soon.
        if (!FlushStateToDisk(params, state, FLUSH_STATE_ALWAYS)) {
            return false;
        }
    }

    return true;
}

// May NOT be used after any connections are up as much
// of the peer-processing logic assumes a consistent
// block index state
void UnloadBlockIndex()
{
    LOCK(cs_main);
    setBlockIndexCandidates.clear();
    chainActive.SetTip(nullptr);
    pindexBestInvalid = nullptr;
    pindexBestHeader = nullptr;
    mempool.clear();
    mapBlocksUnlinked.clear();
    vinfoBlockFile.clear();
    nLastBlockFile = 0;
    nBlockSequenceId = 1;
    setDirtyBlockIndex.clear();
    setDirtyFileInfo.clear();
    versionbitscache.Clear();
    for (int b = 0; b < VERSIONBITS_NUM_BITS; b++) {
        warningcache[b].clear();
    }

    for (BlockMap::value_type& entry : mapBlockIndex) {
        delete entry.second;
    }
    mapBlockIndex.clear();
    fHavePruned = false;
}

bool LoadBlockIndex(const CChainParams& chainparams)
{
    // Load block index from databases
    bool needs_init = fReindex;
    if (!fReindex) {
        bool ret = LoadBlockIndexDB(chainparams);
        if (!ret) return false;
        needs_init = mapBlockIndex.empty();
    }

    if (needs_init) {
        // Everything here is for *new* reindex/DBs. Thus, though
        // LoadBlockIndexDB may have set fReindex if we shut down
        // mid-reindex previously, we don't check fReindex and
        // instead only check it prior to LoadBlockIndexDB to set
        // needs_init.

        LogPrintf("Initializing databases...\n");
        // Use the provided setting for -txindex in the new database
        fTxIndex = gArgs.GetBoolArg("-txindex", DEFAULT_TXINDEX);
        pblocktree->WriteFlag("txindex", fTxIndex);
    }
    return true;
}

bool LoadGenesisBlock(const CChainParams& chainparams)
{
    LOCK(cs_main);

    // Check whether we're already initialized by checking for genesis in
    // mapBlockIndex. Note that we can't use chainActive here, since it is
    // set based on the coins db, not the block index db, which is the only
    // thing loaded at this point.
    if (mapBlockIndex.count(chainparams.GenesisBlock().GetHash()))
        return true;

<<<<<<< HEAD
    // Use the provided setting for -txindex in the new database
    fTxIndex = GetBoolArg("-txindex", DEFAULT_TXINDEX);
    pblocktree->WriteFlag("txindex", fTxIndex);
    LogPrintf("%s: transaction index %s\n", __func__, fTxIndex ? "enabled" : "disabled");

    // Use the provided setting for -addressindex in the new database
    fAddressIndex = GetBoolArg("-addressindex", DEFAULT_ADDRESSINDEX);
    pblocktree->WriteFlag("addressindex", fAddressIndex);
    LogPrintf("%s: address index %s\n", __func__, fAddressIndex ? "enabled" : "disabled");

    // Use the provided setting for -timestampindex in the new database
    fTimestampIndex = GetBoolArg("-timestampindex", DEFAULT_TIMESTAMPINDEX);
    pblocktree->WriteFlag("timestampindex", fTimestampIndex);
    LogPrintf("%s: timestamp index %s\n", __func__, fTimestampIndex ? "enabled" : "disabled");

    // Use the provided setting for -spentindex in the new database
    fSpentIndex = GetBoolArg("-spentindex", DEFAULT_SPENTINDEX);
    pblocktree->WriteFlag("spentindex", fSpentIndex);
    LogPrintf("%s: spent index %s\n", __func__, fSpentIndex ? "enabled" : "disabled");

    LogPrintf("Initializing databases...\n");

    // Only add the genesis block if not reindexing (in which case we reuse the one already on disk)
    if (!fReindex) {
        try {
            CBlock &block = const_cast<CBlock&>(chainparams.GenesisBlock());
            // Start new block file
            unsigned int nBlockSize = ::GetSerializeSize(block, SER_DISK, CLIENT_VERSION);
            CDiskBlockPos blockPos;
            CValidationState state;
            if (!FindBlockPos(state, blockPos, nBlockSize+8, 0, block.GetBlockTime()))
                return error("LoadBlockIndex(): FindBlockPos failed");
            if (!WriteBlockToDisk(block, blockPos, chainparams.MessageStart()))
                return error("LoadBlockIndex(): writing genesis block to disk failed");
            CBlockIndex *pindex = AddToBlockIndex(block);
            if (!ReceivedBlockTransactions(block, state, pindex, blockPos))
                return error("LoadBlockIndex(): genesis block not accepted");
            // Force a chainstate write so that when we VerifyDB in a moment, it doesn't check stale data
            return FlushStateToDisk(state, FLUSH_STATE_ALWAYS);
        } catch (const std::runtime_error& e) {
            return error("LoadBlockIndex(): failed to initialize block database: %s", e.what());
        }
=======
    try {
        CBlock &block = const_cast<CBlock&>(chainparams.GenesisBlock());
        // Start new block file
        unsigned int nBlockSize = ::GetSerializeSize(block, SER_DISK, CLIENT_VERSION);
        CDiskBlockPos blockPos;
        CValidationState state;
        if (!FindBlockPos(state, blockPos, nBlockSize+8, 0, block.GetBlockTime()))
            return error("%s: FindBlockPos failed", __func__);
        if (!WriteBlockToDisk(block, blockPos, chainparams.MessageStart()))
            return error("%s: writing genesis block to disk failed", __func__);
        CBlockIndex *pindex = AddToBlockIndex(block);
        if (!ReceivedBlockTransactions(block, state, pindex, blockPos, chainparams.GetConsensus()))
            return error("%s: genesis block not accepted", __func__);
    } catch (const std::runtime_error& e) {
        return error("%s: failed to write genesis block: %s", __func__, e.what());
>>>>>>> 0847c882
    }

    return true;
}

bool LoadExternalBlockFile(const CChainParams& chainparams, FILE* fileIn, CDiskBlockPos *dbp)
{
    // Map of disk positions for blocks with unknown parent (only used for reindex)
    static std::multimap<uint256, CDiskBlockPos> mapBlocksUnknownParent;
    int64_t nStart = GetTimeMillis();

    int nLoaded = 0;
    try {
        // This takes over fileIn and calls fclose() on it in the CBufferedFile destructor
        CBufferedFile blkdat(fileIn, 2*MAX_BLOCK_SERIALIZED_SIZE, MAX_BLOCK_SERIALIZED_SIZE+8, SER_DISK, CLIENT_VERSION);
        uint64_t nRewind = blkdat.GetPos();
        while (!blkdat.eof()) {
            boost::this_thread::interruption_point();

            blkdat.SetPos(nRewind);
            nRewind++; // start one byte further next time, in case of failure
            blkdat.SetLimit(); // remove former limit
            unsigned int nSize = 0;
            try {
                // locate a header
                unsigned char buf[CMessageHeader::MESSAGE_START_SIZE];
                blkdat.FindByte(chainparams.MessageStart()[0]);
                nRewind = blkdat.GetPos()+1;
                blkdat >> FLATDATA(buf);
                if (memcmp(buf, chainparams.MessageStart(), CMessageHeader::MESSAGE_START_SIZE))
                    continue;
                // read size
                blkdat >> nSize;
                if (nSize < 80 || nSize > MAX_BLOCK_SERIALIZED_SIZE)
                    continue;
            } catch (const std::exception&) {
                // no valid block header found; don't complain
                break;
            }
            try {
                // read block
                uint64_t nBlockPos = blkdat.GetPos();
                if (dbp)
                    dbp->nPos = nBlockPos;
                blkdat.SetLimit(nBlockPos + nSize);
                blkdat.SetPos(nBlockPos);
                std::shared_ptr<CBlock> pblock = std::make_shared<CBlock>();
                CBlock& block = *pblock;
                blkdat >> block;
                nRewind = blkdat.GetPos();

                // detect out of order blocks, and store them for later
                uint256 hash = block.GetHash();
                if (hash != chainparams.GetConsensus().hashGenesisBlock && mapBlockIndex.find(block.hashPrevBlock) == mapBlockIndex.end()) {
                    LogPrint(BCLog::REINDEX, "%s: Out of order block %s, parent %s not known\n", __func__, hash.ToString(),
                            block.hashPrevBlock.ToString());
                    if (dbp)
                        mapBlocksUnknownParent.insert(std::make_pair(block.hashPrevBlock, *dbp));
                    continue;
                }

                // process in case the block isn't known yet
                if (mapBlockIndex.count(hash) == 0 || (mapBlockIndex[hash]->nStatus & BLOCK_HAVE_DATA) == 0) {
                    LOCK(cs_main);
                    CValidationState state;
                    if (AcceptBlock(pblock, state, chainparams, nullptr, true, dbp, nullptr))
                        nLoaded++;
                    if (state.IsError())
                        break;
                } else if (hash != chainparams.GetConsensus().hashGenesisBlock && mapBlockIndex[hash]->nHeight % 1000 == 0) {
                    LogPrint(BCLog::REINDEX, "Block Import: already had block %s at height %d\n", hash.ToString(), mapBlockIndex[hash]->nHeight);
                }

                // Activate the genesis block so normal node progress can continue
                if (hash == chainparams.GetConsensus().hashGenesisBlock) {
                    CValidationState state;
                    if (!ActivateBestChain(state, chainparams)) {
                        break;
                    }
                }

                NotifyHeaderTip();

                // Recursively process earlier encountered successors of this block
                std::deque<uint256> queue;
                queue.push_back(hash);
                while (!queue.empty()) {
                    uint256 head = queue.front();
                    queue.pop_front();
                    std::pair<std::multimap<uint256, CDiskBlockPos>::iterator, std::multimap<uint256, CDiskBlockPos>::iterator> range = mapBlocksUnknownParent.equal_range(head);
                    while (range.first != range.second) {
                        std::multimap<uint256, CDiskBlockPos>::iterator it = range.first;
                        std::shared_ptr<CBlock> pblockrecursive = std::make_shared<CBlock>();
                        if (ReadBlockFromDisk(*pblockrecursive, it->second, chainparams.GetConsensus()))
                        {
                            LogPrint(BCLog::REINDEX, "%s: Processing out of order child %s of %s\n", __func__, pblockrecursive->GetHash().ToString(),
                                    head.ToString());
                            LOCK(cs_main);
                            CValidationState dummy;
                            if (AcceptBlock(pblockrecursive, dummy, chainparams, nullptr, true, &it->second, nullptr))
                            {
                                nLoaded++;
                                queue.push_back(pblockrecursive->GetHash());
                            }
                        }
                        range.first++;
                        mapBlocksUnknownParent.erase(it);
                        NotifyHeaderTip();
                    }
                }
            } catch (const std::exception& e) {
                LogPrintf("%s: Deserialize or I/O error - %s\n", __func__, e.what());
            }
        }
    } catch (const std::runtime_error& e) {
        AbortNode(std::string("System error: ") + e.what());
    }
    if (nLoaded > 0)
        LogPrintf("Loaded %i blocks from external file in %dms\n", nLoaded, GetTimeMillis() - nStart);
    return nLoaded > 0;
}

void static CheckBlockIndex(const Consensus::Params& consensusParams)
{
    if (!fCheckBlockIndex) {
        return;
    }

    LOCK(cs_main);

    // During a reindex, we read the genesis block and call CheckBlockIndex before ActivateBestChain,
    // so we have the genesis block in mapBlockIndex but no active chain.  (A few of the tests when
    // iterating the block tree require that chainActive has been initialized.)
    if (chainActive.Height() < 0) {
        assert(mapBlockIndex.size() <= 1);
        return;
    }

    // Build forward-pointing map of the entire block tree.
    std::multimap<CBlockIndex*,CBlockIndex*> forward;
    for (BlockMap::iterator it = mapBlockIndex.begin(); it != mapBlockIndex.end(); it++) {
        forward.insert(std::make_pair(it->second->pprev, it->second));
    }

    assert(forward.size() == mapBlockIndex.size());

    std::pair<std::multimap<CBlockIndex*,CBlockIndex*>::iterator,std::multimap<CBlockIndex*,CBlockIndex*>::iterator> rangeGenesis = forward.equal_range(nullptr);
    CBlockIndex *pindex = rangeGenesis.first->second;
    rangeGenesis.first++;
    assert(rangeGenesis.first == rangeGenesis.second); // There is only one index entry with parent nullptr.

    // Iterate over the entire block tree, using depth-first search.
    // Along the way, remember whether there are blocks on the path from genesis
    // block being explored which are the first to have certain properties.
    size_t nNodes = 0;
    int nHeight = 0;
    CBlockIndex* pindexFirstInvalid = nullptr; // Oldest ancestor of pindex which is invalid.
    CBlockIndex* pindexFirstMissing = nullptr; // Oldest ancestor of pindex which does not have BLOCK_HAVE_DATA.
    CBlockIndex* pindexFirstNeverProcessed = nullptr; // Oldest ancestor of pindex for which nTx == 0.
    CBlockIndex* pindexFirstNotTreeValid = nullptr; // Oldest ancestor of pindex which does not have BLOCK_VALID_TREE (regardless of being valid or not).
    CBlockIndex* pindexFirstNotTransactionsValid = nullptr; // Oldest ancestor of pindex which does not have BLOCK_VALID_TRANSACTIONS (regardless of being valid or not).
    CBlockIndex* pindexFirstNotChainValid = nullptr; // Oldest ancestor of pindex which does not have BLOCK_VALID_CHAIN (regardless of being valid or not).
    CBlockIndex* pindexFirstNotScriptsValid = nullptr; // Oldest ancestor of pindex which does not have BLOCK_VALID_SCRIPTS (regardless of being valid or not).
    while (pindex != nullptr) {
        nNodes++;
        if (pindexFirstInvalid == nullptr && pindex->nStatus & BLOCK_FAILED_VALID) pindexFirstInvalid = pindex;
        if (pindexFirstMissing == nullptr && !(pindex->nStatus & BLOCK_HAVE_DATA)) pindexFirstMissing = pindex;
        if (pindexFirstNeverProcessed == nullptr && pindex->nTx == 0) pindexFirstNeverProcessed = pindex;
        if (pindex->pprev != nullptr && pindexFirstNotTreeValid == nullptr && (pindex->nStatus & BLOCK_VALID_MASK) < BLOCK_VALID_TREE) pindexFirstNotTreeValid = pindex;
        if (pindex->pprev != nullptr && pindexFirstNotTransactionsValid == nullptr && (pindex->nStatus & BLOCK_VALID_MASK) < BLOCK_VALID_TRANSACTIONS) pindexFirstNotTransactionsValid = pindex;
        if (pindex->pprev != nullptr && pindexFirstNotChainValid == nullptr && (pindex->nStatus & BLOCK_VALID_MASK) < BLOCK_VALID_CHAIN) pindexFirstNotChainValid = pindex;
        if (pindex->pprev != nullptr && pindexFirstNotScriptsValid == nullptr && (pindex->nStatus & BLOCK_VALID_MASK) < BLOCK_VALID_SCRIPTS) pindexFirstNotScriptsValid = pindex;

        // Begin: actual consistency checks.
        if (pindex->pprev == nullptr) {
            // Genesis block checks.
            assert(pindex->GetBlockHash() == consensusParams.hashGenesisBlock); // Genesis block's hash must match.
            assert(pindex == chainActive.Genesis()); // The current active chain's genesis block must be this block.
        }
        if (pindex->nChainTx == 0) assert(pindex->nSequenceId <= 0);  // nSequenceId can't be set positive for blocks that aren't linked (negative is used for preciousblock)
        // VALID_TRANSACTIONS is equivalent to nTx > 0 for all nodes (whether or not pruning has occurred).
        // HAVE_DATA is only equivalent to nTx > 0 (or VALID_TRANSACTIONS) if no pruning has occurred.
        if (!fHavePruned) {
            // If we've never pruned, then HAVE_DATA should be equivalent to nTx > 0
            assert(!(pindex->nStatus & BLOCK_HAVE_DATA) == (pindex->nTx == 0));
            assert(pindexFirstMissing == pindexFirstNeverProcessed);
        } else {
            // If we have pruned, then we can only say that HAVE_DATA implies nTx > 0
            if (pindex->nStatus & BLOCK_HAVE_DATA) assert(pindex->nTx > 0);
        }
        if (pindex->nStatus & BLOCK_HAVE_UNDO) assert(pindex->nStatus & BLOCK_HAVE_DATA);
        assert(((pindex->nStatus & BLOCK_VALID_MASK) >= BLOCK_VALID_TRANSACTIONS) == (pindex->nTx > 0)); // This is pruning-independent.
        // All parents having had data (at some point) is equivalent to all parents being VALID_TRANSACTIONS, which is equivalent to nChainTx being set.
        assert((pindexFirstNeverProcessed != nullptr) == (pindex->nChainTx == 0)); // nChainTx != 0 is used to signal that all parent blocks have been processed (but may have been pruned).
        assert((pindexFirstNotTransactionsValid != nullptr) == (pindex->nChainTx == 0));
        assert(pindex->nHeight == nHeight); // nHeight must be consistent.
        assert(pindex->pprev == nullptr || pindex->nChainWork >= pindex->pprev->nChainWork); // For every block except the genesis block, the chainwork must be larger than the parent's.
        assert(nHeight < 2 || (pindex->pskip && (pindex->pskip->nHeight < nHeight))); // The pskip pointer must point back for all but the first 2 blocks.
        assert(pindexFirstNotTreeValid == nullptr); // All mapBlockIndex entries must at least be TREE valid
        if ((pindex->nStatus & BLOCK_VALID_MASK) >= BLOCK_VALID_TREE) assert(pindexFirstNotTreeValid == nullptr); // TREE valid implies all parents are TREE valid
        if ((pindex->nStatus & BLOCK_VALID_MASK) >= BLOCK_VALID_CHAIN) assert(pindexFirstNotChainValid == nullptr); // CHAIN valid implies all parents are CHAIN valid
        if ((pindex->nStatus & BLOCK_VALID_MASK) >= BLOCK_VALID_SCRIPTS) assert(pindexFirstNotScriptsValid == nullptr); // SCRIPTS valid implies all parents are SCRIPTS valid
        if (pindexFirstInvalid == nullptr) {
            // Checks for not-invalid blocks.
            assert((pindex->nStatus & BLOCK_FAILED_MASK) == 0); // The failed mask cannot be set for blocks without invalid parents.
        }
        if (!CBlockIndexWorkComparator()(pindex, chainActive.Tip()) && pindexFirstNeverProcessed == nullptr) {
            if (pindexFirstInvalid == nullptr) {
                // If this block sorts at least as good as the current tip and
                // is valid and we have all data for its parents, it must be in
                // setBlockIndexCandidates.  chainActive.Tip() must also be there
                // even if some data has been pruned.
                if (pindexFirstMissing == nullptr || pindex == chainActive.Tip()) {
                    assert(setBlockIndexCandidates.count(pindex));
                }
                // If some parent is missing, then it could be that this block was in
                // setBlockIndexCandidates but had to be removed because of the missing data.
                // In this case it must be in mapBlocksUnlinked -- see test below.
            }
        } else { // If this block sorts worse than the current tip or some ancestor's block has never been seen, it cannot be in setBlockIndexCandidates.
            assert(setBlockIndexCandidates.count(pindex) == 0);
        }
        // Check whether this block is in mapBlocksUnlinked.
        std::pair<std::multimap<CBlockIndex*,CBlockIndex*>::iterator,std::multimap<CBlockIndex*,CBlockIndex*>::iterator> rangeUnlinked = mapBlocksUnlinked.equal_range(pindex->pprev);
        bool foundInUnlinked = false;
        while (rangeUnlinked.first != rangeUnlinked.second) {
            assert(rangeUnlinked.first->first == pindex->pprev);
            if (rangeUnlinked.first->second == pindex) {
                foundInUnlinked = true;
                break;
            }
            rangeUnlinked.first++;
        }
        if (pindex->pprev && (pindex->nStatus & BLOCK_HAVE_DATA) && pindexFirstNeverProcessed != nullptr && pindexFirstInvalid == nullptr) {
            // If this block has block data available, some parent was never received, and has no invalid parents, it must be in mapBlocksUnlinked.
            assert(foundInUnlinked);
        }
        if (!(pindex->nStatus & BLOCK_HAVE_DATA)) assert(!foundInUnlinked); // Can't be in mapBlocksUnlinked if we don't HAVE_DATA
        if (pindexFirstMissing == nullptr) assert(!foundInUnlinked); // We aren't missing data for any parent -- cannot be in mapBlocksUnlinked.
        if (pindex->pprev && (pindex->nStatus & BLOCK_HAVE_DATA) && pindexFirstNeverProcessed == nullptr && pindexFirstMissing != nullptr) {
            // We HAVE_DATA for this block, have received data for all parents at some point, but we're currently missing data for some parent.
            assert(fHavePruned); // We must have pruned.
            // This block may have entered mapBlocksUnlinked if:
            //  - it has a descendant that at some point had more work than the
            //    tip, and
            //  - we tried switching to that descendant but were missing
            //    data for some intermediate block between chainActive and the
            //    tip.
            // So if this block is itself better than chainActive.Tip() and it wasn't in
            // setBlockIndexCandidates, then it must be in mapBlocksUnlinked.
            if (!CBlockIndexWorkComparator()(pindex, chainActive.Tip()) && setBlockIndexCandidates.count(pindex) == 0) {
                if (pindexFirstInvalid == nullptr) {
                    assert(foundInUnlinked);
                }
            }
        }
        // assert(pindex->GetBlockHash() == pindex->GetBlockHeader().GetHash()); // Perhaps too slow
        // End: actual consistency checks.

        // Try descending into the first subnode.
        std::pair<std::multimap<CBlockIndex*,CBlockIndex*>::iterator,std::multimap<CBlockIndex*,CBlockIndex*>::iterator> range = forward.equal_range(pindex);
        if (range.first != range.second) {
            // A subnode was found.
            pindex = range.first->second;
            nHeight++;
            continue;
        }
        // This is a leaf node.
        // Move upwards until we reach a node of which we have not yet visited the last child.
        while (pindex) {
            // We are going to either move to a parent or a sibling of pindex.
            // If pindex was the first with a certain property, unset the corresponding variable.
            if (pindex == pindexFirstInvalid) pindexFirstInvalid = nullptr;
            if (pindex == pindexFirstMissing) pindexFirstMissing = nullptr;
            if (pindex == pindexFirstNeverProcessed) pindexFirstNeverProcessed = nullptr;
            if (pindex == pindexFirstNotTreeValid) pindexFirstNotTreeValid = nullptr;
            if (pindex == pindexFirstNotTransactionsValid) pindexFirstNotTransactionsValid = nullptr;
            if (pindex == pindexFirstNotChainValid) pindexFirstNotChainValid = nullptr;
            if (pindex == pindexFirstNotScriptsValid) pindexFirstNotScriptsValid = nullptr;
            // Find our parent.
            CBlockIndex* pindexPar = pindex->pprev;
            // Find which child we just visited.
            std::pair<std::multimap<CBlockIndex*,CBlockIndex*>::iterator,std::multimap<CBlockIndex*,CBlockIndex*>::iterator> rangePar = forward.equal_range(pindexPar);
            while (rangePar.first->second != pindex) {
                assert(rangePar.first != rangePar.second); // Our parent must have at least the node we're coming from as child.
                rangePar.first++;
            }
            // Proceed to the next one.
            rangePar.first++;
            if (rangePar.first != rangePar.second) {
                // Move to the sibling.
                pindex = rangePar.first->second;
                break;
            } else {
                // Move up further.
                pindex = pindexPar;
                nHeight--;
                continue;
            }
        }
    }

    // Check that we actually traversed the entire map.
    assert(nNodes == forward.size());
}

std::string CBlockFileInfo::ToString() const
{
    return strprintf("CBlockFileInfo(blocks=%u, size=%u, heights=%u...%u, time=%s...%s)", nBlocks, nSize, nHeightFirst, nHeightLast, DateTimeStrFormat("%Y-%m-%d", nTimeFirst), DateTimeStrFormat("%Y-%m-%d", nTimeLast));
}

CBlockFileInfo* GetBlockFileInfo(size_t n)
{
    return &vinfoBlockFile.at(n);
}

ThresholdState VersionBitsTipState(const Consensus::Params& params, Consensus::DeploymentPos pos)
{
    LOCK(cs_main);
    return VersionBitsState(chainActive.Tip(), params, pos, versionbitscache);
}

BIP9Stats VersionBitsTipStatistics(const Consensus::Params& params, Consensus::DeploymentPos pos)
{
    LOCK(cs_main);
    return VersionBitsStatistics(chainActive.Tip(), params, pos);
}

int VersionBitsTipStateSinceHeight(const Consensus::Params& params, Consensus::DeploymentPos pos)
{
    LOCK(cs_main);
    return VersionBitsStateSinceHeight(chainActive.Tip(), params, pos, versionbitscache);
}

static const uint64_t MEMPOOL_DUMP_VERSION = 1;

bool LoadMempool(void)
{
<<<<<<< HEAD
    int64_t nExpiryTimeout = GetArg("-mempoolexpiry", DEFAULT_MEMPOOL_EXPIRY) * 60 * 60;
    FILE* filestr = fopen((GetDataDir() / "mempool.dat").string().c_str(), "rb");
=======
    const CChainParams& chainparams = Params();
    int64_t nExpiryTimeout = gArgs.GetArg("-mempoolexpiry", DEFAULT_MEMPOOL_EXPIRY) * 60 * 60;
    FILE* filestr = fsbridge::fopen(GetDataDir() / "mempool.dat", "rb");
>>>>>>> 0847c882
    CAutoFile file(filestr, SER_DISK, CLIENT_VERSION);
    if (file.IsNull()) {
        LogPrintf("Failed to open mempool file from disk. Continuing anyway.\n");
        return false;
    }

    int64_t count = 0;
    int64_t skipped = 0;
    int64_t failed = 0;
    int64_t nNow = GetTime();

    try {
        uint64_t version;
        file >> version;
        if (version != MEMPOOL_DUMP_VERSION) {
            return false;
        }
        uint64_t num;
        file >> num;
        while (num--) {
            CTransactionRef tx;
            int64_t nTime;
            int64_t nFeeDelta;
            file >> tx;
            file >> nTime;
            file >> nFeeDelta;

            CAmount amountdelta = nFeeDelta;
            if (amountdelta) {
                mempool.PrioritiseTransaction(tx->GetHash(), amountdelta);
            }
            CValidationState state;
            if (nTime + nExpiryTimeout > nNow) {
                LOCK(cs_main);
                AcceptToMemoryPoolWithTime(chainparams, mempool, state, tx, true, nullptr, nTime, nullptr, false, 0);
                if (state.IsValid()) {
                    ++count;
                } else {
                    ++failed;
                }
            } else {
                ++skipped;
            }
            if (ShutdownRequested())
                return false;
        }
        std::map<uint256, CAmount> mapDeltas;
        file >> mapDeltas;

        for (const auto& i : mapDeltas) {
            mempool.PrioritiseTransaction(i.first, i.second);
        }
    } catch (const std::exception& e) {
        LogPrintf("Failed to deserialize mempool data on disk: %s. Continuing anyway.\n", e.what());
        return false;
    }

    LogPrintf("Imported mempool transactions from disk: %i successes, %i failed, %i expired\n", count, failed, skipped);
    return true;
}

void DumpMempool(void)
{
    int64_t start = GetTimeMicros();

    std::map<uint256, CAmount> mapDeltas;
    std::vector<TxMempoolInfo> vinfo;

    {
        LOCK(mempool.cs);
        for (const auto &i : mempool.mapDeltas) {
            mapDeltas[i.first] = i.second;
        }
        vinfo = mempool.infoAll();
    }

    int64_t mid = GetTimeMicros();

    try {
<<<<<<< HEAD
        FILE* filestr = fopen((GetDataDir() / "mempool.dat.new").string().c_str(), "wb");
=======
        FILE* filestr = fsbridge::fopen(GetDataDir() / "mempool.dat.new", "wb");
>>>>>>> 0847c882
        if (!filestr) {
            return;
        }

        CAutoFile file(filestr, SER_DISK, CLIENT_VERSION);

        uint64_t version = MEMPOOL_DUMP_VERSION;
        file << version;

        file << (uint64_t)vinfo.size();
        for (const auto& i : vinfo) {
            file << *(i.tx);
            file << (int64_t)i.nTime;
            file << (int64_t)i.nFeeDelta;
            mapDeltas.erase(i.tx->GetHash());
        }

        file << mapDeltas;
        FileCommit(file.Get());
        file.fclose();
        RenameOver(GetDataDir() / "mempool.dat.new", GetDataDir() / "mempool.dat");
        int64_t last = GetTimeMicros();
        LogPrintf("Dumped mempool: %gs to copy, %gs to dump\n", (mid-start)*0.000001, (last-mid)*0.000001);
    } catch (const std::exception& e) {
        LogPrintf("Failed to dump mempool: %s. Continuing anyway.\n", e.what());
    }
}

//! Guess how far we are in the verification process at the given block index
double GuessVerificationProgress(const ChainTxData& data, CBlockIndex *pindex) {
    if (pindex == nullptr)
        return 0.0;

    int64_t nNow = time(nullptr);

    double fTxTotal;

    if (pindex->nChainTx <= data.nTxCount) {
        fTxTotal = data.nTxCount + (nNow - data.nTime) * data.dTxRate;
    } else {
        fTxTotal = pindex->nChainTx + (nNow - pindex->GetBlockTime()) * data.dTxRate;
    }

    return pindex->nChainTx / fTxTotal;
}

class CMainCleanup
{
public:
    CMainCleanup() {}
    ~CMainCleanup() {
        // block headers
        BlockMap::iterator it1 = mapBlockIndex.begin();
        for (; it1 != mapBlockIndex.end(); it1++)
            delete (*it1).second;
        mapBlockIndex.clear();
    }
} instance_of_cmaincleanup;<|MERGE_RESOLUTION|>--- conflicted
+++ resolved
@@ -1598,49 +1598,9 @@
             }
             for (unsigned int j = tx.vin.size(); j-- > 0;) {
                 const COutPoint &out = tx.vin[j].prevout;
-<<<<<<< HEAD
-                const CTxInUndo &undo = txundo.vprevout[j];
-                if (!ApplyTxInUndo(undo, view, out))
-                    fClean = false;
-
-                const CTxIn input = tx.vin[j];
-
-                if (fSpentIndex) {
-                    // undo and delete the spent index
-                    spentIndex.push_back(std::make_pair(CSpentIndexKey(input.prevout.hash, input.prevout.n), CSpentIndexValue()));
-                }
-
-                if (fAddressIndex) {
-                    const CTxOut &prevout = view.GetOutputFor(tx.vin[j]);
-                    if (prevout.scriptPubKey.IsPayToScriptHash()) {
-                        std::vector<unsigned char> hashBytes(prevout.scriptPubKey.begin()+2, prevout.scriptPubKey.begin()+22);
-
-                        // undo spending activity
-                        addressIndex.push_back(std::make_pair(CAddressIndexKey(2, uint160(hashBytes), pindex->nHeight, i, hash, j, true), prevout.nValue * -1));
-
-                        // restore unspent index
-                        addressUnspentIndex.push_back(std::make_pair(CAddressUnspentKey(2, uint160(hashBytes), input.prevout.hash, input.prevout.n), CAddressUnspentValue(prevout.nValue, prevout.scriptPubKey, undo.nHeight)));
-
-
-                    } else if (prevout.scriptPubKey.IsPayToPublicKeyHash()) {
-                        std::vector<unsigned char> hashBytes(prevout.scriptPubKey.begin()+3, prevout.scriptPubKey.begin()+23);
-
-                        // undo spending activity
-                        addressIndex.push_back(std::make_pair(CAddressIndexKey(1, uint160(hashBytes), pindex->nHeight, i, hash, j, true), prevout.nValue * -1));
-
-                        // restore unspent index
-                        addressUnspentIndex.push_back(std::make_pair(CAddressUnspentKey(1, uint160(hashBytes), input.prevout.hash, input.prevout.n), CAddressUnspentValue(prevout.nValue, prevout.scriptPubKey, undo.nHeight)));
-
-                    } else {
-                        continue;
-                    }
-                }
-
-=======
                 int res = ApplyTxInUndo(std::move(txundo.vprevout[j]), view, out);
                 if (res == DISCONNECT_FAILED) return DISCONNECT_FAILED;
                 fClean = fClean && res != DISCONNECT_UNCLEAN;
->>>>>>> 0847c882
             }
             // At this point, all of txundo.vprevout should have been moved out.
         }
@@ -1650,25 +1610,7 @@
     // move best block pointer to prevout block
     view.SetBestBlock(pindex->pprev->GetBlockHash());
 
-<<<<<<< HEAD
-    if (pfClean) {
-        *pfClean = fClean;
-        return true;
-    }
-
-    if (fAddressIndex) {
-        if (!pblocktree->EraseAddressIndex(addressIndex)) {
-            return AbortNode(state, "Failed to delete address index");
-        }
-        if (!pblocktree->UpdateAddressUnspentIndex(addressUnspentIndex)) {
-            return AbortNode(state, "Failed to write address unspent index");
-        }
-    }
-
-    return fClean;
-=======
     return fClean ? DISCONNECT_OK : DISCONNECT_UNCLEAN;
->>>>>>> 0847c882
 }
 
 void static FlushBlockFile(bool fFinalize = false)
@@ -2147,62 +2089,6 @@
     bool fDoFullFlush = false;
     int64_t nNow = 0;
     try {
-<<<<<<< HEAD
-    if (fPruneMode && (fCheckForPruning || nManualPruneHeight > 0) && !fReindex) {
-        if (nManualPruneHeight > 0) {
-            FindFilesToPruneManual(setFilesToPrune, nManualPruneHeight);
-        } else {
-            FindFilesToPrune(setFilesToPrune, chainparams.PruneAfterHeight());
-            fCheckForPruning = false;
-        }
-        if (!setFilesToPrune.empty()) {
-            fFlushForPrune = true;
-            if (!fHavePruned) {
-                pblocktree->WriteFlag("prunedblockfiles", true);
-                fHavePruned = true;
-            }
-        }
-    }
-    int64_t nNow = GetTimeMicros();
-    // Avoid writing/flushing immediately after startup.
-    if (nLastWrite == 0) {
-        nLastWrite = nNow;
-    }
-    if (nLastFlush == 0) {
-        nLastFlush = nNow;
-    }
-    if (nLastSetChain == 0) {
-        nLastSetChain = nNow;
-    }
-    int64_t nMempoolSizeMax = GetArg("-maxmempool", DEFAULT_MAX_MEMPOOL_SIZE) * 1000000;
-    int64_t cacheSize = pcoinsTip->DynamicMemoryUsage() * DB_PEAK_USAGE_FACTOR;
-    int64_t nTotalSpace = nCoinCacheUsage + std::max<int64_t>(nMempoolSizeMax - nMempoolUsage, 0);
-    // The cache is large and we're within 10% and 200 MiB or 50% and 50MiB of the limit, but we have time now (not in the middle of a block processing).
-    bool fCacheLarge = mode == FLUSH_STATE_PERIODIC && cacheSize > std::min(std::max(nTotalSpace / 2, nTotalSpace - MIN_BLOCK_COINSDB_USAGE * 1024 * 1024),
-                                                                            std::max((9 * nTotalSpace) / 10, nTotalSpace - MAX_BLOCK_COINSDB_USAGE * 1024 * 1024));
-    // The cache is over the limit, we have to write now.
-    bool fCacheCritical = mode == FLUSH_STATE_IF_NEEDED && cacheSize > nTotalSpace;
-    // It's been a while since we wrote the block index to disk. Do this frequently, so we don't need to redownload after a crash.
-    bool fPeriodicWrite = mode == FLUSH_STATE_PERIODIC && nNow > nLastWrite + (int64_t)DATABASE_WRITE_INTERVAL * 1000000;
-    // It's been very long since we flushed the cache. Do this infrequently, to optimize cache usage.
-    bool fPeriodicFlush = mode == FLUSH_STATE_PERIODIC && nNow > nLastFlush + (int64_t)DATABASE_FLUSH_INTERVAL * 1000000;
-    // Combine all conditions that result in a full cache flush.
-    bool fDoFullFlush = (mode == FLUSH_STATE_ALWAYS) || fCacheLarge || fCacheCritical || fPeriodicFlush || fFlushForPrune;
-    // Write blocks and block index to disk.
-    if (fDoFullFlush || fPeriodicWrite) {
-        // Depend on nMinDiskSpace to ensure we can write block index
-        if (!CheckDiskSpace(0))
-            return state.Error("out of disk space");
-        // First make sure all block and undo data is flushed to disk.
-        FlushBlockFile();
-        // Then update all block file information (which may refer to block and undo files).
-        {
-            std::vector<std::pair<int, const CBlockFileInfo*> > vFiles;
-            vFiles.reserve(setDirtyFileInfo.size());
-            for (std::set<int>::iterator it = setDirtyFileInfo.begin(); it != setDirtyFileInfo.end(); ) {
-                vFiles.push_back(std::make_pair(*it, &vinfoBlockFile[*it]));
-                setDirtyFileInfo.erase(it++);
-=======
     {
         LOCK(cs_LastBlockFile);
         if (fPruneMode && (fCheckForPruning || nManualPruneHeight > 0) && !fReindex) {
@@ -2211,7 +2097,6 @@
             } else {
                 FindFilesToPrune(setFilesToPrune, chainparams.PruneAfterHeight());
                 fCheckForPruning = false;
->>>>>>> 0847c882
             }
             if (!setFilesToPrune.empty()) {
                 fFlushForPrune = true;
@@ -3861,7 +3746,6 @@
     pblocktree->ReadFlag("txindex", fTxIndex);
     LogPrintf("%s: transaction index %s\n", __func__, fTxIndex ? "enabled" : "disabled");
 
-<<<<<<< HEAD
     // Check whether we have an address index
     pblocktree->ReadFlag("addressindex", fAddressIndex);
     LogPrintf("%s: address index %s\n", __func__, fAddressIndex ? "enabled" : "disabled");
@@ -3873,7 +3757,6 @@
     // Check whether we have a spent index
     pblocktree->ReadFlag("spentindex", fSpentIndex);
     LogPrintf("%s: spent index %s\n", __func__, fSpentIndex ? "enabled" : "disabled");
-=======
     return true;
 }
 
@@ -3890,7 +3773,6 @@
             return false;
         }
     }
->>>>>>> 0847c882
 
     // Load pointer to end of best chain
     BlockMap::iterator it = mapBlockIndex.find(pcoinsTip->GetBestBlock());
@@ -4255,50 +4137,6 @@
     if (mapBlockIndex.count(chainparams.GenesisBlock().GetHash()))
         return true;
 
-<<<<<<< HEAD
-    // Use the provided setting for -txindex in the new database
-    fTxIndex = GetBoolArg("-txindex", DEFAULT_TXINDEX);
-    pblocktree->WriteFlag("txindex", fTxIndex);
-    LogPrintf("%s: transaction index %s\n", __func__, fTxIndex ? "enabled" : "disabled");
-
-    // Use the provided setting for -addressindex in the new database
-    fAddressIndex = GetBoolArg("-addressindex", DEFAULT_ADDRESSINDEX);
-    pblocktree->WriteFlag("addressindex", fAddressIndex);
-    LogPrintf("%s: address index %s\n", __func__, fAddressIndex ? "enabled" : "disabled");
-
-    // Use the provided setting for -timestampindex in the new database
-    fTimestampIndex = GetBoolArg("-timestampindex", DEFAULT_TIMESTAMPINDEX);
-    pblocktree->WriteFlag("timestampindex", fTimestampIndex);
-    LogPrintf("%s: timestamp index %s\n", __func__, fTimestampIndex ? "enabled" : "disabled");
-
-    // Use the provided setting for -spentindex in the new database
-    fSpentIndex = GetBoolArg("-spentindex", DEFAULT_SPENTINDEX);
-    pblocktree->WriteFlag("spentindex", fSpentIndex);
-    LogPrintf("%s: spent index %s\n", __func__, fSpentIndex ? "enabled" : "disabled");
-
-    LogPrintf("Initializing databases...\n");
-
-    // Only add the genesis block if not reindexing (in which case we reuse the one already on disk)
-    if (!fReindex) {
-        try {
-            CBlock &block = const_cast<CBlock&>(chainparams.GenesisBlock());
-            // Start new block file
-            unsigned int nBlockSize = ::GetSerializeSize(block, SER_DISK, CLIENT_VERSION);
-            CDiskBlockPos blockPos;
-            CValidationState state;
-            if (!FindBlockPos(state, blockPos, nBlockSize+8, 0, block.GetBlockTime()))
-                return error("LoadBlockIndex(): FindBlockPos failed");
-            if (!WriteBlockToDisk(block, blockPos, chainparams.MessageStart()))
-                return error("LoadBlockIndex(): writing genesis block to disk failed");
-            CBlockIndex *pindex = AddToBlockIndex(block);
-            if (!ReceivedBlockTransactions(block, state, pindex, blockPos))
-                return error("LoadBlockIndex(): genesis block not accepted");
-            // Force a chainstate write so that when we VerifyDB in a moment, it doesn't check stale data
-            return FlushStateToDisk(state, FLUSH_STATE_ALWAYS);
-        } catch (const std::runtime_error& e) {
-            return error("LoadBlockIndex(): failed to initialize block database: %s", e.what());
-        }
-=======
     try {
         CBlock &block = const_cast<CBlock&>(chainparams.GenesisBlock());
         // Start new block file
@@ -4314,7 +4152,6 @@
             return error("%s: genesis block not accepted", __func__);
     } catch (const std::runtime_error& e) {
         return error("%s: failed to write genesis block: %s", __func__, e.what());
->>>>>>> 0847c882
     }
 
     return true;
@@ -4653,14 +4490,9 @@
 
 bool LoadMempool(void)
 {
-<<<<<<< HEAD
-    int64_t nExpiryTimeout = GetArg("-mempoolexpiry", DEFAULT_MEMPOOL_EXPIRY) * 60 * 60;
-    FILE* filestr = fopen((GetDataDir() / "mempool.dat").string().c_str(), "rb");
-=======
     const CChainParams& chainparams = Params();
     int64_t nExpiryTimeout = gArgs.GetArg("-mempoolexpiry", DEFAULT_MEMPOOL_EXPIRY) * 60 * 60;
     FILE* filestr = fsbridge::fopen(GetDataDir() / "mempool.dat", "rb");
->>>>>>> 0847c882
     CAutoFile file(filestr, SER_DISK, CLIENT_VERSION);
     if (file.IsNull()) {
         LogPrintf("Failed to open mempool file from disk. Continuing anyway.\n");
@@ -4740,11 +4572,7 @@
     int64_t mid = GetTimeMicros();
 
     try {
-<<<<<<< HEAD
-        FILE* filestr = fopen((GetDataDir() / "mempool.dat.new").string().c_str(), "wb");
-=======
         FILE* filestr = fsbridge::fopen(GetDataDir() / "mempool.dat.new", "wb");
->>>>>>> 0847c882
         if (!filestr) {
             return;
         }
