--- conflicted
+++ resolved
@@ -80,9 +80,6 @@
     bool NotifyTransaction(const CTransaction &transaction) override;
 };
 
-<<<<<<< HEAD
-#endif // MERIT_ZMQ_ZMQPUBLISHNOTIFIER_H
-=======
 class CZMQPublishRawReferralNotifier : public CZMQAbstractPublishNotifier
 {
 public:
@@ -93,5 +90,4 @@
     bool NotifyReferral(const ReferralRef &ref) override;
 };
 
-#endif // BITCOIN_ZMQ_ZMQPUBLISHNOTIFIER_H
->>>>>>> 030a0a14
+#endif // MERIT_ZMQ_ZMQPUBLISHNOTIFIER_H