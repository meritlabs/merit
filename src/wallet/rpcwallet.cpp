// Copyright (c) 2010 Satoshi Nakamoto
// Copyright (c) 2009-2016 The Bitcoin Core developers
// Copyright (c) 2017 The Merit Foundation developers
// Distributed under the MIT software license, see the accompanying
// file COPYING or http://www.opensource.org/licenses/mit-license.php.

#include "amount.h"
#include "base58.h"
#include "chain.h"
#include "consensus/validation.h"
#include "core_io.h"
#include "httpserver.h"
#include "validation.h"
#include "net.h"
#include "policy/feerate.h"
#include "policy/fees.h"
#include "policy/policy.h"
#include "policy/rbf.h"
#include "referrals.h"
#include "rpc/mining.h"
#include "rpc/safemode.h"
#include "rpc/server.h"
#include "rpc/misc.h"
#include "script/sign.h"
#include "timedata.h"
#include "util.h"
#include "utilmoneystr.h"
#include "wallet/coincontrol.h"
#include "wallet/feebumper.h"
#include "wallet/wallet.h"
#include "wallet/vault.h"
#include "pog/anv.h"

#include <init.h>  // For StartShutdown

#include <stdint.h>
#include <univalue.h>
#include <numeric>
#include <sstream>

static const std::string WALLET_ENDPOINT_BASE = "/wallet/";

namespace
{
    const size_t RANDOM_BYTES_SIZE = 16;
    const bool COMPRESSED_KEY = true;
}

CWallet *GetWalletForJSONRPCRequest(const JSONRPCRequest& request)
{
    if (request.URI.substr(0, WALLET_ENDPOINT_BASE.size()) == WALLET_ENDPOINT_BASE) {
        // wallet endpoint was used
        std::string requestedWallet = urlDecode(request.URI.substr(WALLET_ENDPOINT_BASE.size()));
        for (CWalletRef pwallet : ::vpwallets) {
            if (pwallet->GetName() == requestedWallet) {
                return pwallet;
            }
        }
        throw JSONRPCError(RPC_WALLET_NOT_FOUND, "Requested wallet does not exist or is not loaded");
    }
    return ::vpwallets.size() == 1 || (request.fHelp && ::vpwallets.size() > 0) ? ::vpwallets[0] : nullptr;
}

std::string HelpRequiringPassphrase(CWallet * const pwallet)
{
    return pwallet && pwallet->IsCrypted()
        ? "\nRequires wallet passphrase to be set with walletpassphrase call."
        : "";
}

bool EnsureWalletIsAvailable(CWallet * const pwallet, bool avoidException)
{
    if (pwallet) return true;
    if (avoidException) return false;
    if (::vpwallets.empty()) {
        // Note: It isn't currently possible to trigger this error because
        // wallet RPC methods aren't registered unless a wallet is loaded. But
        // this error is being kept as a precaution, because it's possible in
        // the future that wallet RPC methods might get or remain registered
        // when no wallets are loaded.
        throw JSONRPCError(
            RPC_METHOD_NOT_FOUND, "Method not found (wallet method is disabled because no wallet is loaded)");
    }
    throw JSONRPCError(RPC_WALLET_NOT_SPECIFIED,
        "Wallet file not specified (must request wallet RPC through /wallet/<filename> uri-path).");
}

void EnsureWalletIsUnlocked(CWallet * const pwallet)
{
    if (pwallet->IsLocked()) {
        throw JSONRPCError(RPC_WALLET_UNLOCK_NEEDED, "Error: Please enter the wallet passphrase with walletpassphrase first.");
    }

    if (!pwallet->IsReferred()) {
        throw JSONRPCError(RPC_REFERRER_IS_NOT_SET, "Error: Wallet must is not beaconed. Use referral code to beacon first.");
    }
}

void WalletTxToJSON(const CWalletTx& wtx, UniValue& entry)
{
    int confirms = wtx.GetDepthInMainChain();
    entry.push_back(Pair("confirmations", confirms));
    if (wtx.IsCoinBase())
        entry.push_back(Pair("generated", true));
    if (confirms > 0)
    {
        entry.push_back(Pair("blockhash", wtx.hashBlock.GetHex()));
        entry.push_back(Pair("blockindex", wtx.nIndex));
        entry.push_back(Pair("blocktime", mapBlockIndex[wtx.hashBlock]->GetBlockTime()));
    } else {
        entry.push_back(Pair("trusted", wtx.IsTrusted()));
    }
    uint256 hash = wtx.GetHash();
    entry.push_back(Pair("txid", hash.GetHex()));
    UniValue conflicts(UniValue::VARR);
    for (const uint256& conflict : wtx.GetConflicts())
        conflicts.push_back(conflict.GetHex());
    entry.push_back(Pair("walletconflicts", conflicts));
    entry.push_back(Pair("time", wtx.GetTxTime()));
    entry.push_back(Pair("timereceived", (int64_t)wtx.nTimeReceived));

    // Add opt-in RBF status
    std::string rbfStatus = "no";
    if (confirms <= 0) {
        LOCK(mempool.cs);
        RBFTransactionState rbfState = IsRBFOptIn(wtx, mempool);
        if (rbfState == RBF_TRANSACTIONSTATE_UNKNOWN)
            rbfStatus = "unknown";
        else if (rbfState == RBF_TRANSACTIONSTATE_REPLACEABLE_BIP125)
            rbfStatus = "yes";
    }
    entry.push_back(Pair("bip125-replaceable", rbfStatus));

    for (const std::pair<std::string, std::string>& item : wtx.mapValue)
        entry.push_back(Pair(item.first, item.second));
}

std::string AccountFromValue(const UniValue& value)
{
    std::string strAccount = value.get_str();
    if (strAccount == "*")
        throw JSONRPCError(RPC_WALLET_INVALID_ACCOUNT_NAME, "Invalid account name");
    return strAccount;
}

UniValue getnewaddress(const JSONRPCRequest& request)
{
    CWallet * const pwallet = GetWalletForJSONRPCRequest(request);
    if (!EnsureWalletIsAvailable(pwallet, request.fHelp)) {
        return NullUniValue;
    }

    if (request.fHelp || request.params.size() > 1)
        throw std::runtime_error(
            "getnewaddress ( \"account\" )\n"
            "\nReturns a new Merit address for receiving payments.\n"
            "If 'account' is specified (DEPRECATED), it is added to the address book \n"
            "so payments received with the address will be credited to 'account'.\n"
            "\nArguments:\n"
            "1. \"account\"        (string, optional) DEPRECATED. The account name for the address to be linked to. If not provided, the default account \"\" is used. It can also be set to the empty string \"\" to represent the default account. The account does not need to exist, it will be created if there is no account by the given name.\n"
            "\nResult:\n"
            "\"address\"    (string) The new merit address\n"
            "\nExamples:\n"
            + HelpExampleCli("getnewaddress", "")
            + HelpExampleRpc("getnewaddress", "")
        );

    LOCK2(cs_main, pwallet->cs_wallet);

    // Parse the account first so we don't generate a key if there's an error
    std::string strAccount;
    if (!request.params[0].isNull())
        strAccount = AccountFromValue(request.params[0]);

    if (!pwallet->IsLocked()) {
        pwallet->TopUpKeyPool();
    }

    // Generate a new key that is added to wallet
    CPubKey newKey;
    if (!pwallet->GetKeyFromPool(newKey)) {
        throw JSONRPCError(RPC_WALLET_KEYPOOL_RAN_OUT, "Error: Keypool ran out, please call keypoolrefill first");
    }
    CKeyID keyID = newKey.GetID();

    pwallet->SetAddressBook(keyID, strAccount, "receive");

    return EncodeDestination(keyID);
}


CTxDestination GetAccountAddress(CWallet* const pwallet, std::string strAccount, bool bForceNew=false)
{
    CPubKey pubKey;
    if (!pwallet->GetAccountPubkey(pubKey, strAccount, bForceNew)) {
        throw JSONRPCError(RPC_WALLET_KEYPOOL_RAN_OUT, "Error: Keypool ran out, please call keypoolrefill first");
    }

    return pubKey.GetID();
}

UniValue getaccountaddress(const JSONRPCRequest& request)
{
    CWallet * const pwallet = GetWalletForJSONRPCRequest(request);
    if (!EnsureWalletIsAvailable(pwallet, request.fHelp)) {
        return NullUniValue;
    }

    if (request.fHelp || request.params.size() != 1)
        throw std::runtime_error(
            "getaccountaddress \"account\"\n"
            "\nDEPRECATED. Returns the current Merit address for receiving payments to this account.\n"
            "\nArguments:\n"
            "1. \"account\"       (string, required) The account name for the address. It can also be set to the empty string \"\" to represent the default account. The account does not need to exist, it will be created and a new address created  if there is no account by the given name.\n"
            "\nResult:\n"
            "\"address\"          (string) The account merit address\n"
            "\nExamples:\n"
            + HelpExampleCli("getaccountaddress", "")
            + HelpExampleCli("getaccountaddress", "\"\"")
            + HelpExampleCli("getaccountaddress", "\"myaccount\"")
            + HelpExampleRpc("getaccountaddress", "\"myaccount\"")
        );

    LOCK2(cs_main, pwallet->cs_wallet);

    // Parse the account first so we don't generate a key if there's an error
    std::string strAccount = AccountFromValue(request.params[0]);

    UniValue ret(UniValue::VSTR);

    ret = EncodeDestination(GetAccountAddress(pwallet, strAccount));
    return ret;
}


UniValue getrawchangeaddress(const JSONRPCRequest& request)
{
    CWallet * const pwallet = GetWalletForJSONRPCRequest(request);
    if (!EnsureWalletIsAvailable(pwallet, request.fHelp)) {
        return NullUniValue;
    }

    if (request.fHelp || request.params.size() > 0)
        throw std::runtime_error(
            "getrawchangeaddress\n"
            "\nReturns a new Merit address, for receiving change.\n"
            "This is for use with raw transactions, NOT normal use.\n"
            "\nResult:\n"
            "\"address\"    (string) The address\n"
            "\nExamples:\n"
            + HelpExampleCli("getrawchangeaddress", "")
            + HelpExampleRpc("getrawchangeaddress", "")
       );

    LOCK2(cs_main, pwallet->cs_wallet);

    if (!pwallet->IsLocked()) {
        pwallet->TopUpKeyPool();
    }

    CReserveKey reservekey(pwallet);
    CPubKey vchPubKey;
    if (!reservekey.GetReservedKey(vchPubKey, true))
        throw JSONRPCError(RPC_WALLET_KEYPOOL_RAN_OUT, "Error: Keypool ran out, please call keypoolrefill first");

    reservekey.KeepKey();

    CKeyID keyID = vchPubKey.GetID();

    return EncodeDestination(keyID);
}


UniValue setaccount(const JSONRPCRequest& request)
{
    CWallet * const pwallet = GetWalletForJSONRPCRequest(request);
    if (!EnsureWalletIsAvailable(pwallet, request.fHelp)) {
        return NullUniValue;
    }

    if (request.fHelp || request.params.size() < 1 || request.params.size() > 2)
        throw std::runtime_error(
            "setaccount \"address\" \"account\"\n"
            "\nDEPRECATED. Sets the account associated with the given address.\n"
            "\nArguments:\n"
            "1. \"address\"         (string, required) The merit address to be associated with an account.\n"
            "2. \"account\"         (string, required) The account to assign the address to.\n"
            "\nExamples:\n"
            + HelpExampleCli("setaccount", "\"1D1ZrZNe3JUo7ZycKEYQQiQAWd9y54F4XX\" \"tabby\"")
            + HelpExampleRpc("setaccount", "\"1D1ZrZNe3JUo7ZycKEYQQiQAWd9y54F4XX\", \"tabby\"")
        );

    LOCK2(cs_main, pwallet->cs_wallet);

    CTxDestination dest = DecodeDestination(request.params[0].get_str());
    if (!IsValidDestination(dest)) {
        throw JSONRPCError(RPC_INVALID_ADDRESS_OR_KEY, "Invalid Merit address");
    }

    std::string strAccount;
    if (!request.params[1].isNull())
        strAccount = AccountFromValue(request.params[1]);

    // Only add the account if the address is yours.
    if (IsMine(*pwallet, dest)) {
        // Detect when changing the account of an address that is the 'unused current key' of another account:
        if (pwallet->mapAddressBook.count(dest)) {
            std::string strOldAccount = pwallet->mapAddressBook[dest].name;
            if (dest == GetAccountAddress(pwallet, strOldAccount)) {
                GetAccountAddress(pwallet, strOldAccount, true);
            }
        }
        pwallet->SetAddressBook(dest, strAccount, "receive");
    }
    else
        throw JSONRPCError(RPC_MISC_ERROR, "setaccount can only be used with own address");

    return NullUniValue;
}


UniValue getaccount(const JSONRPCRequest& request)
{
    CWallet * const pwallet = GetWalletForJSONRPCRequest(request);
    if (!EnsureWalletIsAvailable(pwallet, request.fHelp)) {
        return NullUniValue;
    }

    if (request.fHelp || request.params.size() != 1)
        throw std::runtime_error(
            "getaccount \"address\"\n"
            "\nDEPRECATED. Returns the account associated with the given address.\n"
            "\nArguments:\n"
            "1. \"address\"         (string, required) The merit address for account lookup.\n"
            "\nResult:\n"
            "\"accountname\"        (string) the account address\n"
            "\nExamples:\n"
            + HelpExampleCli("getaccount", "\"1D1ZrZNe3JUo7ZycKEYQQiQAWd9y54F4XX\"")
            + HelpExampleRpc("getaccount", "\"1D1ZrZNe3JUo7ZycKEYQQiQAWd9y54F4XX\"")
        );

    LOCK2(cs_main, pwallet->cs_wallet);

    CTxDestination dest = DecodeDestination(request.params[0].get_str());
    if (!IsValidDestination(dest)) {
        throw JSONRPCError(RPC_INVALID_ADDRESS_OR_KEY, "Invalid Merit address");
    }

    std::string strAccount;
    std::map<CTxDestination, CAddressBookData>::iterator mi = pwallet->mapAddressBook.find(dest);
    if (mi != pwallet->mapAddressBook.end() && !(*mi).second.name.empty()) {
        strAccount = (*mi).second.name;
    }
    return strAccount;
}


UniValue getaddressesbyaccount(const JSONRPCRequest& request)
{
    CWallet * const pwallet = GetWalletForJSONRPCRequest(request);
    if (!EnsureWalletIsAvailable(pwallet, request.fHelp)) {
        return NullUniValue;
    }

    if (request.fHelp || request.params.size() != 1)
        throw std::runtime_error(
            "getaddressesbyaccount \"account\"\n"
            "\nDEPRECATED. Returns the list of addresses for the given account.\n"
            "\nArguments:\n"
            "1. \"account\"        (string, required) The account name.\n"
            "\nResult:\n"
            "[                     (json array of string)\n"
            "  \"address\"         (string) a merit address associated with the given account\n"
            "  ,...\n"
            "]\n"
            "\nExamples:\n"
            + HelpExampleCli("getaddressesbyaccount", "\"tabby\"")
            + HelpExampleRpc("getaddressesbyaccount", "\"tabby\"")
        );

    LOCK2(cs_main, pwallet->cs_wallet);

    std::string strAccount = AccountFromValue(request.params[0]);

    // Find all addresses that have the given account
    UniValue ret(UniValue::VARR);
    for (const std::pair<CTxDestination, CAddressBookData>& item : pwallet->mapAddressBook) {
        const CTxDestination& dest = item.first;
        const std::string& strName = item.second.name;
        if (strName == strAccount) {
            ret.push_back(EncodeDestination(dest));
        }
    }
    return ret;
}

static void SendMoney(
        CWallet * const pwallet,
        const CScript &scriptPubKey,
        CAmount nValue,
        bool fSubtractFeeFromAmount,
        CWalletTx& wtxNew,
        const CCoinControl& coin_control)
{
    CAmount curBalance = pwallet->GetBalance();

    // Check amount
    if (nValue <= 0)
        throw JSONRPCError(RPC_INVALID_PARAMETER, "Invalid amount");

    if (nValue > curBalance)
        throw JSONRPCError(RPC_WALLET_INSUFFICIENT_FUNDS, "Insufficient funds");

    if (pwallet->GetBroadcastTransactions() && !g_connman) {
        throw JSONRPCError(RPC_CLIENT_P2P_DISABLED, "Error: Peer-to-peer functionality missing or disabled");
    }

    // Create and send the transaction
    CReserveKey reservekey(pwallet);
    CAmount nFeeRequired = 0;
    std::string strError;
    std::vector<CRecipient> vecSend;
    int nChangePosRet = -1;
    CRecipient recipient = {scriptPubKey, nValue, fSubtractFeeFromAmount};
    vecSend.push_back(recipient);
    if (!pwallet->CreateTransaction(vecSend, wtxNew, reservekey, nFeeRequired, nChangePosRet, strError, coin_control)) {
        if (!fSubtractFeeFromAmount && nValue + nFeeRequired > curBalance)
            strError = strprintf("Error: This transaction requires a transaction fee of at least %s", FormatMoney(nFeeRequired));
        throw JSONRPCError(RPC_WALLET_ERROR, strError);
    }
    CValidationState state;
    if (!pwallet->CommitTransaction(wtxNew, reservekey, g_connman.get(), state)) {
        strError = strprintf("Error: The transaction was rejected! Reason given: %s", state.GetRejectReason());
        throw JSONRPCError(RPC_WALLET_ERROR, strError);
    }
}

static void SendMoneyToDest(
        CWallet * const pwallet,
        const CTxDestination &address,
        CAmount nValue,
        bool fSubtractFeeFromAmount,
        CWalletTx& wtxNew,
        const CCoinControl& coin_control)
{
    // Parse Merit address
    CScript scriptPubKey = GetScriptForDestination(address);
    SendMoney(
            pwallet,
            scriptPubKey,
            nValue,
            fSubtractFeeFromAmount,
            wtxNew,
            coin_control);
}

static UniValue EasySend(
        CWallet&  pwallet,
        CAmount value,
        const std::string& optional_password,
        const int max_blocks,
        bool fSubtractFeeFromAmount,
        CWalletTx& wtx,
        const CCoinControl& coin_control)
{
    if(max_blocks < 1 ) {
        throw JSONRPCError(RPC_PARSE_ERROR, "Error: maxblocks must be greater than 0");
    }

    CAmount balance = pwallet.GetBalance();

    // Check amount
    if (value <= 0) {
        throw JSONRPCError(RPC_INVALID_PARAMETER, "Invalid amount");
    }

    if (value > balance) {
        throw JSONRPCError(
                RPC_WALLET_INSUFFICIENT_FUNDS,
                "Insufficient funds");
    }

    if (pwallet.GetBroadcastTransactions() && !g_connman) {
        throw JSONRPCError(
                RPC_CLIENT_P2P_DISABLED,
                "Error: Peer-to-peer functionality missing or disabled");
    }

    // Reserve a key that the sender can use to cancel the transaction and retrieve
    // the funds.
    CReserveKey reserve_key(&pwallet);

    CPubKey sender_pub;
    if (!reserve_key.GetReservedKey(sender_pub, true)) {
        throw JSONRPCError(
                RPC_WALLET_ERROR,
                "Keypool ran out, please call keypoolrefill first");
    }

    // Create a deterministic based on the secret that was computed.
    CKey receiver_key;
    std::string secret(RANDOM_BYTES_SIZE + optional_password.size(), ' ');
    std::copy(
            std::begin(optional_password),
            std::end(optional_password),
            std::begin(secret) + RANDOM_BYTES_SIZE);

    while(!receiver_key.IsValid()) {
        GetRandBytes(reinterpret_cast<unsigned char*>(&secret[0]), RANDOM_BYTES_SIZE);
        receiver_key.MakeNewKey(std::begin(secret), std::end(secret), COMPRESSED_KEY);
    }

    auto receiver_pub = receiver_key.GetPubKey();

    // Create the easy send script to be used to store the funds
    auto easy_send_script =
        GetScriptForEasySend(max_blocks, sender_pub, receiver_pub);

    CScriptID script_id = easy_send_script;
    CScript script_pub_key = GetScriptForDestination(script_id);

    if(!pwallet.GenerateNewReferral(receiver_pub, pwallet.ReferralAddress())) {
        throw JSONRPCError(
                RPC_WALLET_ERROR,
                "Unable to generate referral for receiver key");
    }

    if(!pwallet.GenerateNewReferral(script_id, pwallet.ReferralAddress())) {
        throw JSONRPCError(
                RPC_WALLET_ERROR,
                "Unable to generate referral for easy send script");
    }

    std::string error;
    std::vector<CRecipient> recipients = {
        {script_pub_key, value, fSubtractFeeFromAmount}
    };

    int change_pos_ret = -1;
    CAmount fee_required = 0;

    if (!pwallet.CreateTransaction(
                recipients,
                wtx,
                reserve_key,
                fee_required,
                change_pos_ret,
                error,
                coin_control)) {

        if (!fSubtractFeeFromAmount && value + fee_required > balance) {
            error = strprintf(
                    "Error: This transaction requires a transaction fee of at least %s",
                    FormatMoney(fee_required));
        }
        throw JSONRPCError(RPC_WALLET_ERROR, error);
    }

    CValidationState state;
    if (!pwallet.CommitTransaction(wtx, reserve_key, g_connman.get(), state)) {
        error = strprintf(
                "Error: The transaction was rejected! Reason given: %s",
                state.GetRejectReason());
        throw JSONRPCError(RPC_WALLET_ERROR, error);
    }

    //add script to wallet so we can redeem it later if needed.
    pwallet.AddCScript(easy_send_script);
    pwallet.SetAddressBook(script_id, "", "easysend");

    UniValue ret(UniValue::VOBJ);
    ret.push_back(Pair("txid", wtx.GetHash().GetHex()));
    ret.push_back(Pair("secret", HexStr(secret.substr(0, RANDOM_BYTES_SIZE))));
    ret.push_back(Pair("scriptid", EncodeDestination(script_id)));
    ret.push_back(Pair("senderpubkey", HexStr(sender_pub)));
    ret.push_back(Pair("maxblocks", max_blocks));

    return ret;
}

static UniValue EasyReceive(
        CWallet&  pwallet,
        const std::string& secret,
        const CPubKey& sender_pub,
        const std::string& optional_password,
        const int max_blocks,
        bool fSubtractFeeFromAmount,
        CWalletTx& wtx,
        CCoinControl& coin_control)
{
    if(max_blocks < 1 ) {
        throw JSONRPCError(
                RPC_PARSE_ERROR,
                "Error: maxblocks must be greater than 0");
    }

    if (pwallet.GetBroadcastTransactions() && !g_connman) {
        throw JSONRPCError(
                RPC_CLIENT_P2P_DISABLED,
                "Error: Peer-to-peer functionality missing or disabled");
    }

    CKey escrow_key;

    //recreate the private/public key pair using secret and optional password.
    //We can then take the sender_pub and escrow_pub and generate a script that
    //matches the unspend script_id
    const auto mixedsecret = secret + optional_password;
    escrow_key.MakeNewKey(std::begin(mixedsecret), std::end(mixedsecret), COMPRESSED_KEY);
    auto escrow_pub = escrow_key.GetPubKey();

    auto easy_send_script = GetScriptForEasySend(max_blocks, sender_pub, escrow_pub);
    CScriptID script_id = easy_send_script;

    const int SCRIPT_TYPE = 2;

    std::vector<std::pair<CAddressIndexKey, CAmount>> coins;
    if(!GetAddressIndex(script_id, SCRIPT_TYPE, coins)) {
        throw JSONRPCError(
                RPC_WALLET_ERROR,
                "Cannot find coin with address: " + EncodeDestination(script_id));
    }

    if(coins.empty()) {
        throw JSONRPCError(
                RPC_WALLET_ERROR,
                "Cannot find unspent coin with address: " + EncodeDestination(script_id));
    }

    if(coins.size() > 1) {
        throw JSONRPCError(
                RPC_WALLET_ERROR,
                "Only expected 1 coin with the address: " + EncodeDestination(script_id));
    }

    const auto& coin = coins.at(0);
    const auto& unspent_key = coin.first;
    const auto& unspent_val = coin.second;

    CSpentIndexValue spent_value;
    if(GetSpentIndex(
            {unspent_key.txhash, static_cast<unsigned int>(unspent_key.index)},
            spent_value)) {

        throw JSONRPCError(
                RPC_WALLET_ERROR,
                "Coin has already been spent at address: " + EncodeDestination(script_id));
    }

    //get the easy send transaction based on script_id
    CTransactionRef unspent_tx;
    uint256 blockHash;
    if(!GetTransaction(
                unspent_key.txhash,
                unspent_tx,
                Params().GetConsensus(),
                blockHash, true)) {

        throw JSONRPCError(
                RPC_WALLET_ERROR,
                "Unable to find transaction with id: " + HexStr(unspent_key.txhash));
    }

    // Reserve a key to accept the funds into.
    CReserveKey reserve_key(&pwallet);

    CPubKey receiver_pub;
    if (!reserve_key.GetReservedKey(receiver_pub, true)) {
        throw JSONRPCError(
                RPC_WALLET_ERROR,
                "Keypool ran out, please call keypoolrefill first");
    }

    CScript script_pub_key = GetScriptForDestination(receiver_pub.GetID());

    std::string error;
    std::vector<CRecipient> recipients = {
        {script_pub_key, unspent_val, fSubtractFeeFromAmount}
    };

    int change_pos_ret = -1;
    CAmount fee_required = 0;

    // Generate a transaction and add it to the wallet so that CreateTransaction
    // can find and select it when getting and signing the transaction vin.
    CWalletTx unspent_wtx{&pwallet, unspent_tx};
    unspent_wtx.hashBlock = blockHash;
    unspent_wtx.nIndex = 0; //hack to get around not having CBlockIndex

    pwallet.AddToWallet(unspent_wtx);
    coin_control.Select({unspent_key.txhash, static_cast<unsigned int>(unspent_key.index)});
    coin_control.fAllowWatchOnly = true;

    //Make sure to add keys and CScript before we create the transaction
    //because CreateTransaction assumes things are in your wallet.
    pwallet.AddKeyPubKey(escrow_key, escrow_pub);
    pwallet.AddCScript(easy_send_script);
    pwallet.SetAddressBook(script_id, "", "easysend");

    if (!pwallet.CreateTransaction(
                recipients,
                wtx,
                reserve_key,
                fee_required,
                change_pos_ret,
                error,
                coin_control)) {

        throw JSONRPCError(RPC_WALLET_ERROR, error);
    }

    CValidationState state;
    if (!pwallet.CommitTransaction(wtx, reserve_key, g_connman.get(), state)) {
        error = strprintf(
                "Error: The transaction was rejected! Reason given: %s",
                state.GetRejectReason());
        throw JSONRPCError(RPC_WALLET_ERROR, error);
    }

    //add script to wallet so we can redeem it later if needed.
    UniValue ret(UniValue::VOBJ);
    ret.push_back(Pair("txid", wtx.GetHash().GetHex()));
    ret.push_back(Pair("amount", ValueFromAmount(unspent_val)));

    return ret;
}

UniValue sendtoaddress(const JSONRPCRequest& request)
{
    CWallet * const pwallet = GetWalletForJSONRPCRequest(request);
    if (!EnsureWalletIsAvailable(pwallet, request.fHelp)) {
        return NullUniValue;
    }

    if (request.fHelp || request.params.size() < 2 || request.params.size() > 8)
        throw std::runtime_error(
            "sendtoaddress \"address\" amount ( \"comment\" \"comment_to\" subtractfeefromamount replaceable conf_target \"estimate_mode\")\n"
            "\nSend an amount to a given address.\n"
            + HelpRequiringPassphrase(pwallet) +
            "\nArguments:\n"
            "1. \"address\"            (string, required) The merit address to send to.\n"
            "2. \"amount\"             (numeric or string, required) The amount in " + CURRENCY_UNIT + " to send. eg 0.1\n"
            "3. \"comment\"            (string, optional) A comment used to store what the transaction is for. \n"
            "                             This is not part of the transaction, just kept in your wallet.\n"
            "4. \"comment_to\"         (string, optional) A comment to store the name of the person or organization \n"
            "                             to which you're sending the transaction. This is not part of the \n"
            "                             transaction, just kept in your wallet.\n"
            "5. subtractfeefromamount  (boolean, optional, default=false) The fee will be deducted from the amount being sent.\n"
            "                             The recipient will receive less merits than you enter in the amount field.\n"
            "6. replaceable            (boolean, optional) Allow this transaction to be replaced by a transaction with higher fees via BIP 125\n"
            "7. conf_target            (numeric, optional) Confirmation target (in blocks)\n"
            "8. \"estimate_mode\"      (string, optional, default=UNSET) The fee estimate mode, must be one of:\n"
            "       \"UNSET\"\n"
            "       \"ECONOMICAL\"\n"
            "       \"CONSERVATIVE\"\n"
            "\nResult:\n"
            "\"txid\"                  (string) The transaction id.\n"
            "\nExamples:\n"
            + HelpExampleCli("sendtoaddress", "\"1M72Sfpbz1BPpXFHz9m3CdqATR44Jvaydd\" 0.1")
            + HelpExampleCli("sendtoaddress", "\"1M72Sfpbz1BPpXFHz9m3CdqATR44Jvaydd\" 0.1 \"donation\" \"seans outpost\"")
            + HelpExampleCli("sendtoaddress", "\"1M72Sfpbz1BPpXFHz9m3CdqATR44Jvaydd\" 0.1 \"\" \"\" true")
            + HelpExampleRpc("sendtoaddress", "\"1M72Sfpbz1BPpXFHz9m3CdqATR44Jvaydd\", 0.1, \"donation\", \"seans outpost\"")
        );

    ObserveSafeMode();
    LOCK2(cs_main, pwallet->cs_wallet);

    CTxDestination dest = DecodeDestination(request.params[0].get_str());
    if (!IsValidDestination(dest)) {
        throw JSONRPCError(RPC_INVALID_ADDRESS_OR_KEY, "Invalid address");
    }

    // Amount
    CAmount nAmount = AmountFromValue(request.params[1]);
    if (nAmount <= 0)
        throw JSONRPCError(RPC_TYPE_ERROR, "Invalid amount for send");

    // Wallet comments
    CWalletTx wtx;
    if (!request.params[2].isNull() && !request.params[2].get_str().empty())
        wtx.mapValue["comment"] = request.params[2].get_str();
    if (!request.params[3].isNull() && !request.params[3].get_str().empty())
        wtx.mapValue["to"]      = request.params[3].get_str();

    bool fSubtractFeeFromAmount = false;
    if (!request.params[4].isNull()) {
        fSubtractFeeFromAmount = request.params[4].get_bool();
    }

    CCoinControl coin_control;
    if (!request.params[5].isNull()) {
        coin_control.signalRbf = request.params[5].get_bool();
    }

    if (!request.params[6].isNull()) {
        coin_control.m_confirm_target = ParseConfirmTarget(request.params[6]);
    }

    if (!request.params[7].isNull()) {
        if (!FeeModeFromString(request.params[7].get_str(), coin_control.m_fee_mode)) {
            throw JSONRPCError(RPC_INVALID_PARAMETER, "Invalid estimate_mode parameter");
        }
    }


    EnsureWalletIsUnlocked(pwallet);

    SendMoneyToDest(pwallet, dest, nAmount, fSubtractFeeFromAmount, wtx, coin_control);

    return wtx.GetHash().GetHex();
}

UniValue easysend(const JSONRPCRequest& request)
{
    CWallet * const pwallet = GetWalletForJSONRPCRequest(request);
    if (!EnsureWalletIsAvailable(pwallet, request.fHelp)) {
        return NullUniValue;
    }

    if (request.fHelp || request.params.size() < 1 || request.params.size() > 4)
        throw std::runtime_error(
            "easysend amount (\"password\", blocktimeout, subtractfeefromamount, \"estimate_mode\")\n"
            "\nSend an amount to a given channel.\n"
            + HelpRequiringPassphrase(pwallet) +
            "\nArguments:\n"
            "1. \"amount\"             (numeric or string, required) The amount in " + CURRENCY_UNIT + " to send. eg 0.1\n"
            "2. \"password\"           (numeric) Optional password to further secure the transaction.\n"
            "3. blocktimeout           (numeric) The amount of blocks the transaction can be buried until the receiver cannot accept funds\n"
            "4. subtractfeefromamount  (boolean, optional, default=false) The fee will be deducted from the amount being sent.\n"
            "                             The recipient will receive less merits than you enter in the amount field.\n"
            "5. \"estimate_mode\"      (string, optional, default=UNSET) The fee estimate mode, must be one of:\n"
            "       \"UNSET\"\n"
            "       \"ECONOMICAL\"\n"
            "       \"CONSERVATIVE\"\n"
            "\nResult:\n"
            "\"txid\"                  (string) The transaction id.\n"
            "\"pub\"                   (string) Escrow public key in hex.\n"
            "\nExamples:\n"
            + HelpExampleCli("easysend", "0.1")
            + HelpExampleCli("easysend", "0.1 abc124 100 true \"ECONOMICAL\"")
        );

    ObserveSafeMode();
    LOCK2(cs_main, pwallet->cs_wallet);

    // Amount
    CAmount amount = AmountFromValue(request.params[0]);
    if (amount <= 0)
        throw JSONRPCError(RPC_TYPE_ERROR, "Invalid amount for send");

    std::string optional_password = "";
    if(!request.params[1].isNull())
        optional_password = request.params[1].get_str();

    int max_blocks = 1008; //about a week.
    if(!request.params[2].isNull())
        max_blocks = request.params[2].get_int();

    // Wallet comments
    CWalletTx wtx;

    bool fSubtractFeeFromAmount = false;
    if (!request.params[3].isNull()) {
        fSubtractFeeFromAmount = request.params[3].get_bool();
    }

    CCoinControl coin_control;

    if (!request.params[4].isNull()) {
        if (!FeeModeFromString(
                    request.params[4].get_str(),
                    coin_control.m_fee_mode)) {

            throw JSONRPCError(
                    RPC_INVALID_PARAMETER,
                    "Invalid estimate_mode parameter");
        }
    }

    EnsureWalletIsUnlocked(pwallet);

    return EasySend(
            *pwallet,
            amount,
            optional_password,
            max_blocks,
            fSubtractFeeFromAmount,
            wtx,
            coin_control);
}

UniValue easyreceive(const JSONRPCRequest& request)
{
    CWallet * const pwallet = GetWalletForJSONRPCRequest(request);
    if (!EnsureWalletIsAvailable(pwallet, request.fHelp)) {
        return NullUniValue;
    }

    if (request.fHelp || request.params.size() < 2 || request.params.size() > 4)
        throw std::runtime_error(
            "easyreceive \"secret\" \"sender_pub_key\" (\"password\", blocktimeout) \n"
            "\nReceive an easy send transaction by providing secret and the sender public key.\n"
            + HelpRequiringPassphrase(pwallet) +
            "\nArguments:\n"
            "1. \"secret\"            Secret used to access account in hex.\n"
            "2. \"sender_pub_key\"    Pubkey of sender.\n"
            "3. \"password\"          Optional password for transaction.\n"
            "4. \"blocktime\"         Optional amount of blocks the transaction can be buried under until cannot receive funds.\n"
            "\nResult:\n"
            "\"txid\"                  (string) The transaction id.\n"
            "\"amount\"                (string) Amount received.\n"
            "\nExamples:\n"
            + HelpExampleCli("easyreceive", "\"6acab82399\" \"024b4d5f9bba243314beb7739b964e16ef9a77d4b402d589976269569dd8718a09\"")
            + HelpExampleCli("easyreceive", "\"6acab82399\" \"024b4d5f9bba243314beb7739b964e16ef9a77d4b402d589976269569dd8718a09\" \"abc123\"")
        );

    ObserveSafeMode();
    LOCK2(cs_main, pwallet->cs_wallet);

    const auto secret_bytes = ParseHex(request.params[0].get_str());
    const std::string secret_str{std::begin(secret_bytes), std::end(secret_bytes)};

    CPubKey pub_key{ParseHex(request.params[1].get_str())};

    std::string optional_password = "";
    if(!request.params[2].isNull())
        optional_password = request.params[2].get_str();

    int max_blocks = 1008; //about a week.
    if(!request.params[3].isNull())
        max_blocks = request.params[3].get_int();

    // Wallet comments
    CWalletTx wtx;

    bool fSubtractFeeFromAmount = true;
    CCoinControl coin_control;

    EnsureWalletIsUnlocked(pwallet);

    return EasyReceive(
            *pwallet,
            secret_str,
            pub_key,
            optional_password,
            max_blocks,
            fSubtractFeeFromAmount,
            wtx,
            coin_control);
}

void ExtractWhitelist(const UniValue& options, vault::Whitelist& whitelist)
{
    const auto list = options["whitelist"].get_array();
    if(!list.isArray()) {
        throw JSONRPCError(RPC_TYPE_ERROR, "Whitelist must be a list");
    }

    for(size_t i = 0; i < list.size(); i++) {
        auto address_str = list[i].get_str();
        auto dest =  DecodeDestination(address_str);
        uint160 address;
        if(!GetUint160(dest, address)) {
            std::stringstream e;
            e << "The whitelist element \"" << address_str << "\" is not a valid address";
            throw JSONRPCError(RPC_TYPE_ERROR, e.str());
        }

        whitelist.push_back(ToByteVector(address));
    }
}

UniValue createvault(const JSONRPCRequest& request)
{
    CWallet * const pwallet = GetWalletForJSONRPCRequest(request);
    if (!EnsureWalletIsAvailable(pwallet, request.fHelp)) {
        return NullUniValue;
    }

    if (request.fHelp || request.params.empty()) {
        throw std::runtime_error(
            "createvault amount ({\"type\": \"...\", \"whitelist\": [...]})\n"
            "\nCreate a simple vault with a specific amount.\n"
            + HelpRequiringPassphrase(pwallet) +
            "\nArguments:\n"
            "1. \"amount\"             (numeric or string, required) The amount in " + CURRENCY_UNIT + " to send. eg 0.1\n"
            "2. \"options\"            (json) optional json object \n"
            "    {\n"
            "        \"type\": <\"simple\"| ...>, \n"
            "        \"addresses\": [<address>,...], \n"
            "    }\n"
            "\nResult:\n"
            "\"vault_address\"         (string) Address of the vault.\n"
            "\"txid\"                  (string) The transaction id creating the vault.\n"
            "\"amount\"                (number) Amount put in the vault.\n"
            "\"tag\"                   (string) Tag used to create the vault address.\n"
            "\"spend_pubkey_id\"       (string) Address of the key that can be used to spend from the vault.\n"
            "\"master_sk\"             (string) Master key used to update a vault. Save this.\n"
            "\"master_pk\"             (string) Master key public key. Save this.\n"
            "\nExamples:\n"
            + HelpExampleCli("createvault", "0.1")
            + HelpExampleCli("createvault", "0.1 {\"whitelist\": [\"key1\", \"key2\"]}")
        );
    }

    ObserveSafeMode();
    LOCK2(cs_main, pwallet->cs_wallet);

    CAmount amount = AmountFromValue(request.params[0]);
    if (amount <= 0)
        throw JSONRPCError(RPC_TYPE_ERROR, "Invalid amount for send");

    std::string type = "simple";
    UniValue options;
    if(!request.params[1].isNull()) {
        RPCTypeCheck(request.params, {UniValue::VSTR, UniValue::VOBJ});
        options = request.params[1].get_obj();
    }

    vault::Whitelist whitelist;

    if(options.isObject()) {
        if(options.exists("whitelist")) {
            ExtractWhitelist(options, whitelist);
        }

        if(options.exists("type")) {
            type = options["type"].get_str();
        }
    }

    if(type == "simple")
    {
        CReserveKey reserve_key(pwallet);

        CPubKey spend_pub_key;
        if (!reserve_key.GetReservedKey(spend_pub_key, true)) {
            throw JSONRPCError(
                    RPC_WALLET_ERROR,
                    "Keypool ran out, please call keypoolrefill first");
        }

        auto spend_pub_key_id = spend_pub_key.GetID();

        CKey master_key;
        master_key.MakeNewKey(true);

        auto master_pub_key = master_key.GetPubKey();

        auto master_pub_key_id = master_pub_key.GetID();
        auto vault_tag = Hash160(master_pub_key_id.begin(), master_pub_key_id.end());
        auto vault_script = GetScriptForSimpleVault(vault_tag);

        //If the whitelist is not specified, just whitelist the spend key address.
        if(whitelist.empty()) {
            whitelist.push_back(ToByteVector(spend_pub_key_id));
        }

        CParamScriptID script_id = vault_script;
        auto script_pub_key =
            GetParameterizedP2SH(
                    script_id,
                    ToByteVector(spend_pub_key),
                    ToByteVector(master_pub_key),
                    ExpandParam(whitelist),
                    whitelist.size(),
                    ToByteVector(vault_tag),
                    0 /* simple is type 0 */);

        if(!pwallet->GenerateNewReferral(script_id, pwallet->ReferralAddress())) {
            throw JSONRPCError(
                    RPC_WALLET_ERROR,
                    "Unable to generate referral for the vault script");
        }

        CWalletTx wtx;
        CCoinControl no_coin_control; // This is a deprecated API
        SendMoney(pwallet, script_pub_key, amount, false, wtx, no_coin_control);

        const auto txid = wtx.GetHash().GetHex();

        pwallet->AddParamScript(vault_script);
        pwallet->AddParamScript(script_pub_key);

        UniValue ret(UniValue::VOBJ);
        ret.push_back(Pair("vault_address", EncodeDestination(script_id)));
        ret.push_back(Pair("txid", txid));
        ret.push_back(Pair("amount", ValueFromAmount(amount)));
        ret.push_back(Pair("script", ScriptToAsmStr(script_pub_key, true)));
        ret.push_back(Pair("tag", vault_tag.GetHex()));
        ret.push_back(Pair("spend_pubkey_id", EncodeDestination(spend_pub_key_id)));
        ret.push_back(Pair("master_sk", HexStr(master_key.GetPrivKey())));
        ret.push_back(Pair("master_pk", HexStr(master_key.GetPubKey())));

        UniValue whitelist_ret(UniValue::VARR);
        if(options.exists("whitelist")) {
            whitelist_ret = options["whitelist"].get_array();
        } else {
            whitelist_ret.push_back(EncodeDestination(spend_pub_key_id));
        }
        ret.push_back(Pair("whitelist", whitelist_ret));

        return ret;
    } else {
        throw JSONRPCError(RPC_TYPE_ERROR, "The type \"" + type + "\" is not valid");
    }
}

UniValue renewvault(const JSONRPCRequest& request)
{
    CWallet * const pwallet = GetWalletForJSONRPCRequest(request);
    if (!EnsureWalletIsAvailable(pwallet, request.fHelp)) {
        return NullUniValue;
    }

    if (request.fHelp || request.params.size() < 2) {
        throw std::runtime_error(
                "renewvault vault_address master_sk (options)\n"
                "\nCreate a simple vault with a specific amount.\n"
                + HelpRequiringPassphrase(pwallet) +
                "\nArguments:\n"
                "1. \"vault_address\"      (string) Address of the vault.\n"
                "2. \"master_sk\"          (string) The master secret key.\n"
                "3. \"options\"            (json object) Options about which parts of the vault to change.\n"
                "       {\n"
                "           \"whitelist\": [\"addr1\", ...],\n"
                "           \"master_sk\": \"master secret key in hex\",\n"
                "           \"master_pk\": \"master public key in hex\",\n"
                "           \"spend_pk\": \"master public key in hex\"\n"
                "       }\n"
                "\nResult:\n"
                "\"txid\"                  (string) The transaction id.\n"
                "\"amount\"          (string) Address of the vault.\n"
                "\nExamples:\n"
                + HelpExampleCli("renewvault", "2NFg1HWEUKd7ipSjnmMVUySXgQ18MeUChyz <master secrety key>")
                + HelpExampleCli("renewvault", "2NFg1HWEUKd7ipSjnmMVUySXgQ18MeUChyz <master secrety key> '{\"whitelist\":[\"mjFifGXWS9JptwS2D2UjQAjG4G6jQqwXc9\"]}'")
                );
    }

    ObserveSafeMode();
    LOCK2(cs_main, pwallet->cs_wallet);

    std::string address = request.params[0].get_str();

    CTxDestination dest = DecodeDestination(address);
    if (!IsValidDestination(dest)) {
        throw JSONRPCError(RPC_TYPE_ERROR, "Invalid address");
    }

    auto script_id = boost::get<CParamScriptID>(&dest);
    if(!script_id) {
        throw JSONRPCError(RPC_TYPE_ERROR, "Parameterized Script Address Required");
    }

    CKey master_key;
    {
        auto master_sk_data = ParseHex(request.params[1].get_str());
        CPrivKey master_sk(master_sk_data.begin(), master_sk_data.end());

        if(!master_key.Load(master_sk, true)) {
            throw JSONRPCError(RPC_INVALID_ADDRESS_OR_KEY, "Invalid renew key");
        }
    }

    UniValue options;
    if(!request.params[2].isNull()) {
        RPCTypeCheck(request.params, {UniValue::VSTR, UniValue::VSTR, UniValue::VOBJ});
        options = request.params[2].get_obj();
    }

    auto unspent_coins = vault::FindUnspentVaultCoins(*script_id);

    if(unspent_coins.empty()) {
        throw JSONRPCError(
                RPC_INVALID_ADDRESS_OR_KEY,
                "Cannot find the vault by the address specified");
    }

    UniValue ret(UniValue::VOBJ);

    const auto vaults = vault::ParseVaultCoins(unspent_coins);
    assert(!vaults.empty());

    const auto total_amount =
        std::accumulate(vaults.begin(), vaults.end(), CAmount{0},
           [](const CAmount t, const vault::Vault& v) {
                return t + v.coin.out.nValue;
           });

    CCoinControl coin_control;
    for(const auto& vault : vaults) {
        coin_control.Select(vault.out_point);
    }

    coin_control.fAllowWatchOnly = true;

    //Make sure to add keys and CScript before we create the transaction
    //because CreateTransaction assumes things are in your wallet.
    pwallet->AddParamScript(vaults[0].script);

    bool subtract_fee_from_amount = true;

    CScript script_pub_key;
    if(!options.isNull() && options.isObject()) {
        //since all vault coins should be the same at this point
        //just pick the first.
        const auto& vault = vaults[0];

        if(vault.type == 0) {

            vault::Whitelist whitelist = vault.whitelist;
            if(options.exists("whitelist")) {
                whitelist.clear();
                ExtractWhitelist(options, whitelist);
            }

            auto spend_pub_key = vault.spend_pub_key;
            if(options.exists("spend_pk")) {
                const auto spend_pk_bytes = ParseHex(options["spend_pk"].get_str());
                spend_pub_key.Set(spend_pk_bytes.begin(), spend_pk_bytes.end());
            }

            auto master_pub_key = vault.master_pub_key;
            if(options.exists("master_pk") && options.exists("master_sk")) {
                const auto master_sk_bytes = ParseHex(options["master_sk"].get_str());
                const CPrivKey master_sk(master_sk_bytes.begin(), master_sk_bytes.end());

                const auto master_pk_bytes = ParseHex(options["master_pk"].get_str());
                master_pub_key.Set(master_pk_bytes.begin(), master_pk_bytes.end());

                CKey new_master_key;
                if(!new_master_key.Load(master_sk, master_pub_key, false)) {
                    throw JSONRPCError(
                            RPC_INVALID_PARAMS,
                            "The new master private key provided isn't a valid"
                            " private key given the public key provided.");
                }
            }

            if(whitelist.empty()) {
                std::stringstream e;
                    throw JSONRPCError(
                            RPC_INVALID_PARAMS,
                            "New whitelist must have at least one address");
            }

            script_pub_key =
                GetParameterizedP2SH(
                        *script_id,
                        ToByteVector(spend_pub_key),
                        ToByteVector(master_pub_key),
                        ExpandParam(whitelist),
                        whitelist.size(),
                        ToByteVector(vault.tag),
                        0 /* simple is type 0 */);
        } else {
            throw JSONRPCError(
                    RPC_MISC_ERROR,
                    "Vault type isn't supported");
        }
    } else {
        script_pub_key = vaults[0].coin.out.scriptPubKey;
    }

    //TODO: create script with different spend key
    //TODO: validate all unspent coins have the same vault param.
    std::vector<CRecipient> recipients = {
        {script_pub_key, total_amount, subtract_fee_from_amount}
    };

    CWalletTx wtx;
    CReserveKey reserve_key(pwallet);
    CAmount fee_required = 0;
    int change_pos_ret = -1;
    std::string error;
    const bool SIGN = true;

    if (!pwallet->CreateTransaction(
                recipients,
                wtx,
                reserve_key,
                fee_required,
                change_pos_ret,
                error,
                coin_control,
                !SIGN)) {

        throw JSONRPCError(RPC_WALLET_ERROR, error);
    }

    assert(wtx.tx);

    CMutableTransaction mtx{*wtx.tx};

    assert(mtx.vin.size() == vaults.size());


    for(size_t i = 0; i <  mtx.vin.size(); i++) {
        auto& in = mtx.vin[i];
        const auto& vault = vaults[i];

        uint256 hash = SignatureHash(
                vault.script,
                *wtx.tx,
                i,
                SIGHASH_ALL,
                vault.coin.out.nValue,
                SIGVERSION_BASE);

        //produce canonical DER signature
        valtype sig;
        if(!master_key.Sign(hash, sig))
            return false;
        sig.push_back(SIGHASH_ALL);


        const int RENEW_MODE = 1;
        in.scriptSig
            << sig
            << RENEW_MODE
            << valtype(vault.script.begin(), vault.script.end());
    }

    wtx.SetTx(std::make_shared<CTransaction>(mtx));

    CValidationState state;
    if (!pwallet->CommitTransaction(wtx, reserve_key, g_connman.get(), state)) {
        error = strprintf(
                "Error: The transaction was rejected! Reason given: %s",
                state.GetRejectReason());
        throw JSONRPCError(RPC_WALLET_ERROR, error);
    }

    //add script to wallet so we can redeem it later if needed.
    ret.push_back(Pair("txid", wtx.GetHash().GetHex()));
    ret.push_back(Pair("amount", ValueFromAmount(total_amount)));

    return ret;
}

UniValue spendvault(const JSONRPCRequest& request)
{
    CWallet * const pwallet = GetWalletForJSONRPCRequest(request);
    if (!EnsureWalletIsAvailable(pwallet, request.fHelp)) {
        return NullUniValue;
    }

    if (request.fHelp || request.params.size() != 3) {
        throw std::runtime_error(
                "spendvault vault_address amount destination_address\n"
                "\nSpends the amount specified to the destination address.\n"
                + HelpRequiringPassphrase(pwallet) +
                "\nArguments:\n"
                "1. \"vault_address\"       (string) Address of the vault.\n"
                "2. \"amount\"              (numeric or string, required) The amount in " + CURRENCY_UNIT + " to send. eg 0.1\n"
                "3. \"destination_address\" (string) Destination of funds.\n"
                "\nResult:\n"
                "\"txid\"                   (string) The transaction id.\n"
                "\"amount\"                 (number) amount sent.\n"
                "\nExamples:\n"
                + HelpExampleCli("spendvault", "2NFg1HWEUKd7ipSjnmMVUySXgQ18MeUChyz 5 1NAg1HWEUKd7ipSjnmMVUySXgQ18Mezfjyz")
                );
    }

    ObserveSafeMode();
    LOCK2(cs_main, pwallet->cs_wallet);

    std::string vault_address = request.params[0].get_str();

    CAmount amount = AmountFromValue(request.params[1]);
    if (amount <= 0)
        throw JSONRPCError(RPC_TYPE_ERROR, "Invalid amount for send");

    std::string dest_address = request.params[2].get_str();

    CTxDestination vault_dest = DecodeDestination(vault_address);
    if (boost::get<CParamScriptID>(&vault_dest) == nullptr) {
        throw JSONRPCError(RPC_TYPE_ERROR, "Invalid vault address");
    }

    CTxDestination dest = DecodeDestination(dest_address);
    if (!IsValidDestination(dest)) {
        throw JSONRPCError(RPC_TYPE_ERROR, "Invalid destination address");
    }

    auto script_id = boost::get<CParamScriptID>(&vault_dest);
    if(!script_id) {
        throw JSONRPCError(RPC_TYPE_ERROR, "The vault address must be a parameterized script address");
    }

    auto unspent_coins = vault::FindUnspentVaultCoins(*script_id);

    if(unspent_coins.empty()) {
        throw JSONRPCError(
                RPC_INVALID_ADDRESS_OR_KEY,
                "Cannot find the vault by the address specified");
    }

    UniValue ret(UniValue::VOBJ);

    const auto vaults = vault::ParseVaultCoins(unspent_coins);
    assert(!vaults.empty());

    const auto total_amount =
        std::accumulate(vaults.begin(), vaults.end(), CAmount{0},
           [](const CAmount t, const vault::Vault& v) {
                return t + v.coin.out.nValue;
           });

    if(amount > total_amount) {
        std::stringstream e;
        e << "Insufficient funds, can only spend "
          << ValueFromAmount(total_amount).get_real()
          << " merit";
        throw JSONRPCError(RPC_TYPE_ERROR, e.str());
    }

    //Select enough coins to satisfy the amount we want to send.
    //At this point we should have enough coins.
    CCoinControl coin_control;
    CAmount selected_amount = 0;
    for(const auto& v : vaults) {
        if(selected_amount >= amount) break;
        coin_control.Select(v.out_point);
        selected_amount += v.coin.out.nValue;
    }

    assert(selected_amount >= amount);
    auto change = selected_amount - amount;

    coin_control.fAllowWatchOnly = true;

    //Make sure to add keys and CScript before we create the transaction
    //because CreateTransaction assumes things are in your wallet.
    pwallet->AddParamScript(vaults[0].script);

    //The two recipients are the spend key and the vault.
    //If there is change the change will go into the same vault.
    //The order of the recipients is important because the vault script requires
    //the first is the spend key and the second is the vault where changes goes into.
    bool subtract_fee_from_amount = true;

    auto scriptPubKey = GetScriptForDestination(dest);

    std::vector<CRecipient> recipients = {
        {scriptPubKey, amount, subtract_fee_from_amount},
    };

    //TODO: Currently vault scipt requires that there is change. The script
    //will need to be updated to have a new mode to drain vault of all funds.
    if(change > 0) {
        recipients.push_back({vaults[0].coin.out.scriptPubKey, change, false});
    }

    CWalletTx wtx;
    CReserveKey reserve_key(pwallet);
    CAmount fee_required = 0;
    int change_pos_ret = -1;
    std::string error;
    const bool SIGN = true;

    if (!pwallet->CreateTransaction(
                recipients,
                wtx,
                reserve_key,
                fee_required,
                change_pos_ret,
                error,
                coin_control,
                !SIGN)) {

        throw JSONRPCError(RPC_WALLET_ERROR, error);
    }

    assert(wtx.tx);

    CMutableTransaction mtx{*wtx.tx};

    const auto spend_address = vaults[0].spend_pub_key.GetID();

    CKey spend_key;
    if (!pwallet->GetKey(spend_address, spend_key)) {
        throw JSONRPCError(
                RPC_WALLET_ERROR, "Unable to find the spendkey in the keystore");
    }

    for(size_t i = 0; i <  mtx.vin.size(); i++) {
        auto& in = mtx.vin[i];
        const auto& vault = vaults[i];

        //TODO: Sign transaction and insert params
        uint256 hash = SignatureHash(
                vault.script,
                *wtx.tx,
                i,
                SIGHASH_ALL,
                vault.coin.out.nValue,
                SIGVERSION_BASE);

        //produce canonical DER signature
        valtype sig;
        if(!spend_key.Sign(hash, sig))
            return false;
        sig.push_back(SIGHASH_ALL);

        const int SPEND_MODE = 0;
        in.scriptSig
            << sig
            << SPEND_MODE
            << valtype(vault.script.begin(), vault.script.end());
    }

    wtx.SetTx(std::make_shared<CTransaction>(mtx));

    CValidationState state;
    if (!pwallet->CommitTransaction(wtx, reserve_key, g_connman.get(), state)) {
        error = strprintf(
                "Error: The transaction was rejected! Reason given: %s",
                state.GetRejectReason());
        throw JSONRPCError(RPC_WALLET_ERROR, error);
    }

    //add script to wallet so we can redeem it later if needed.
    ret.push_back(Pair("txid", wtx.GetHash().GetHex()));
    ret.push_back(Pair("amount", ValueFromAmount(amount)));

    return ret;
}

UniValue getvaultinfo(const JSONRPCRequest& request)
{
    CWallet * const pwallet = GetWalletForJSONRPCRequest(request);
    if (!EnsureWalletIsAvailable(pwallet, request.fHelp)) {
        return NullUniValue;
    }

    if (request.fHelp || request.params.size() != 1) {
        throw std::runtime_error(
                "getvaultinfo vault_address\n"
                "\nGet vault info.\n"
                + HelpRequiringPassphrase(pwallet) +
                "\nArguments:\n"
                "1. \"vault_address\"      (string) Address of the vault.\n"
                "\nResult:\n"
                "\"address\"               (string) The transaction id.\n"
                "\"type\"                  (string) Address of the vault.\n"
                "\nExamples:\n"
                + HelpExampleCli("getvaultinfo", "2NFg1HWEUKd7ipSjnmMVUySXgQ18MeUChyz")
                );
    }

    ObserveSafeMode();
    LOCK2(cs_main, pwallet->cs_wallet);

    std::string address = request.params[0].get_str();

    CTxDestination dest = DecodeDestination(address);
    if (!IsValidDestination(dest)) {
        throw JSONRPCError(RPC_TYPE_ERROR, "Invalid address");
    }

    auto script_id = boost::get<CParamScriptID>(&dest);
    if(!script_id) {
        throw JSONRPCError(RPC_TYPE_ERROR, "Parameterized Script Address Required");
    }

    auto unspent_coins = vault::FindUnspentVaultCoins(*script_id);

    if(unspent_coins.empty()) {
        throw JSONRPCError(
                RPC_INVALID_ADDRESS_OR_KEY,
                "Cannot find the vault by the address specified");
    }

    const auto vaults = vault::ParseVaultCoins(unspent_coins);
    assert(!vaults.empty());

    UniValue ret(UniValue::VOBJ);
    UniValue coins(UniValue::VARR);
    UniValue whitelist(UniValue::VARR);

    CAmount total_amount = 0;
    bool consistent = true;

    const auto& ref = vaults[0];

    for(const auto& v : vaults) {
        size_t confirmations = std::max(0, chainActive.Height() - v.coin.nHeight);

        UniValue c(UniValue::VOBJ);
        c.push_back(Pair("txid", v.txid.GetHex()));
        c.push_back(Pair("index", static_cast<int>(v.out_point.n)));
        c.push_back(Pair("amount", ValueFromAmount(v.coin.out.nValue)));
        c.push_back(Pair("confirmations", static_cast<int>(confirmations)));

        coins.push_back(c);

        if(!v.SameKind(ref)) {
            c.push_back(Pair("consistent", false));
            consistent = false;
        }

        total_amount += v.coin.out.nValue;
    }

    //add script to wallet so we can redeem it later if needed.
    ret.push_back(Pair("type", ref.type));
    ret.push_back(Pair("address", address));
    ret.push_back(Pair("amount", ValueFromAmount(total_amount)));
    ret.push_back(Pair("coins", coins));
    ret.push_back(Pair("consistent", consistent));
    ret.push_back(Pair("spend_pub_key", HexStr(ref.spend_pub_key)));
    ret.push_back(Pair("master_pub_key", HexStr(ref.master_pub_key)));

    return ret;
}

UniValue listaddressgroupings(const JSONRPCRequest& request)
{
    CWallet * const pwallet = GetWalletForJSONRPCRequest(request);
    if (!EnsureWalletIsAvailable(pwallet, request.fHelp)) {
        return NullUniValue;
    }

    if (request.fHelp || request.params.size() != 0)
        throw std::runtime_error(
            "listaddressgroupings\n"
            "\nLists groups of addresses which have had their common ownership\n"
            "made public by common use as inputs or as the resulting change\n"
            "in past transactions\n"
            "\nResult:\n"
            "[\n"
            "  [\n"
            "    [\n"
            "      \"address\",            (string) The merit address\n"
            "      amount,                 (numeric) The amount in " + CURRENCY_UNIT + "\n"
            "      \"account\"             (string, optional) DEPRECATED. The account\n"
            "    ]\n"
            "    ,...\n"
            "  ]\n"
            "  ,...\n"
            "]\n"
            "\nExamples:\n"
            + HelpExampleCli("listaddressgroupings", "")
            + HelpExampleRpc("listaddressgroupings", "")
        );

    ObserveSafeMode();
    LOCK2(cs_main, pwallet->cs_wallet);

    UniValue jsonGroupings(UniValue::VARR);
    std::map<CTxDestination, CAmount> balances = pwallet->GetAddressBalances();
    for (const std::set<CTxDestination>& grouping : pwallet->GetAddressGroupings()) {
        UniValue jsonGrouping(UniValue::VARR);
        for (const CTxDestination& address : grouping)
        {
            UniValue addressInfo(UniValue::VARR);
            addressInfo.push_back(EncodeDestination(address));
            addressInfo.push_back(ValueFromAmount(balances[address]));
            {
                if (pwallet->mapAddressBook.find(address) != pwallet->mapAddressBook.end()) {
                    addressInfo.push_back(pwallet->mapAddressBook.find(address)->second.name);
                }
            }
            jsonGrouping.push_back(addressInfo);
        }
        jsonGroupings.push_back(jsonGrouping);
    }
    return jsonGroupings;
}

UniValue signmessage(const JSONRPCRequest& request)
{
    CWallet * const pwallet = GetWalletForJSONRPCRequest(request);
    if (!EnsureWalletIsAvailable(pwallet, request.fHelp)) {
        return NullUniValue;
    }

    if (request.fHelp || request.params.size() != 2)
        throw std::runtime_error(
            "signmessage \"address\" \"message\"\n"
            "\nSign a message with the private key of an address"
            + HelpRequiringPassphrase(pwallet) + "\n"
            "\nArguments:\n"
            "1. \"address\"         (string, required) The merit address to use for the private key.\n"
            "2. \"message\"         (string, required) The message to create a signature of.\n"
            "\nResult:\n"
            "\"signature\"          (string) The signature of the message encoded in base 64\n"
            "\nExamples:\n"
            "\nUnlock the wallet for 30 seconds\n"
            + HelpExampleCli("walletpassphrase", "\"mypassphrase\" 30") +
            "\nCreate the signature\n"
            + HelpExampleCli("signmessage", "\"1D1ZrZNe3JUo7ZycKEYQQiQAWd9y54F4XX\" \"my message\"") +
            "\nVerify the signature\n"
            + HelpExampleCli("verifymessage", "\"1D1ZrZNe3JUo7ZycKEYQQiQAWd9y54F4XX\" \"signature\" \"my message\"") +
            "\nAs json rpc\n"
            + HelpExampleRpc("signmessage", "\"1D1ZrZNe3JUo7ZycKEYQQiQAWd9y54F4XX\", \"my message\"")
        );

    LOCK2(cs_main, pwallet->cs_wallet);

    EnsureWalletIsUnlocked(pwallet);

    std::string strAddress = request.params[0].get_str();
    std::string strMessage = request.params[1].get_str();

    CTxDestination dest = DecodeDestination(strAddress);
    if (!IsValidDestination(dest)) {
        throw JSONRPCError(RPC_TYPE_ERROR, "Invalid address");
    }

    const CKeyID *keyID = boost::get<CKeyID>(&dest);
    if (!keyID) {
        throw JSONRPCError(RPC_TYPE_ERROR, "Address does not refer to key");
    }

    CKey key;
    if (!pwallet->GetKey(*keyID, key)) {
        throw JSONRPCError(RPC_WALLET_ERROR, "Private key not available");
    }

    CHashWriter ss(SER_GETHASH, 0);
    ss << strMessageMagic;
    ss << strMessage;

    std::vector<unsigned char> vchSig;
    if (!key.SignCompact(ss.GetHash(), vchSig))
        throw JSONRPCError(RPC_INVALID_ADDRESS_OR_KEY, "Sign failed");

    return EncodeBase64(&vchSig[0], vchSig.size());
}

UniValue getreceivedbyaddress(const JSONRPCRequest& request)
{
    CWallet * const pwallet = GetWalletForJSONRPCRequest(request);
    if (!EnsureWalletIsAvailable(pwallet, request.fHelp)) {
        return NullUniValue;
    }

    if (request.fHelp || request.params.size() < 1 || request.params.size() > 2)
        throw std::runtime_error(
            "getreceivedbyaddress \"address\" ( minconf )\n"
            "\nReturns the total amount received by the given address in transactions with at least minconf confirmations.\n"
            "\nArguments:\n"
            "1. \"address\"         (string, required) The merit address for transactions.\n"
            "2. minconf             (numeric, optional, default=1) Only include transactions confirmed at least this many times.\n"
            "\nResult:\n"
            "amount   (numeric) The total amount in " + CURRENCY_UNIT + " received at this address.\n"
            "\nExamples:\n"
            "\nThe amount from transactions with at least 1 confirmation\n"
            + HelpExampleCli("getreceivedbyaddress", "\"1D1ZrZNe3JUo7ZycKEYQQiQAWd9y54F4XX\"") +
            "\nThe amount including unconfirmed transactions, zero confirmations\n"
            + HelpExampleCli("getreceivedbyaddress", "\"1D1ZrZNe3JUo7ZycKEYQQiQAWd9y54F4XX\" 0") +
            "\nThe amount with at least 6 confirmations\n"
            + HelpExampleCli("getreceivedbyaddress", "\"1D1ZrZNe3JUo7ZycKEYQQiQAWd9y54F4XX\" 6") +
            "\nAs a json rpc call\n"
            + HelpExampleRpc("getreceivedbyaddress", "\"1D1ZrZNe3JUo7ZycKEYQQiQAWd9y54F4XX\", 6")
       );

    ObserveSafeMode();
    LOCK2(cs_main, pwallet->cs_wallet);

    // Merit address
    CTxDestination dest = DecodeDestination(request.params[0].get_str());
    if (!IsValidDestination(dest)) {
        throw JSONRPCError(RPC_INVALID_ADDRESS_OR_KEY, "Invalid Merit address");
    }
    CScript scriptPubKey = GetScriptForDestination(dest);
    if (!IsMine(*pwallet, scriptPubKey)) {
        return ValueFromAmount(0);
    }

    // Minimum confirmations
    int nMinDepth = 1;
    if (!request.params[1].isNull())
        nMinDepth = request.params[1].get_int();

    // Tally
    CAmount nAmount = 0;
    for (const std::pair<uint256, CWalletTx>& pairWtx : pwallet->mapWallet) {
        const CWalletTx& wtx = pairWtx.second;
        if (wtx.IsCoinBase() || !CheckFinalTx(*wtx.tx))
            continue;

        for (const CTxOut& txout : wtx.tx->vout)
            if (txout.scriptPubKey == scriptPubKey)
                if (wtx.GetDepthInMainChain() >= nMinDepth)
                    nAmount += txout.nValue;
    }

    return  ValueFromAmount(nAmount);
}


UniValue getreceivedbyaccount(const JSONRPCRequest& request)
{
    CWallet * const pwallet = GetWalletForJSONRPCRequest(request);
    if (!EnsureWalletIsAvailable(pwallet, request.fHelp)) {
        return NullUniValue;
    }

    if (request.fHelp || request.params.size() < 1 || request.params.size() > 2)
        throw std::runtime_error(
            "getreceivedbyaccount \"account\" ( minconf )\n"
            "\nDEPRECATED. Returns the total amount received by addresses with <account> in transactions with at least [minconf] confirmations.\n"
            "\nArguments:\n"
            "1. \"account\"      (string, required) The selected account, may be the default account using \"\".\n"
            "2. minconf          (numeric, optional, default=1) Only include transactions confirmed at least this many times.\n"
            "\nResult:\n"
            "amount              (numeric) The total amount in " + CURRENCY_UNIT + " received for this account.\n"
            "\nExamples:\n"
            "\nAmount received by the default account with at least 1 confirmation\n"
            + HelpExampleCli("getreceivedbyaccount", "\"\"") +
            "\nAmount received at the tabby account including unconfirmed amounts with zero confirmations\n"
            + HelpExampleCli("getreceivedbyaccount", "\"tabby\" 0") +
            "\nThe amount with at least 6 confirmations\n"
            + HelpExampleCli("getreceivedbyaccount", "\"tabby\" 6") +
            "\nAs a json rpc call\n"
            + HelpExampleRpc("getreceivedbyaccount", "\"tabby\", 6")
        );

    ObserveSafeMode();
    LOCK2(cs_main, pwallet->cs_wallet);

    // Minimum confirmations
    int nMinDepth = 1;
    if (!request.params[1].isNull())
        nMinDepth = request.params[1].get_int();

    // Get the set of pub keys assigned to account
    std::string strAccount = AccountFromValue(request.params[0]);
    std::set<CTxDestination> setAddress = pwallet->GetAccountAddresses(strAccount);

    // Tally
    CAmount nAmount = 0;
    for (const std::pair<uint256, CWalletTx>& pairWtx : pwallet->mapWallet) {
        const CWalletTx& wtx = pairWtx.second;
        if (wtx.IsCoinBase() || !CheckFinalTx(*wtx.tx))
            continue;

        for (const CTxOut& txout : wtx.tx->vout)
        {
            CTxDestination address;
            if (ExtractDestination(txout.scriptPubKey, address) && IsMine(*pwallet, address) && setAddress.count(address)) {
                if (wtx.GetDepthInMainChain() >= nMinDepth)
                    nAmount += txout.nValue;
            }
        }
    }

    return ValueFromAmount(nAmount);
}


UniValue getbalance(const JSONRPCRequest& request)
{
    CWallet * const pwallet = GetWalletForJSONRPCRequest(request);
    if (!EnsureWalletIsAvailable(pwallet, request.fHelp)) {
        return NullUniValue;
    }

    if (request.fHelp || request.params.size() > 3)
        throw std::runtime_error(
            "getbalance ( \"account\" minconf include_watchonly )\n"
            "\nIf account is not specified, returns the server's total available balance.\n"
            "If account is specified (DEPRECATED), returns the balance in the account.\n"
            "Note that the account \"\" is not the same as leaving the parameter out.\n"
            "The server total may be different to the balance in the default \"\" account.\n"
            "\nArguments:\n"
            "1. \"account\"         (string, optional) DEPRECATED. The account string may be given as a\n"
            "                     specific account name to find the balance associated with wallet keys in\n"
            "                     a named account, or as the empty string (\"\") to find the balance\n"
            "                     associated with wallet keys not in any named account, or as \"*\" to find\n"
            "                     the balance associated with all wallet keys regardless of account.\n"
            "                     When this option is specified, it calculates the balance in a different\n"
            "                     way than when it is not specified, and which can count spends twice when\n"
            "                     there are conflicting pending transactions (such as those created by\n"
            "                     the bumpfee command), temporarily resulting in low or even negative\n"
            "                     balances. In general, account balance calculation is not considered\n"
            "                     reliable and has resulted in confusing outcomes, so it is recommended to\n"
            "                     avoid passing this argument.\n"
            "2. minconf           (numeric, optional, default=1) Only include transactions confirmed at least this many times.\n"
            "3. include_watchonly (bool, optional, default=false) Also include balance in watch-only addresses (see 'importaddress')\n"
            "\nResult:\n"
            "amount              (numeric) The total amount in " + CURRENCY_UNIT + " received for this account.\n"
            "\nExamples:\n"
            "\nThe total amount in the wallet with 1 or more confirmations\n"
            + HelpExampleCli("getbalance", "") +
            "\nThe total amount in the wallet at least 6 blocks confirmed\n"
            + HelpExampleCli("getbalance", "\"*\" 6") +
            "\nAs a json rpc call\n"
            + HelpExampleRpc("getbalance", "\"*\", 6")
        );

    ObserveSafeMode();
    LOCK2(cs_main, pwallet->cs_wallet);

    const UniValue& account_value = request.params[0];
    const UniValue& minconf = request.params[1];
    const UniValue& include_watchonly = request.params[2];

    if (account_value.isNull()) {
        if (!minconf.isNull()) {
            throw JSONRPCError(RPC_INVALID_PARAMETER,
                "getbalance minconf option is only currently supported if an account is specified");
        }
        if (!include_watchonly.isNull()) {
            throw JSONRPCError(RPC_INVALID_PARAMETER,
                "getbalance include_watchonly option is only currently supported if an account is specified");
        }
        return ValueFromAmount(pwallet->GetBalance());
    }

    const std::string& account_param = account_value.get_str();
    const std::string* account = account_param != "*" ? &account_param : nullptr;

    int nMinDepth = 1;
    if (!minconf.isNull())
        nMinDepth = minconf.get_int();
    isminefilter filter = ISMINE_SPENDABLE;
    if(!include_watchonly.isNull())
        if(include_watchonly.get_bool())
            filter = filter | ISMINE_WATCH_ONLY;

    return ValueFromAmount(pwallet->GetLegacyBalance(filter, nMinDepth, account));
}

UniValue getunconfirmedbalance(const JSONRPCRequest &request)
{
    CWallet * const pwallet = GetWalletForJSONRPCRequest(request);
    if (!EnsureWalletIsAvailable(pwallet, request.fHelp)) {
        return NullUniValue;
    }

    if (request.fHelp || request.params.size() > 0)
        throw std::runtime_error(
                "getunconfirmedbalance\n"
                "Returns the server's total unconfirmed balance\n");

    ObserveSafeMode();
    LOCK2(cs_main, pwallet->cs_wallet);

    return ValueFromAmount(pwallet->GetUnconfirmedBalance());
}


UniValue movecmd(const JSONRPCRequest& request)
{
    CWallet * const pwallet = GetWalletForJSONRPCRequest(request);
    if (!EnsureWalletIsAvailable(pwallet, request.fHelp)) {
        return NullUniValue;
    }

    if (request.fHelp || request.params.size() < 3 || request.params.size() > 5)
        throw std::runtime_error(
            "move \"fromaccount\" \"toaccount\" amount ( minconf \"comment\" )\n"
            "\nDEPRECATED. Move a specified amount from one account in your wallet to another.\n"
            "\nArguments:\n"
            "1. \"fromaccount\"   (string, required) The name of the account to move funds from. May be the default account using \"\".\n"
            "2. \"toaccount\"     (string, required) The name of the account to move funds to. May be the default account using \"\".\n"
            "3. amount            (numeric) Quantity of " + CURRENCY_UNIT + " to move between accounts.\n"
            "4. (dummy)           (numeric, optional) Ignored. Remains for backward compatibility.\n"
            "5. \"comment\"       (string, optional) An optional comment, stored in the wallet only.\n"
            "\nResult:\n"
            "true|false           (boolean) true if successful.\n"
            "\nExamples:\n"
            "\nMove 0.01 " + CURRENCY_UNIT + " from the default account to the account named tabby\n"
            + HelpExampleCli("move", "\"\" \"tabby\" 0.01") +
            "\nMove 0.01 " + CURRENCY_UNIT + " timotei to akiko with a comment and funds have 6 confirmations\n"
            + HelpExampleCli("move", "\"timotei\" \"akiko\" 0.01 6 \"happy birthday!\"") +
            "\nAs a json rpc call\n"
            + HelpExampleRpc("move", "\"timotei\", \"akiko\", 0.01, 6, \"happy birthday!\"")
        );

    ObserveSafeMode();
    LOCK2(cs_main, pwallet->cs_wallet);

    std::string strFrom = AccountFromValue(request.params[0]);
    std::string strTo = AccountFromValue(request.params[1]);
    CAmount nAmount = AmountFromValue(request.params[2]);
    if (nAmount <= 0)
        throw JSONRPCError(RPC_TYPE_ERROR, "Invalid amount for send");
    if (!request.params[3].isNull())
        // unused parameter, used to be nMinDepth, keep type-checking it though
        (void)request.params[3].get_int();
    std::string strComment;
    if (!request.params[4].isNull())
        strComment = request.params[4].get_str();

    if (!pwallet->AccountMove(strFrom, strTo, nAmount, strComment)) {
        throw JSONRPCError(RPC_DATABASE_ERROR, "database error");
    }

    return true;
}


UniValue sendfrom(const JSONRPCRequest& request)
{
    CWallet * const pwallet = GetWalletForJSONRPCRequest(request);
    if (!EnsureWalletIsAvailable(pwallet, request.fHelp)) {
        return NullUniValue;
    }

    if (request.fHelp || request.params.size() < 3 || request.params.size() > 6)
        throw std::runtime_error(
            "sendfrom \"fromaccount\" \"toaddress\" amount ( minconf \"comment\" \"comment_to\" )\n"
            "\nDEPRECATED (use sendtoaddress). Sent an amount from an account to a merit address."
            + HelpRequiringPassphrase(pwallet) + "\n"
            "\nArguments:\n"
            "1. \"fromaccount\"       (string, required) The name of the account to send funds from. May be the default account using \"\".\n"
            "                       Specifying an account does not influence coin selection, but it does associate the newly created\n"
            "                       transaction with the account, so the account's balance computation and transaction history can reflect\n"
            "                       the spend.\n"
            "2. \"toaddress\"         (string, required) The merit address to send funds to.\n"
            "3. amount                (numeric or string, required) The amount in " + CURRENCY_UNIT + " (transaction fee is added on top).\n"
            "4. minconf               (numeric, optional, default=1) Only use funds with at least this many confirmations.\n"
            "5. \"comment\"           (string, optional) A comment used to store what the transaction is for. \n"
            "                                     This is not part of the transaction, just kept in your wallet.\n"
            "6. \"comment_to\"        (string, optional) An optional comment to store the name of the person or organization \n"
            "                                     to which you're sending the transaction. This is not part of the transaction, \n"
            "                                     it is just kept in your wallet.\n"
            "\nResult:\n"
            "\"txid\"                 (string) The transaction id.\n"
            "\nExamples:\n"
            "\nSend 0.01 " + CURRENCY_UNIT + " from the default account to the address, must have at least 1 confirmation\n"
            + HelpExampleCli("sendfrom", "\"\" \"1M72Sfpbz1BPpXFHz9m3CdqATR44Jvaydd\" 0.01") +
            "\nSend 0.01 from the tabby account to the given address, funds must have at least 6 confirmations\n"
            + HelpExampleCli("sendfrom", "\"tabby\" \"1M72Sfpbz1BPpXFHz9m3CdqATR44Jvaydd\" 0.01 6 \"donation\" \"seans outpost\"") +
            "\nAs a json rpc call\n"
            + HelpExampleRpc("sendfrom", "\"tabby\", \"1M72Sfpbz1BPpXFHz9m3CdqATR44Jvaydd\", 0.01, 6, \"donation\", \"seans outpost\"")
        );

    ObserveSafeMode();
    LOCK2(cs_main, pwallet->cs_wallet);

    std::string strAccount = AccountFromValue(request.params[0]);
    CTxDestination dest = DecodeDestination(request.params[1].get_str());
    if (!IsValidDestination(dest)) {
        throw JSONRPCError(RPC_INVALID_ADDRESS_OR_KEY, "Invalid Merit address");
    }
    CAmount nAmount = AmountFromValue(request.params[2]);
    if (nAmount <= 0)
        throw JSONRPCError(RPC_TYPE_ERROR, "Invalid amount for send");
    int nMinDepth = 1;
    if (!request.params[3].isNull())
        nMinDepth = request.params[3].get_int();

    CWalletTx wtx;
    wtx.strFromAccount = strAccount;
    if (!request.params[4].isNull() && !request.params[4].get_str().empty())
        wtx.mapValue["comment"] = request.params[4].get_str();
    if (!request.params[5].isNull() && !request.params[5].get_str().empty())
        wtx.mapValue["to"]      = request.params[5].get_str();

    EnsureWalletIsUnlocked(pwallet);

    // Check funds
    CAmount nBalance = pwallet->GetLegacyBalance(ISMINE_SPENDABLE, nMinDepth, &strAccount);
    if (nAmount > nBalance)
        throw JSONRPCError(RPC_WALLET_INSUFFICIENT_FUNDS, "Account has insufficient funds");

    CCoinControl no_coin_control; // This is a deprecated API
    SendMoneyToDest(pwallet, dest, nAmount, false, wtx, no_coin_control);

    return wtx.GetHash().GetHex();
}


UniValue sendmany(const JSONRPCRequest& request)
{
    CWallet * const pwallet = GetWalletForJSONRPCRequest(request);
    if (!EnsureWalletIsAvailable(pwallet, request.fHelp)) {
        return NullUniValue;
    }

    if (request.fHelp || request.params.size() < 2 || request.params.size() > 8)
        throw std::runtime_error(
            "sendmany \"fromaccount\" {\"address\":amount,...} ( minconf \"comment\" [\"address\",...] replaceable conf_target \"estimate_mode\")\n"
            "\nSend multiple times. Amounts are double-precision floating point numbers."
            + HelpRequiringPassphrase(pwallet) + "\n"
            "\nArguments:\n"
            "1. \"fromaccount\"         (string, required) DEPRECATED. The account to send the funds from. Should be \"\" for the default account\n"
            "2. \"amounts\"             (string, required) A json object with addresses and amounts\n"
            "    {\n"
            "      \"address\":amount   (numeric or string) The merit address is the key, the numeric amount (can be string) in " + CURRENCY_UNIT + " is the value\n"
            "      ,...\n"
            "    }\n"
            "3. minconf                 (numeric, optional, default=1) Only use the balance confirmed at least this many times.\n"
            "4. \"comment\"             (string, optional) A comment\n"
            "5. subtractfeefrom         (array, optional) A json array with addresses.\n"
            "                           The fee will be equally deducted from the amount of each selected address.\n"
            "                           Those recipients will receive less merits than you enter in their corresponding amount field.\n"
            "                           If no addresses are specified here, the sender pays the fee.\n"
            "    [\n"
            "      \"address\"          (string) Subtract fee from this address\n"
            "      ,...\n"
            "    ]\n"
            "6. replaceable            (boolean, optional) Allow this transaction to be replaced by a transaction with higher fees via BIP 125\n"
            "7. conf_target            (numeric, optional) Confirmation target (in blocks)\n"
            "8. \"estimate_mode\"      (string, optional, default=UNSET) The fee estimate mode, must be one of:\n"
            "       \"UNSET\"\n"
            "       \"ECONOMICAL\"\n"
            "       \"CONSERVATIVE\"\n"
             "\nResult:\n"
            "\"txid\"                   (string) The transaction id for the send. Only 1 transaction is created regardless of \n"
            "                                    the number of addresses.\n"
            "\nExamples:\n"
            "\nSend two amounts to two different addresses:\n"
            + HelpExampleCli("sendmany", "\"\" \"{\\\"1D1ZrZNe3JUo7ZycKEYQQiQAWd9y54F4XX\\\":0.01,\\\"1353tsE8YMTA4EuV7dgUXGjNFf9KpVvKHz\\\":0.02}\"") +
            "\nSend two amounts to two different addresses setting the confirmation and comment:\n"
            + HelpExampleCli("sendmany", "\"\" \"{\\\"1D1ZrZNe3JUo7ZycKEYQQiQAWd9y54F4XX\\\":0.01,\\\"1353tsE8YMTA4EuV7dgUXGjNFf9KpVvKHz\\\":0.02}\" 6 \"testing\"") +
            "\nSend two amounts to two different addresses, subtract fee from amount:\n"
            + HelpExampleCli("sendmany", "\"\" \"{\\\"1D1ZrZNe3JUo7ZycKEYQQiQAWd9y54F4XX\\\":0.01,\\\"1353tsE8YMTA4EuV7dgUXGjNFf9KpVvKHz\\\":0.02}\" 1 \"\" \"[\\\"1D1ZrZNe3JUo7ZycKEYQQiQAWd9y54F4XX\\\",\\\"1353tsE8YMTA4EuV7dgUXGjNFf9KpVvKHz\\\"]\"") +
            "\nAs a json rpc call\n"
            + HelpExampleRpc("sendmany", "\"\", \"{\\\"1D1ZrZNe3JUo7ZycKEYQQiQAWd9y54F4XX\\\":0.01,\\\"1353tsE8YMTA4EuV7dgUXGjNFf9KpVvKHz\\\":0.02}\", 6, \"testing\"")
        );

    ObserveSafeMode();
    LOCK2(cs_main, pwallet->cs_wallet);

    if (pwallet->GetBroadcastTransactions() && !g_connman) {
        throw JSONRPCError(RPC_CLIENT_P2P_DISABLED, "Error: Peer-to-peer functionality missing or disabled");
    }

    std::string strAccount = AccountFromValue(request.params[0]);
    UniValue sendTo = request.params[1].get_obj();
    int nMinDepth = 1;
    if (!request.params[2].isNull())
        nMinDepth = request.params[2].get_int();

    CWalletTx wtx;
    wtx.strFromAccount = strAccount;
    if (!request.params[3].isNull() && !request.params[3].get_str().empty())
        wtx.mapValue["comment"] = request.params[3].get_str();

    UniValue subtractFeeFromAmount(UniValue::VARR);
    if (!request.params[4].isNull())
        subtractFeeFromAmount = request.params[4].get_array();

    CCoinControl coin_control;
    if (!request.params[5].isNull()) {
        coin_control.signalRbf = request.params[5].get_bool();
    }

    if (!request.params[6].isNull()) {
        coin_control.m_confirm_target = ParseConfirmTarget(request.params[6]);
    }

    if (!request.params[7].isNull()) {
        if (!FeeModeFromString(request.params[7].get_str(), coin_control.m_fee_mode)) {
            throw JSONRPCError(RPC_INVALID_PARAMETER, "Invalid estimate_mode parameter");
        }
    }

    std::set<CTxDestination> destinations;
    std::vector<CRecipient> vecSend;

    CAmount totalAmount = 0;
    std::vector<std::string> keys = sendTo.getKeys();
    for (const std::string& name_ : keys) {
        CTxDestination dest = DecodeDestination(name_);
        if (!IsValidDestination(dest)) {
            throw JSONRPCError(RPC_INVALID_ADDRESS_OR_KEY, std::string("Invalid Merit address: ") + name_);
        }

        if (destinations.count(dest)) {
            throw JSONRPCError(RPC_INVALID_PARAMETER, std::string("Invalid parameter, duplicated address: ") + name_);
        }
        destinations.insert(dest);

        CScript scriptPubKey = GetScriptForDestination(dest);
        CAmount nAmount = AmountFromValue(sendTo[name_]);
        if (nAmount <= 0)
            throw JSONRPCError(RPC_TYPE_ERROR, "Invalid amount for send");
        totalAmount += nAmount;

        bool fSubtractFeeFromAmount = false;
        for (unsigned int idx = 0; idx < subtractFeeFromAmount.size(); idx++) {
            const UniValue& addr = subtractFeeFromAmount[idx];
            if (addr.get_str() == name_)
                fSubtractFeeFromAmount = true;
        }

        CRecipient recipient = {scriptPubKey, nAmount, fSubtractFeeFromAmount};
        vecSend.push_back(recipient);
    }

    EnsureWalletIsUnlocked(pwallet);

    // Check funds
    CAmount nBalance = pwallet->GetLegacyBalance(ISMINE_SPENDABLE, nMinDepth, &strAccount);
    if (totalAmount > nBalance)
        throw JSONRPCError(RPC_WALLET_INSUFFICIENT_FUNDS, "Account has insufficient funds");

    // Send
    CReserveKey keyChange(pwallet);
    CAmount nFeeRequired = 0;
    int nChangePosRet = -1;
    std::string strFailReason;
    bool fCreated = pwallet->CreateTransaction(vecSend, wtx, keyChange, nFeeRequired, nChangePosRet, strFailReason, coin_control);
    if (!fCreated)
        throw JSONRPCError(RPC_WALLET_INSUFFICIENT_FUNDS, strFailReason);
    CValidationState state;
    if (!pwallet->CommitTransaction(wtx, keyChange, g_connman.get(), state)) {
        strFailReason = strprintf("Transaction commit failed:: %s", state.GetRejectReason());
        throw JSONRPCError(RPC_WALLET_ERROR, strFailReason);
    }

    return wtx.GetHash().GetHex();
}

// Defined in rpc/misc.cpp
extern CScript _createmultisig_redeemScript(CWallet * const pwallet, const UniValue& params);

UniValue addmultisigaddress(const JSONRPCRequest& request)
{
    CWallet * const pwallet = GetWalletForJSONRPCRequest(request);
    if (!EnsureWalletIsAvailable(pwallet, request.fHelp)) {
        return NullUniValue;
    }

    if (request.fHelp || request.params.size() < 2 || request.params.size() > 3)
    {
        std::string msg = "addmultisigaddress nrequired [\"key\",...] ( \"account\" )\n"
            "\nAdd a nrequired-to-sign multisignature address to the wallet.\n"
            "Each key is a Merit address or hex-encoded public key.\n"
            "If 'account' is specified (DEPRECATED), assign address to that account.\n"

            "\nArguments:\n"
            "1. nrequired        (numeric, required) The number of required signatures out of the n keys or addresses.\n"
            "2. \"keys\"         (string, required) A json array of merit addresses or hex-encoded public keys\n"
            "     [\n"
            "       \"address\"  (string) merit address or hex-encoded public key\n"
            "       ...,\n"
            "     ]\n"
            "3. \"account\"      (string, optional) DEPRECATED. An account to assign the addresses to.\n"

            "\nResult:\n"
            "\"address\"         (string) A merit address associated with the keys.\n"

            "\nExamples:\n"
            "\nAdd a multisig address from 2 addresses\n"
            + HelpExampleCli("addmultisigaddress", "2 \"[\\\"16sSauSf5pF2UkUwvKGq4qjNRzBZYqgEL5\\\",\\\"171sgjn4YtPu27adkKGrdDwzRTxnRkBfKV\\\"]\"") +
            "\nAs json rpc call\n"
            + HelpExampleRpc("addmultisigaddress", "2, \"[\\\"16sSauSf5pF2UkUwvKGq4qjNRzBZYqgEL5\\\",\\\"171sgjn4YtPu27adkKGrdDwzRTxnRkBfKV\\\"]\"")
        ;
        throw std::runtime_error(msg);
    }

    LOCK2(cs_main, pwallet->cs_wallet);

    std::string strAccount;
    if (!request.params[2].isNull())
        strAccount = AccountFromValue(request.params[2]);

    // Construct using pay-to-script-hash:
    CScript inner = _createmultisig_redeemScript(pwallet, request.params);
    CScriptID innerID = inner;
    pwallet->AddCScript(inner);

    pwallet->SetAddressBook(innerID, strAccount, "send");
    return EncodeDestination(innerID);
}

class Witnessifier : public boost::static_visitor<bool>
{
public:
    CWallet * const pwallet;
    CScriptID result;

    explicit Witnessifier(CWallet *_pwallet) : pwallet(_pwallet) {}

    bool operator()(const CNoDestination &dest) const { return false; }

    bool operator()(const CKeyID &keyID) {
        if (pwallet) {
            CScript basescript = GetScriptForDestination(keyID);
            CScript witscript = GetScriptForWitness(basescript);
            SignatureData sigs;
            // This check is to make sure that the script we created can actually be solved for and signed by us
            // if we were to have the private keys. This is just to make sure that the script is valid and that,
            // if found in a transaction, we would still accept and relay that transaction.
            if (!ProduceSignature(DummySignatureCreator(pwallet), witscript, sigs) ||
                !VerifyScript(sigs.scriptSig, witscript, &sigs.scriptWitness, MANDATORY_SCRIPT_VERIFY_FLAGS | SCRIPT_VERIFY_WITNESS_PUBKEYTYPE, DummySignatureCreator(pwallet).Checker())) {
                return false;
            }
            pwallet->AddCScript(witscript);
            result = CScriptID(witscript);
            return true;
        }
        return false;
    }

    bool operator()(const CScriptID &scriptID) {
        CScript subscript;
        if (pwallet && pwallet->GetCScript(scriptID, subscript)) {
            int witnessversion;
            std::vector<unsigned char> witprog;
            if (subscript.IsWitnessProgram(witnessversion, witprog)) {
                result = scriptID;
                return true;
            }
            CScript witscript = GetScriptForWitness(subscript);
            SignatureData sigs;
            // This check is to make sure that the script we created can actually be solved for and signed by us
            // if we were to have the private keys. This is just to make sure that the script is valid and that,
            // if found in a transaction, we would still accept and relay that transaction.
            if (!ProduceSignature(DummySignatureCreator(pwallet), witscript, sigs) ||
                !VerifyScript(sigs.scriptSig, witscript, &sigs.scriptWitness, MANDATORY_SCRIPT_VERIFY_FLAGS | SCRIPT_VERIFY_WITNESS_PUBKEYTYPE, DummySignatureCreator(pwallet).Checker())) {
                return false;
            }
            pwallet->AddCScript(witscript);
            result = CScriptID(witscript);
            return true;
        }
        return false;
    }

    bool operator()(const CParamScriptID &scriptID) {
        CScript subscript;
        if (pwallet && pwallet->GetParamScript(scriptID, subscript)) {
            int witnessversion;
            std::vector<unsigned char> witprog;
            //Parameterized scripts cannot be witness programs
            if (subscript.IsWitnessProgram(witnessversion, witprog)) {
                return false;
            }
            CScript witscript = GetScriptForWitness(subscript);
            SignatureData sigs;
            // This check is to make sure that the script we created can actually be solved for and signed by us
            // if we were to have the private keys. This is just to make sure that the script is valid and that,
            // if found in a transaction, we would still accept and relay that transaction.
            if (!ProduceSignature(DummySignatureCreator(pwallet), witscript, sigs) ||
                !VerifyScript(sigs.scriptSig, witscript, &sigs.scriptWitness, MANDATORY_SCRIPT_VERIFY_FLAGS | SCRIPT_VERIFY_WITNESS_PUBKEYTYPE, DummySignatureCreator(pwallet).Checker())) {
                return false;
            }
            pwallet->AddCScript(witscript);
            result = CScriptID(witscript);
            return true;
        }
        return false;
    }
};

UniValue addwitnessaddress(const JSONRPCRequest& request)
{
    CWallet * const pwallet = GetWalletForJSONRPCRequest(request);
    if (!EnsureWalletIsAvailable(pwallet, request.fHelp)) {
        return NullUniValue;
    }

    if (request.fHelp || request.params.size() < 1 || request.params.size() > 1)
    {
        std::string msg = "addwitnessaddress \"address\"\n"
            "\nAdd a witness address for a script (with pubkey or redeemscript known).\n"
            "It returns the witness script.\n"

            "\nArguments:\n"
            "1. \"address\"       (string, required) An address known to the wallet\n"

            "\nResult:\n"
            "\"witnessaddress\",  (string) The value of the new address (P2SH of witness script).\n"
            "}\n"
        ;
        throw std::runtime_error(msg);
    }

    CTxDestination dest = DecodeDestination(request.params[0].get_str());
    if (!IsValidDestination(dest)) {
        throw JSONRPCError(RPC_INVALID_ADDRESS_OR_KEY, "Invalid Merit address");
    }

    Witnessifier w(pwallet);
    bool ret = boost::apply_visitor(w, dest);
    if (!ret) {
        throw JSONRPCError(RPC_WALLET_ERROR, "Public key or redeemscript not known to wallet, or the key is uncompressed");
    }

    pwallet->SetAddressBook(w.result, "", "receive");

    return EncodeDestination(w.result);
}

struct tallyitem
{
    CAmount nAmount;
    int nConf;
    std::vector<uint256> txids;
    bool fIsWatchonly;
    tallyitem()
    {
        nAmount = 0;
        nConf = std::numeric_limits<int>::max();
        fIsWatchonly = false;
    }
};

UniValue ListReceived(CWallet * const pwallet, const UniValue& params, bool fByAccounts)
{
    // Minimum confirmations
    int nMinDepth = 1;
    if (!params[0].isNull())
        nMinDepth = params[0].get_int();

    // Whether to include empty accounts
    bool fIncludeEmpty = false;
    if (!params[1].isNull())
        fIncludeEmpty = params[1].get_bool();

    isminefilter filter = ISMINE_SPENDABLE;
    if(!params[2].isNull())
        if(params[2].get_bool())
            filter = filter | ISMINE_WATCH_ONLY;

    // Tally
    std::map<CTxDestination, tallyitem> mapTally;
    for (const std::pair<uint256, CWalletTx>& pairWtx : pwallet->mapWallet) {
        const CWalletTx& wtx = pairWtx.second;

        if (wtx.IsCoinBase() || !CheckFinalTx(*wtx.tx))
            continue;

        int nDepth = wtx.GetDepthInMainChain();
        if (nDepth < nMinDepth)
            continue;

        for (const CTxOut& txout : wtx.tx->vout)
        {
            CTxDestination address;
            if (!ExtractDestination(txout.scriptPubKey, address))
                continue;

            isminefilter mine = IsMine(*pwallet, address);
            if(!(mine & filter))
                continue;

            tallyitem& item = mapTally[address];
            item.nAmount += txout.nValue;
            item.nConf = std::min(item.nConf, nDepth);
            item.txids.push_back(wtx.GetHash());
            if (mine & ISMINE_WATCH_ONLY)
                item.fIsWatchonly = true;
        }
    }

    // Reply
    UniValue ret(UniValue::VARR);
    std::map<std::string, tallyitem> mapAccountTally;
    for (const std::pair<CTxDestination, CAddressBookData>& item : pwallet->mapAddressBook) {
        const CTxDestination& dest = item.first;
        const std::string& strAccount = item.second.name;
        std::map<CTxDestination, tallyitem>::iterator it = mapTally.find(dest);
        if (it == mapTally.end() && !fIncludeEmpty)
            continue;

        CAmount nAmount = 0;
        int nConf = std::numeric_limits<int>::max();
        bool fIsWatchonly = false;
        if (it != mapTally.end())
        {
            nAmount = (*it).second.nAmount;
            nConf = (*it).second.nConf;
            fIsWatchonly = (*it).second.fIsWatchonly;
        }

        if (fByAccounts)
        {
            tallyitem& _item = mapAccountTally[strAccount];
            _item.nAmount += nAmount;
            _item.nConf = std::min(_item.nConf, nConf);
            _item.fIsWatchonly = fIsWatchonly;
        }
        else
        {
            UniValue obj(UniValue::VOBJ);
            if(fIsWatchonly)
                obj.push_back(Pair("involvesWatchonly", true));
            obj.push_back(Pair("address",       EncodeDestination(dest)));
            obj.push_back(Pair("account",       strAccount));
            obj.push_back(Pair("amount",        ValueFromAmount(nAmount)));
            obj.push_back(Pair("confirmations", (nConf == std::numeric_limits<int>::max() ? 0 : nConf)));
            if (!fByAccounts)
                obj.push_back(Pair("label", strAccount));
            UniValue transactions(UniValue::VARR);
            if (it != mapTally.end())
            {
                for (const uint256& _item : (*it).second.txids)
                {
                    transactions.push_back(_item.GetHex());
                }
            }
            obj.push_back(Pair("txids", transactions));
            ret.push_back(obj);
        }
    }

    if (fByAccounts)
    {
        for (std::map<std::string, tallyitem>::iterator it = mapAccountTally.begin(); it != mapAccountTally.end(); ++it)
        {
            CAmount nAmount = (*it).second.nAmount;
            int nConf = (*it).second.nConf;
            UniValue obj(UniValue::VOBJ);
            if((*it).second.fIsWatchonly)
                obj.push_back(Pair("involvesWatchonly", true));
            obj.push_back(Pair("account",       (*it).first));
            obj.push_back(Pair("amount",        ValueFromAmount(nAmount)));
            obj.push_back(Pair("confirmations", (nConf == std::numeric_limits<int>::max() ? 0 : nConf)));
            ret.push_back(obj);
        }
    }

    return ret;
}

UniValue listreceivedbyaddress(const JSONRPCRequest& request)
{
    CWallet * const pwallet = GetWalletForJSONRPCRequest(request);
    if (!EnsureWalletIsAvailable(pwallet, request.fHelp)) {
        return NullUniValue;
    }

    if (request.fHelp || request.params.size() > 3)
        throw std::runtime_error(
            "listreceivedbyaddress ( minconf include_empty include_watchonly)\n"
            "\nList balances by receiving address.\n"
            "\nArguments:\n"
            "1. minconf           (numeric, optional, default=1) The minimum number of confirmations before payments are included.\n"
            "2. include_empty     (bool, optional, default=false) Whether to include addresses that haven't received any payments.\n"
            "3. include_watchonly (bool, optional, default=false) Whether to include watch-only addresses (see 'importaddress').\n"

            "\nResult:\n"
            "[\n"
            "  {\n"
            "    \"involvesWatchonly\" : true,        (bool) Only returned if imported addresses were involved in transaction\n"
            "    \"address\" : \"receivingaddress\",  (string) The receiving address\n"
            "    \"account\" : \"accountname\",       (string) DEPRECATED. The account of the receiving address. The default account is \"\".\n"
            "    \"amount\" : x.xxx,                  (numeric) The total amount in " + CURRENCY_UNIT + " received by the address\n"
            "    \"confirmations\" : n,               (numeric) The number of confirmations of the most recent transaction included\n"
            "    \"label\" : \"label\",               (string) A comment for the address/transaction, if any\n"
            "    \"txids\": [\n"
            "       n,                                (numeric) The ids of transactions received with the address \n"
            "       ...\n"
            "    ]\n"
            "  }\n"
            "  ,...\n"
            "]\n"

            "\nExamples:\n"
            + HelpExampleCli("listreceivedbyaddress", "")
            + HelpExampleCli("listreceivedbyaddress", "6 true")
            + HelpExampleRpc("listreceivedbyaddress", "6, true, true")
        );

    ObserveSafeMode();
    LOCK2(cs_main, pwallet->cs_wallet);

    return ListReceived(pwallet, request.params, false);
}

UniValue listreceivedbyaccount(const JSONRPCRequest& request)
{
    CWallet * const pwallet = GetWalletForJSONRPCRequest(request);
    if (!EnsureWalletIsAvailable(pwallet, request.fHelp)) {
        return NullUniValue;
    }

    if (request.fHelp || request.params.size() > 3)
        throw std::runtime_error(
            "listreceivedbyaccount ( minconf include_empty include_watchonly)\n"
            "\nDEPRECATED. List balances by account.\n"
            "\nArguments:\n"
            "1. minconf           (numeric, optional, default=1) The minimum number of confirmations before payments are included.\n"
            "2. include_empty     (bool, optional, default=false) Whether to include accounts that haven't received any payments.\n"
            "3. include_watchonly (bool, optional, default=false) Whether to include watch-only addresses (see 'importaddress').\n"

            "\nResult:\n"
            "[\n"
            "  {\n"
            "    \"involvesWatchonly\" : true,   (bool) Only returned if imported addresses were involved in transaction\n"
            "    \"account\" : \"accountname\",  (string) The account name of the receiving account\n"
            "    \"amount\" : x.xxx,             (numeric) The total amount received by addresses with this account\n"
            "    \"confirmations\" : n,          (numeric) The number of confirmations of the most recent transaction included\n"
            "    \"label\" : \"label\"           (string) A comment for the address/transaction, if any\n"
            "  }\n"
            "  ,...\n"
            "]\n"

            "\nExamples:\n"
            + HelpExampleCli("listreceivedbyaccount", "")
            + HelpExampleCli("listreceivedbyaccount", "6 true")
            + HelpExampleRpc("listreceivedbyaccount", "6, true, true")
        );

    ObserveSafeMode();
    LOCK2(cs_main, pwallet->cs_wallet);

    return ListReceived(pwallet, request.params, true);
}

static void MaybePushAddress(UniValue & entry, const CTxDestination &dest)
{
    if (IsValidDestination(dest)) {
        entry.push_back(Pair("address", EncodeDestination(dest)));
    }
}

/**
 * List transactions based on the given criteria.
 *
 * @param  pwallet    The wallet.
 * @param  wtx        The wallet transaction.
 * @param  strAccount The account, if any, or "*" for all.
 * @param  nMinDepth  The minimum confirmation depth.
 * @param  fLong      Whether to include the JSON version of the transaction.
 * @param  ret        The UniValue into which the result is stored.
 * @param  filter     The "is mine" filter bool.
 */
void ListTransactions(CWallet* const pwallet, const CWalletTx& wtx, const std::string& strAccount, int nMinDepth, bool fLong, UniValue& ret, const isminefilter& filter)
{
    CAmount nFee;
    std::string strSentAccount;
    std::list<COutputEntry> listReceived;
    std::list<COutputEntry> listSent;

    wtx.GetAmounts(listReceived, listSent, nFee, strSentAccount, filter);

    bool fAllAccounts = (strAccount == std::string("*"));
    bool involvesWatchonly = wtx.IsFromMe(ISMINE_WATCH_ONLY);

    // Sent
    if ((!listSent.empty() || nFee != 0) && (fAllAccounts || strAccount == strSentAccount))
    {
        for (const COutputEntry& s : listSent)
        {
            UniValue entry(UniValue::VOBJ);
            if (involvesWatchonly || (::IsMine(*pwallet, s.destination) & ISMINE_WATCH_ONLY)) {
                entry.push_back(Pair("involvesWatchonly", true));
            }
            entry.push_back(Pair("account", strSentAccount));
            MaybePushAddress(entry, s.destination);
            entry.push_back(Pair("category", "send"));
            entry.push_back(Pair("amount", ValueFromAmount(-s.amount)));
            if (pwallet->mapAddressBook.count(s.destination)) {
                entry.push_back(Pair("label", pwallet->mapAddressBook[s.destination].name));
            }
            entry.push_back(Pair("vout", s.vout));
            entry.push_back(Pair("fee", ValueFromAmount(-nFee)));
            if (fLong)
                WalletTxToJSON(wtx, entry);
            entry.push_back(Pair("abandoned", wtx.isAbandoned()));
            ret.push_back(entry);
        }
    }

    // Received
    if (listReceived.size() > 0 && wtx.GetDepthInMainChain() >= nMinDepth)
    {
        for (const COutputEntry& r : listReceived)
        {
            std::string account;
            if (pwallet->mapAddressBook.count(r.destination)) {
                account = pwallet->mapAddressBook[r.destination].name;
            }
            if (fAllAccounts || (account == strAccount))
            {
                UniValue entry(UniValue::VOBJ);
                if (involvesWatchonly || (::IsMine(*pwallet, r.destination) & ISMINE_WATCH_ONLY)) {
                    entry.push_back(Pair("involvesWatchonly", true));
                }
                entry.push_back(Pair("account", account));
                MaybePushAddress(entry, r.destination);
                if (wtx.IsCoinBase())
                {
                    if (wtx.GetDepthInMainChain() < 1)
                        entry.push_back(Pair("category", "orphan"));
                    else if (wtx.GetBlocksToMaturity() > 0)
                        entry.push_back(Pair("category", "immature"));
                    else
                        entry.push_back(Pair("category", "generate"));
                }
                else
                {
                    entry.push_back(Pair("category", "receive"));
                }
                entry.push_back(Pair("amount", ValueFromAmount(r.amount)));
                if (pwallet->mapAddressBook.count(r.destination)) {
                    entry.push_back(Pair("label", account));
                }
                entry.push_back(Pair("vout", r.vout));
                if (fLong)
                    WalletTxToJSON(wtx, entry);
                ret.push_back(entry);
            }
        }
    }
}

void AcentryToJSON(const CAccountingEntry& acentry, const std::string& strAccount, UniValue& ret)
{
    bool fAllAccounts = (strAccount == std::string("*"));

    if (fAllAccounts || acentry.strAccount == strAccount)
    {
        UniValue entry(UniValue::VOBJ);
        entry.push_back(Pair("account", acentry.strAccount));
        entry.push_back(Pair("category", "move"));
        entry.push_back(Pair("time", acentry.nTime));
        entry.push_back(Pair("amount", ValueFromAmount(acentry.nCreditDebit)));
        entry.push_back(Pair("otheraccount", acentry.strOtherAccount));
        entry.push_back(Pair("comment", acentry.strComment));
        ret.push_back(entry);
    }
}

UniValue listtransactions(const JSONRPCRequest& request)
{
    CWallet * const pwallet = GetWalletForJSONRPCRequest(request);
    if (!EnsureWalletIsAvailable(pwallet, request.fHelp)) {
        return NullUniValue;
    }

    if (request.fHelp || request.params.size() > 4)
        throw std::runtime_error(
            "listtransactions ( \"account\" count skip include_watchonly)\n"
            "\nReturns up to 'count' most recent transactions skipping the first 'from' transactions for account 'account'.\n"
            "\nArguments:\n"
            "1. \"account\"    (string, optional) DEPRECATED. The account name. Should be \"*\".\n"
            "2. count          (numeric, optional, default=10) The number of transactions to return\n"
            "3. skip           (numeric, optional, default=0) The number of transactions to skip\n"
            "4. include_watchonly (bool, optional, default=false) Include transactions to watch-only addresses (see 'importaddress')\n"
            "\nResult:\n"
            "[\n"
            "  {\n"
            "    \"account\":\"accountname\",       (string) DEPRECATED. The account name associated with the transaction. \n"
            "                                                It will be \"\" for the default account.\n"
            "    \"address\":\"address\",    (string) The merit address of the transaction. Not present for \n"
            "                                                move transactions (category = move).\n"
            "    \"category\":\"send|receive|move\", (string) The transaction category. 'move' is a local (off blockchain)\n"
            "                                                transaction between accounts, and not associated with an address,\n"
            "                                                transaction id or block. 'send' and 'receive' transactions are \n"
            "                                                associated with an address, transaction id and block details\n"
            "    \"amount\": x.xxx,          (numeric) The amount in " + CURRENCY_UNIT + ". This is negative for the 'send' category, and for the\n"
            "                                         'move' category for moves outbound. It is positive for the 'receive' category,\n"
            "                                         and for the 'move' category for inbound funds.\n"
            "    \"label\": \"label\",       (string) A comment for the address/transaction, if any\n"
            "    \"vout\": n,                (numeric) the vout value\n"
            "    \"fee\": x.xxx,             (numeric) The amount of the fee in " + CURRENCY_UNIT + ". This is negative and only available for the \n"
            "                                         'send' category of transactions.\n"
            "    \"confirmations\": n,       (numeric) The number of confirmations for the transaction. Available for 'send' and \n"
            "                                         'receive' category of transactions. Negative confirmations indicate the\n"
            "                                         transaction conflicts with the block chain\n"
            "    \"trusted\": xxx,           (bool) Whether we consider the outputs of this unconfirmed transaction safe to spend.\n"
            "    \"blockhash\": \"hashvalue\", (string) The block hash containing the transaction. Available for 'send' and 'receive'\n"
            "                                          category of transactions.\n"
            "    \"blockindex\": n,          (numeric) The index of the transaction in the block that includes it. Available for 'send' and 'receive'\n"
            "                                          category of transactions.\n"
            "    \"blocktime\": xxx,         (numeric) The block time in seconds since epoch (1 Jan 1970 GMT).\n"
            "    \"txid\": \"transactionid\", (string) The transaction id. Available for 'send' and 'receive' category of transactions.\n"
            "    \"time\": xxx,              (numeric) The transaction time in seconds since epoch (midnight Jan 1 1970 GMT).\n"
            "    \"timereceived\": xxx,      (numeric) The time received in seconds since epoch (midnight Jan 1 1970 GMT). Available \n"
            "                                          for 'send' and 'receive' category of transactions.\n"
            "    \"comment\": \"...\",       (string) If a comment is associated with the transaction.\n"
            "    \"otheraccount\": \"accountname\",  (string) DEPRECATED. For the 'move' category of transactions, the account the funds came \n"
            "                                          from (for receiving funds, positive amounts), or went to (for sending funds,\n"
            "                                          negative amounts).\n"
            "    \"bip125-replaceable\": \"yes|no|unknown\",  (string) Whether this transaction could be replaced due to BIP125 (replace-by-fee);\n"
            "                                                     may be unknown for unconfirmed transactions not in the mempool\n"
            "    \"abandoned\": xxx          (bool) 'true' if the transaction has been abandoned (inputs are respendable). Only available for the \n"
            "                                         'send' category of transactions.\n"
            "  }\n"
            "]\n"

            "\nExamples:\n"
            "\nList the most recent 10 transactions in the systems\n"
            + HelpExampleCli("listtransactions", "") +
            "\nList transactions 100 to 120\n"
            + HelpExampleCli("listtransactions", "\"*\" 20 100") +
            "\nAs a json rpc call\n"
            + HelpExampleRpc("listtransactions", "\"*\", 20, 100")
        );

    ObserveSafeMode();
    LOCK2(cs_main, pwallet->cs_wallet);

    std::string strAccount = "*";
    if (!request.params[0].isNull())
        strAccount = request.params[0].get_str();
    int nCount = 10;
    if (!request.params[1].isNull())
        nCount = request.params[1].get_int();
    int nFrom = 0;
    if (!request.params[2].isNull())
        nFrom = request.params[2].get_int();
    isminefilter filter = ISMINE_SPENDABLE;
    if(!request.params[3].isNull())
        if(request.params[3].get_bool())
            filter = filter | ISMINE_WATCH_ONLY;

    if (nCount < 0)
        throw JSONRPCError(RPC_INVALID_PARAMETER, "Negative count");
    if (nFrom < 0)
        throw JSONRPCError(RPC_INVALID_PARAMETER, "Negative from");

    UniValue ret(UniValue::VARR);

    const CWallet::TxItems & txOrdered = pwallet->wtxOrdered;

    // iterate backwards until we have nCount items to return:
    for (CWallet::TxItems::const_reverse_iterator it = txOrdered.rbegin(); it != txOrdered.rend(); ++it)
    {
        CWalletTx *const pwtx = (*it).second.first;
        if (pwtx != nullptr)
            ListTransactions(pwallet, *pwtx, strAccount, 0, true, ret, filter);
        CAccountingEntry *const pacentry = (*it).second.second;
        if (pacentry != nullptr)
            AcentryToJSON(*pacentry, strAccount, ret);

        if ((int)ret.size() >= (nCount+nFrom)) break;
    }
    // ret is newest to oldest

    if (nFrom > (int)ret.size())
        nFrom = ret.size();
    if ((nFrom + nCount) > (int)ret.size())
        nCount = ret.size() - nFrom;

    std::vector<UniValue> arrTmp = ret.getValues();

    std::vector<UniValue>::iterator first = arrTmp.begin();
    std::advance(first, nFrom);
    std::vector<UniValue>::iterator last = arrTmp.begin();
    std::advance(last, nFrom+nCount);

    if (last != arrTmp.end()) arrTmp.erase(last, arrTmp.end());
    if (first != arrTmp.begin()) arrTmp.erase(arrTmp.begin(), first);

    std::reverse(arrTmp.begin(), arrTmp.end()); // Return oldest to newest

    ret.clear();
    ret.setArray();
    ret.push_backV(arrTmp);

    return ret;
}

UniValue listaccounts(const JSONRPCRequest& request)
{
    CWallet * const pwallet = GetWalletForJSONRPCRequest(request);
    if (!EnsureWalletIsAvailable(pwallet, request.fHelp)) {
        return NullUniValue;
    }

    if (request.fHelp || request.params.size() > 2)
        throw std::runtime_error(
            "listaccounts ( minconf include_watchonly)\n"
            "\nDEPRECATED. Returns Object that has account names as keys, account balances as values.\n"
            "\nArguments:\n"
            "1. minconf             (numeric, optional, default=1) Only include transactions with at least this many confirmations\n"
            "2. include_watchonly   (bool, optional, default=false) Include balances in watch-only addresses (see 'importaddress')\n"
            "\nResult:\n"
            "{                      (json object where keys are account names, and values are numeric balances\n"
            "  \"account\": x.xxx,  (numeric) The property name is the account name, and the value is the total balance for the account.\n"
            "  ...\n"
            "}\n"
            "\nExamples:\n"
            "\nList account balances where there at least 1 confirmation\n"
            + HelpExampleCli("listaccounts", "") +
            "\nList account balances including zero confirmation transactions\n"
            + HelpExampleCli("listaccounts", "0") +
            "\nList account balances for 6 or more confirmations\n"
            + HelpExampleCli("listaccounts", "6") +
            "\nAs json rpc call\n"
            + HelpExampleRpc("listaccounts", "6")
        );

    ObserveSafeMode();
    LOCK2(cs_main, pwallet->cs_wallet);

    int nMinDepth = 1;
    if (!request.params[0].isNull())
        nMinDepth = request.params[0].get_int();
    isminefilter includeWatchonly = ISMINE_SPENDABLE;
    if(!request.params[1].isNull())
        if(request.params[1].get_bool())
            includeWatchonly = includeWatchonly | ISMINE_WATCH_ONLY;

    std::map<std::string, CAmount> mapAccountBalances;
    for (const std::pair<CTxDestination, CAddressBookData>& entry : pwallet->mapAddressBook) {
        if (IsMine(*pwallet, entry.first) & includeWatchonly) {  // This address belongs to me
            mapAccountBalances[entry.second.name] = 0;
        }
    }

    for (const std::pair<uint256, CWalletTx>& pairWtx : pwallet->mapWallet) {
        const CWalletTx& wtx = pairWtx.second;
        CAmount nFee;
        std::string strSentAccount;
        std::list<COutputEntry> listReceived;
        std::list<COutputEntry> listSent;
        int nDepth = wtx.GetDepthInMainChain();
        if (wtx.GetBlocksToMaturity() > 0 || nDepth < 0)
            continue;
        wtx.GetAmounts(listReceived, listSent, nFee, strSentAccount, includeWatchonly);
        mapAccountBalances[strSentAccount] -= nFee;
        for (const COutputEntry& s : listSent)
            mapAccountBalances[strSentAccount] -= s.amount;
        if (nDepth >= nMinDepth)
        {
            for (const COutputEntry& r : listReceived)
                if (pwallet->mapAddressBook.count(r.destination)) {
                    mapAccountBalances[pwallet->mapAddressBook[r.destination].name] += r.amount;
                }
                else
                    mapAccountBalances[""] += r.amount;
        }
    }

    const std::list<CAccountingEntry>& acentries = pwallet->laccentries;
    for (const CAccountingEntry& entry : acentries)
        mapAccountBalances[entry.strAccount] += entry.nCreditDebit;

    UniValue ret(UniValue::VOBJ);
    for (const std::pair<std::string, CAmount>& accountBalance : mapAccountBalances) {
        ret.push_back(Pair(accountBalance.first, ValueFromAmount(accountBalance.second)));
    }
    return ret;
}

UniValue listsinceblock(const JSONRPCRequest& request)
{
    CWallet * const pwallet = GetWalletForJSONRPCRequest(request);
    if (!EnsureWalletIsAvailable(pwallet, request.fHelp)) {
        return NullUniValue;
    }

    if (request.fHelp || request.params.size() > 4)
        throw std::runtime_error(
            "listsinceblock ( \"blockhash\" target_confirmations include_watchonly include_removed )\n"
            "\nGet all transactions in blocks since block [blockhash], or all transactions if omitted.\n"
            "If \"blockhash\" is no longer a part of the main chain, transactions from the fork point onward are included.\n"
            "Additionally, if include_removed is set, transactions affecting the wallet which were removed are returned in the \"removed\" array.\n"
            "\nArguments:\n"
            "1. \"blockhash\"            (string, optional) The block hash to list transactions since\n"
            "2. target_confirmations:    (numeric, optional, default=1) Return the nth block hash from the main chain. e.g. 1 would mean the best block hash. Note: this is not used as a filter, but only affects [lastblock] in the return value\n"
            "3. include_watchonly:       (bool, optional, default=false) Include transactions to watch-only addresses (see 'importaddress')\n"
            "4. include_removed:         (bool, optional, default=true) Show transactions that were removed due to a reorg in the \"removed\" array\n"
            "                                                           (not guaranteed to work on pruned nodes)\n"
            "\nResult:\n"
            "{\n"
            "  \"transactions\": [\n"
            "    \"account\":\"accountname\",       (string) DEPRECATED. The account name associated with the transaction. Will be \"\" for the default account.\n"
            "    \"address\":\"address\",    (string) The merit address of the transaction. Not present for move transactions (category = move).\n"
            "    \"category\":\"send|receive\",     (string) The transaction category. 'send' has negative amounts, 'receive' has positive amounts.\n"
            "    \"amount\": x.xxx,          (numeric) The amount in " + CURRENCY_UNIT + ". This is negative for the 'send' category, and for the 'move' category for moves \n"
            "                                          outbound. It is positive for the 'receive' category, and for the 'move' category for inbound funds.\n"
            "    \"vout\" : n,               (numeric) the vout value\n"
            "    \"fee\": x.xxx,             (numeric) The amount of the fee in " + CURRENCY_UNIT + ". This is negative and only available for the 'send' category of transactions.\n"
            "    \"confirmations\": n,       (numeric) The number of confirmations for the transaction. Available for 'send' and 'receive' category of transactions.\n"
            "                                          When it's < 0, it means the transaction conflicted that many blocks ago.\n"
            "    \"blockhash\": \"hashvalue\",     (string) The block hash containing the transaction. Available for 'send' and 'receive' category of transactions.\n"
            "    \"blockindex\": n,          (numeric) The index of the transaction in the block that includes it. Available for 'send' and 'receive' category of transactions.\n"
            "    \"blocktime\": xxx,         (numeric) The block time in seconds since epoch (1 Jan 1970 GMT).\n"
            "    \"txid\": \"transactionid\",  (string) The transaction id. Available for 'send' and 'receive' category of transactions.\n"
            "    \"time\": xxx,              (numeric) The transaction time in seconds since epoch (Jan 1 1970 GMT).\n"
            "    \"timereceived\": xxx,      (numeric) The time received in seconds since epoch (Jan 1 1970 GMT). Available for 'send' and 'receive' category of transactions.\n"
            "    \"bip125-replaceable\": \"yes|no|unknown\",  (string) Whether this transaction could be replaced due to BIP125 (replace-by-fee);\n"
            "                                                   may be unknown for unconfirmed transactions not in the mempool\n"
            "    \"abandoned\": xxx,         (bool) 'true' if the transaction has been abandoned (inputs are respendable). Only available for the 'send' category of transactions.\n"
            "    \"comment\": \"...\",       (string) If a comment is associated with the transaction.\n"
            "    \"label\" : \"label\"       (string) A comment for the address/transaction, if any\n"
            "    \"to\": \"...\",            (string) If a comment to is associated with the transaction.\n"
            "  ],\n"
            "  \"removed\": [\n"
            "    <structure is the same as \"transactions\" above, only present if include_removed=true>\n"
            "    Note: transactions that were readded in the active chain will appear as-is in this array, and may thus have a positive confirmation count.\n"
            "  ],\n"
            "  \"lastblock\": \"lastblockhash\"     (string) The hash of the block (target_confirmations-1) from the best block on the main chain. This is typically used to feed back into listsinceblock the next time you call it. So you would generally use a target_confirmations of say 6, so you will be continually re-notified of transactions until they've reached 6 confirmations plus any new ones\n"
            "}\n"
            "\nExamples:\n"
            + HelpExampleCli("listsinceblock", "")
            + HelpExampleCli("listsinceblock", "\"000000000000000bacf66f7497b7dc45ef753ee9a7d38571037cdb1a57f663ad\" 6")
            + HelpExampleRpc("listsinceblock", "\"000000000000000bacf66f7497b7dc45ef753ee9a7d38571037cdb1a57f663ad\", 6")
        );

    ObserveSafeMode();
    LOCK2(cs_main, pwallet->cs_wallet);

    const CBlockIndex* pindex = nullptr;    // Block index of the specified block or the common ancestor, if the block provided was in a deactivated chain.
    const CBlockIndex* paltindex = nullptr; // Block index of the specified block, even if it's in a deactivated chain.
    int target_confirms = 1;
    isminefilter filter = ISMINE_SPENDABLE;

    if (!request.params[0].isNull()) {
        uint256 blockId;

        blockId.SetHex(request.params[0].get_str());
        BlockMap::iterator it = mapBlockIndex.find(blockId);
        if (it != mapBlockIndex.end()) {
            paltindex = pindex = it->second;
            if (chainActive[pindex->nHeight] != pindex) {
                // the block being asked for is a part of a deactivated chain;
                // we don't want to depend on its perceived height in the block
                // chain, we want to instead use the last common ancestor
                pindex = chainActive.FindFork(pindex);
            }
        }
    }

    if (!request.params[1].isNull()) {
        target_confirms = request.params[1].get_int();

        if (target_confirms < 1) {
            throw JSONRPCError(RPC_INVALID_PARAMETER, "Invalid parameter");
        }
    }

    if (!request.params[2].isNull() && request.params[2].get_bool()) {
        filter = filter | ISMINE_WATCH_ONLY;
    }

    bool include_removed = (request.params[3].isNull() || request.params[3].get_bool());

    int depth = pindex ? (1 + chainActive.Height() - pindex->nHeight) : -1;

    UniValue transactions(UniValue::VARR);

    for (const std::pair<uint256, CWalletTx>& pairWtx : pwallet->mapWallet) {
        CWalletTx tx = pairWtx.second;

        if (depth == -1 || tx.GetDepthInMainChain() < depth) {
            ListTransactions(pwallet, tx, "*", 0, true, transactions, filter);
        }
    }

    // when a reorg'd block is requested, we also list any relevant transactions
    // in the blocks of the chain that was detached
    UniValue removed(UniValue::VARR);
    while (include_removed && paltindex && paltindex != pindex) {
        CBlock block;
        if (!ReadBlockFromDisk(block, paltindex, Params().GetConsensus())) {
            throw JSONRPCError(RPC_INTERNAL_ERROR, "Can't read block from disk");
        }
        for (const CTransactionRef& tx : block.vtx) {
            auto it = pwallet->mapWallet.find(tx->GetHash());
            if (it != pwallet->mapWallet.end()) {
                // We want all transactions regardless of confirmation count to appear here,
                // even negative confirmation ones, hence the big negative.
                ListTransactions(pwallet, it->second, "*", -100000000, true, removed, filter);
            }
        }
        paltindex = paltindex->pprev;
    }

    CBlockIndex *pblockLast = chainActive[chainActive.Height() + 1 - target_confirms];
    uint256 lastblock = pblockLast ? pblockLast->GetBlockHash() : uint256();

    UniValue ret(UniValue::VOBJ);
    ret.push_back(Pair("transactions", transactions));
    if (include_removed) ret.push_back(Pair("removed", removed));
    ret.push_back(Pair("lastblock", lastblock.GetHex()));

    return ret;
}

UniValue gettransaction(const JSONRPCRequest& request)
{
    CWallet * const pwallet = GetWalletForJSONRPCRequest(request);
    if (!EnsureWalletIsAvailable(pwallet, request.fHelp)) {
        return NullUniValue;
    }

    if (request.fHelp || request.params.size() < 1 || request.params.size() > 2)
        throw std::runtime_error(
            "gettransaction \"txid\" ( include_watchonly )\n"
            "\nGet detailed information about in-wallet transaction <txid>\n"
            "\nArguments:\n"
            "1. \"txid\"                  (string, required) The transaction id\n"
            "2. \"include_watchonly\"     (bool, optional, default=false) Whether to include watch-only addresses in balance calculation and details[]\n"
            "\nResult:\n"
            "{\n"
            "  \"amount\" : x.xxx,        (numeric) The transaction amount in " + CURRENCY_UNIT + "\n"
            "  \"fee\": x.xxx,            (numeric) The amount of the fee in " + CURRENCY_UNIT + ". This is negative and only available for the \n"
            "                              'send' category of transactions.\n"
            "  \"confirmations\" : n,     (numeric) The number of confirmations\n"
            "  \"blockhash\" : \"hash\",  (string) The block hash\n"
            "  \"blockindex\" : xx,       (numeric) The index of the transaction in the block that includes it\n"
            "  \"blocktime\" : ttt,       (numeric) The time in seconds since epoch (1 Jan 1970 GMT)\n"
            "  \"txid\" : \"transactionid\",   (string) The transaction id.\n"
            "  \"time\" : ttt,            (numeric) The transaction time in seconds since epoch (1 Jan 1970 GMT)\n"
            "  \"timereceived\" : ttt,    (numeric) The time received in seconds since epoch (1 Jan 1970 GMT)\n"
            "  \"bip125-replaceable\": \"yes|no|unknown\",  (string) Whether this transaction could be replaced due to BIP125 (replace-by-fee);\n"
            "                                                   may be unknown for unconfirmed transactions not in the mempool\n"
            "  \"details\" : [\n"
            "    {\n"
            "      \"account\" : \"accountname\",      (string) DEPRECATED. The account name involved in the transaction, can be \"\" for the default account.\n"
            "      \"address\" : \"address\",          (string) The merit address involved in the transaction\n"
            "      \"category\" : \"send|receive\",    (string) The category, either 'send' or 'receive'\n"
            "      \"amount\" : x.xxx,                 (numeric) The amount in " + CURRENCY_UNIT + "\n"
            "      \"label\" : \"label\",              (string) A comment for the address/transaction, if any\n"
            "      \"vout\" : n,                       (numeric) the vout value\n"
            "      \"fee\": x.xxx,                     (numeric) The amount of the fee in " + CURRENCY_UNIT + ". This is negative and only available for the \n"
            "                                           'send' category of transactions.\n"
            "      \"abandoned\": xxx                  (bool) 'true' if the transaction has been abandoned (inputs are respendable). Only available for the \n"
            "                                           'send' category of transactions.\n"
            "    }\n"
            "    ,...\n"
            "  ],\n"
            "  \"hex\" : \"data\"         (string) Raw data for transaction\n"
            "}\n"

            "\nExamples:\n"
            + HelpExampleCli("gettransaction", "\"1075db55d416d3ca199f55b6084e2115b9345e16c5cf302fc80e9d5fbf5d48d\"")
            + HelpExampleCli("gettransaction", "\"1075db55d416d3ca199f55b6084e2115b9345e16c5cf302fc80e9d5fbf5d48d\" true")
            + HelpExampleRpc("gettransaction", "\"1075db55d416d3ca199f55b6084e2115b9345e16c5cf302fc80e9d5fbf5d48d\"")
        );

    ObserveSafeMode();
    LOCK2(cs_main, pwallet->cs_wallet);

    uint256 hash;
    hash.SetHex(request.params[0].get_str());

    isminefilter filter = ISMINE_SPENDABLE;
    if(!request.params[1].isNull())
        if(request.params[1].get_bool())
            filter = filter | ISMINE_WATCH_ONLY;

    UniValue entry(UniValue::VOBJ);
    auto it = pwallet->mapWallet.find(hash);
    if (it == pwallet->mapWallet.end()) {
        throw JSONRPCError(RPC_INVALID_ADDRESS_OR_KEY, "Invalid or non-wallet transaction id");
    }
    const CWalletTx& wtx = it->second;

    CAmount nCredit = wtx.GetCredit(filter);
    CAmount nDebit = wtx.GetDebit(filter);
    CAmount nNet = nCredit - nDebit;
    CAmount nFee = (wtx.IsFromMe(filter) ? wtx.tx->GetValueOut() - nDebit : 0);

    entry.push_back(Pair("amount", ValueFromAmount(nNet - nFee)));
    if (wtx.IsFromMe(filter))
        entry.push_back(Pair("fee", ValueFromAmount(nFee)));

    WalletTxToJSON(wtx, entry);

    UniValue details(UniValue::VARR);
    ListTransactions(pwallet, wtx, "*", 0, false, details, filter);
    entry.push_back(Pair("details", details));

    std::string strHex = EncodeHexTx(static_cast<CTransaction>(wtx), RPCSerializationFlags());
    entry.push_back(Pair("hex", strHex));

    return entry;
}

UniValue abandontransaction(const JSONRPCRequest& request)
{
    CWallet * const pwallet = GetWalletForJSONRPCRequest(request);
    if (!EnsureWalletIsAvailable(pwallet, request.fHelp)) {
        return NullUniValue;
    }

    if (request.fHelp || request.params.size() != 1)
        throw std::runtime_error(
            "abandontransaction \"txid\"\n"
            "\nMark in-wallet transaction <txid> as abandoned\n"
            "This will mark this transaction and all its in-wallet descendants as abandoned which will allow\n"
            "for their inputs to be respent.  It can be used to replace \"stuck\" or evicted transactions.\n"
            "It only works on transactions which are not included in a block and are not currently in the mempool.\n"
            "It has no effect on transactions which are already conflicted or abandoned.\n"
            "\nArguments:\n"
            "1. \"txid\"    (string, required) The transaction id\n"
            "\nResult:\n"
            "\nExamples:\n"
            + HelpExampleCli("abandontransaction", "\"1075db55d416d3ca199f55b6084e2115b9345e16c5cf302fc80e9d5fbf5d48d\"")
            + HelpExampleRpc("abandontransaction", "\"1075db55d416d3ca199f55b6084e2115b9345e16c5cf302fc80e9d5fbf5d48d\"")
        );

    ObserveSafeMode();
    LOCK2(cs_main, pwallet->cs_wallet);

    uint256 hash;
    hash.SetHex(request.params[0].get_str());

    if (!pwallet->mapWallet.count(hash)) {
        throw JSONRPCError(RPC_INVALID_ADDRESS_OR_KEY, "Invalid or non-wallet transaction id");
    }
    if (!pwallet->AbandonTransaction(hash)) {
        throw JSONRPCError(RPC_INVALID_ADDRESS_OR_KEY, "Transaction not eligible for abandonment");
    }

    return NullUniValue;
}


UniValue backupwallet(const JSONRPCRequest& request)
{
    CWallet * const pwallet = GetWalletForJSONRPCRequest(request);
    if (!EnsureWalletIsAvailable(pwallet, request.fHelp)) {
        return NullUniValue;
    }

    if (request.fHelp || request.params.size() != 1)
        throw std::runtime_error(
            "backupwallet \"destination\"\n"
            "\nSafely copies current wallet file to destination, which can be a directory or a path with filename.\n"
            "\nArguments:\n"
            "1. \"destination\"   (string) The destination directory or file\n"
            "\nExamples:\n"
            + HelpExampleCli("backupwallet", "\"backup.dat\"")
            + HelpExampleRpc("backupwallet", "\"backup.dat\"")
        );

    LOCK2(cs_main, pwallet->cs_wallet);

    std::string strDest = request.params[0].get_str();
    if (!pwallet->BackupWallet(strDest)) {
        throw JSONRPCError(RPC_WALLET_ERROR, "Error: Wallet backup failed!");
    }

    return NullUniValue;
}


UniValue keypoolrefill(const JSONRPCRequest& request)
{
    CWallet * const pwallet = GetWalletForJSONRPCRequest(request);
    if (!EnsureWalletIsAvailable(pwallet, request.fHelp)) {
        return NullUniValue;
    }

    if (request.fHelp || request.params.size() > 1)
        throw std::runtime_error(
            "keypoolrefill ( newsize )\n"
            "\nFills the keypool."
            + HelpRequiringPassphrase(pwallet) + "\n"
            "\nArguments\n"
            "1. newsize     (numeric, optional, default=100) The new keypool size\n"
            "\nExamples:\n"
            + HelpExampleCli("keypoolrefill", "")
            + HelpExampleRpc("keypoolrefill", "")
        );

    LOCK2(cs_main, pwallet->cs_wallet);

    // 0 is interpreted by TopUpKeyPool() as the default keypool size given by -keypool
    unsigned int kpSize = 0;
    if (!request.params[0].isNull()) {
        if (request.params[0].get_int() < 0)
            throw JSONRPCError(RPC_INVALID_PARAMETER, "Invalid parameter, expected valid size.");
        kpSize = (unsigned int)request.params[0].get_int();
    }

    EnsureWalletIsUnlocked(pwallet);
    pwallet->TopUpKeyPool(kpSize);

    if (pwallet->GetKeyPoolSize() < kpSize) {
        throw JSONRPCError(RPC_WALLET_ERROR, "Error refreshing keypool.");
    }

    return NullUniValue;
}


static void LockWallet(CWallet* pWallet)
{
    LOCK(pWallet->cs_wallet);
    pWallet->nRelockTime = 0;
    pWallet->Lock();
}

UniValue walletpassphrase(const JSONRPCRequest& request)
{
    CWallet * const pwallet = GetWalletForJSONRPCRequest(request);
    if (!EnsureWalletIsAvailable(pwallet, request.fHelp)) {
        return NullUniValue;
    }

    if (pwallet->IsCrypted() && (request.fHelp || request.params.size() != 2)) {
        throw std::runtime_error(
            "walletpassphrase \"passphrase\" timeout\n"
            "\nStores the wallet decryption key in memory for 'timeout' seconds.\n"
            "This is needed prior to performing transactions related to private keys such as sending merits\n"
            "\nArguments:\n"
            "1. \"passphrase\"     (string, required) The wallet passphrase\n"
            "2. timeout            (numeric, required) The time to keep the decryption key in seconds.\n"
            "\nNote:\n"
            "Issuing the walletpassphrase command while the wallet is already unlocked will set a new unlock\n"
            "time that overrides the old one.\n"
            "\nExamples:\n"
            "\nUnlock the wallet for 60 seconds\n"
            + HelpExampleCli("walletpassphrase", "\"my pass phrase\" 60") +
            "\nLock the wallet again (before 60 seconds)\n"
            + HelpExampleCli("walletlock", "") +
            "\nAs json rpc call\n"
            + HelpExampleRpc("walletpassphrase", "\"my pass phrase\", 60")
        );
    }

    LOCK2(cs_main, pwallet->cs_wallet);

    if (request.fHelp)
        return true;
    if (!pwallet->IsCrypted()) {
        throw JSONRPCError(RPC_WALLET_WRONG_ENC_STATE, "Error: running with an unencrypted wallet, but walletpassphrase was called.");
    }

    // Note that the walletpassphrase is stored in request.params[0] which is not mlock()ed
    SecureString strWalletPass;
    strWalletPass.reserve(100);
    // TODO: get rid of this .c_str() by implementing SecureString::operator=(std::string)
    // Alternately, find a way to make request.params[0] mlock()'d to begin with.
    strWalletPass = request.params[0].get_str().c_str();

    if (strWalletPass.length() > 0)
    {
        if (!pwallet->Unlock(strWalletPass)) {
            throw JSONRPCError(RPC_WALLET_PASSPHRASE_INCORRECT, "Error: The wallet passphrase entered was incorrect.");
        }
    }
    else
        throw std::runtime_error(
            "walletpassphrase <passphrase> <timeout>\n"
            "Stores the wallet decryption key in memory for <timeout> seconds.");

    pwallet->TopUpKeyPool();

    int64_t nSleepTime = request.params[1].get_int64();
    pwallet->nRelockTime = GetTime() + nSleepTime;
    RPCRunLater(strprintf("lockwallet(%s)", pwallet->GetName()), boost::bind(LockWallet, pwallet), nSleepTime);

    return NullUniValue;
}


UniValue walletpassphrasechange(const JSONRPCRequest& request)
{
    CWallet * const pwallet = GetWalletForJSONRPCRequest(request);
    if (!EnsureWalletIsAvailable(pwallet, request.fHelp)) {
        return NullUniValue;
    }

    if (pwallet->IsCrypted() && (request.fHelp || request.params.size() != 2)) {
        throw std::runtime_error(
            "walletpassphrasechange \"oldpassphrase\" \"newpassphrase\"\n"
            "\nChanges the wallet passphrase from 'oldpassphrase' to 'newpassphrase'.\n"
            "\nArguments:\n"
            "1. \"oldpassphrase\"      (string) The current passphrase\n"
            "2. \"newpassphrase\"      (string) The new passphrase\n"
            "\nExamples:\n"
            + HelpExampleCli("walletpassphrasechange", "\"old one\" \"new one\"")
            + HelpExampleRpc("walletpassphrasechange", "\"old one\", \"new one\"")
        );
    }

    LOCK2(cs_main, pwallet->cs_wallet);

    if (request.fHelp)
        return true;
    if (!pwallet->IsCrypted()) {
        throw JSONRPCError(RPC_WALLET_WRONG_ENC_STATE, "Error: running with an unencrypted wallet, but walletpassphrasechange was called.");
    }

    // TODO: get rid of these .c_str() calls by implementing SecureString::operator=(std::string)
    // Alternately, find a way to make request.params[0] mlock()'d to begin with.
    SecureString strOldWalletPass;
    strOldWalletPass.reserve(100);
    strOldWalletPass = request.params[0].get_str().c_str();

    SecureString strNewWalletPass;
    strNewWalletPass.reserve(100);
    strNewWalletPass = request.params[1].get_str().c_str();

    if (strOldWalletPass.length() < 1 || strNewWalletPass.length() < 1)
        throw std::runtime_error(
            "walletpassphrasechange <oldpassphrase> <newpassphrase>\n"
            "Changes the wallet passphrase from <oldpassphrase> to <newpassphrase>.");

    if (!pwallet->ChangeWalletPassphrase(strOldWalletPass, strNewWalletPass)) {
        throw JSONRPCError(RPC_WALLET_PASSPHRASE_INCORRECT, "Error: The wallet passphrase entered was incorrect.");
    }

    return NullUniValue;
}


UniValue walletlock(const JSONRPCRequest& request)
{
    CWallet * const pwallet = GetWalletForJSONRPCRequest(request);
    if (!EnsureWalletIsAvailable(pwallet, request.fHelp)) {
        return NullUniValue;
    }

    if (pwallet->IsCrypted() && (request.fHelp || request.params.size() != 0)) {
        throw std::runtime_error(
            "walletlock\n"
            "\nRemoves the wallet encryption key from memory, locking the wallet.\n"
            "After calling this method, you will need to call walletpassphrase again\n"
            "before being able to call any methods which require the wallet to be unlocked.\n"
            "\nExamples:\n"
            "\nSet the passphrase for 2 minutes to perform a transaction\n"
            + HelpExampleCli("walletpassphrase", "\"my pass phrase\" 120") +
            "\nPerform a send (requires passphrase set)\n"
            + HelpExampleCli("sendtoaddress", "\"1M72Sfpbz1BPpXFHz9m3CdqATR44Jvaydd\" 1.0") +
            "\nClear the passphrase since we are done before 2 minutes is up\n"
            + HelpExampleCli("walletlock", "") +
            "\nAs json rpc call\n"
            + HelpExampleRpc("walletlock", "")
        );
    }

    LOCK2(cs_main, pwallet->cs_wallet);

    if (request.fHelp)
        return true;
    if (!pwallet->IsCrypted()) {
        throw JSONRPCError(RPC_WALLET_WRONG_ENC_STATE, "Error: running with an unencrypted wallet, but walletlock was called.");
    }

    pwallet->Lock();
    pwallet->nRelockTime = 0;

    return NullUniValue;
}


UniValue encryptwallet(const JSONRPCRequest& request)
{
    CWallet * const pwallet = GetWalletForJSONRPCRequest(request);
    if (!EnsureWalletIsAvailable(pwallet, request.fHelp)) {
        return NullUniValue;
    }

    if (!pwallet->IsCrypted() && (request.fHelp || request.params.size() != 1)) {
        throw std::runtime_error(
            "encryptwallet \"passphrase\"\n"
            "\nEncrypts the wallet with 'passphrase'. This is for first time encryption.\n"
            "After this, any calls that interact with private keys such as sending or signing \n"
            "will require the passphrase to be set prior the making these calls.\n"
            "Use the walletpassphrase call for this, and then walletlock call.\n"
            "If the wallet is already encrypted, use the walletpassphrasechange call.\n"
            "Note that this will shutdown the server.\n"
            "\nArguments:\n"
            "1. \"passphrase\"    (string) The pass phrase to encrypt the wallet with. It must be at least 1 character, but should be long.\n"
            "\nExamples:\n"
            "\nEncrypt your wallet\n"
            + HelpExampleCli("encryptwallet", "\"my pass phrase\"") +
            "\nNow set the passphrase to use the wallet, such as for signing or sending merit\n"
            + HelpExampleCli("walletpassphrase", "\"my pass phrase\"") +
            "\nNow we can do something like sign\n"
            + HelpExampleCli("signmessage", "\"address\" \"test message\"") +
            "\nNow lock the wallet again by removing the passphrase\n"
            + HelpExampleCli("walletlock", "") +
            "\nAs a json rpc call\n"
            + HelpExampleRpc("encryptwallet", "\"my pass phrase\"")
        );
    }

    LOCK2(cs_main, pwallet->cs_wallet);

    if (request.fHelp)
        return true;
    if (pwallet->IsCrypted()) {
        throw JSONRPCError(RPC_WALLET_WRONG_ENC_STATE, "Error: running with an encrypted wallet, but encryptwallet was called.");
    }

    // TODO: get rid of this .c_str() by implementing SecureString::operator=(std::string)
    // Alternately, find a way to make request.params[0] mlock()'d to begin with.
    SecureString strWalletPass;
    strWalletPass.reserve(100);
    strWalletPass = request.params[0].get_str().c_str();

    if (strWalletPass.length() < 1)
        throw std::runtime_error(
            "encryptwallet <passphrase>\n"
            "Encrypts the wallet with <passphrase>.");

    if (!pwallet->EncryptWallet(strWalletPass)) {
        throw JSONRPCError(RPC_WALLET_ENCRYPTION_FAILED, "Error: Failed to encrypt the wallet.");
    }

    // BDB seems to have a bad habit of writing old data into
    // slack space in .dat files; that is bad if the old data is
    // unencrypted private keys. So:
    StartShutdown();
    return "wallet encrypted; Merit server stopping, restart to run with encrypted wallet. The keypool has been flushed and a new HD seed was generated (if you are using HD). You need to make a new backup.";
}

UniValue lockunspent(const JSONRPCRequest& request)
{
    CWallet * const pwallet = GetWalletForJSONRPCRequest(request);
    if (!EnsureWalletIsAvailable(pwallet, request.fHelp)) {
        return NullUniValue;
    }

    if (request.fHelp || request.params.size() < 1 || request.params.size() > 2)
        throw std::runtime_error(
            "lockunspent unlock ([{\"txid\":\"txid\",\"vout\":n},...])\n"
            "\nUpdates list of temporarily unspendable outputs.\n"
            "Temporarily lock (unlock=false) or unlock (unlock=true) specified transaction outputs.\n"
            "If no transaction outputs are specified when unlocking then all current locked transaction outputs are unlocked.\n"
            "A locked transaction output will not be chosen by automatic coin selection, when spending merits.\n"
            "Locks are stored in memory only. Nodes start with zero locked outputs, and the locked output list\n"
            "is always cleared (by virtue of process exit) when a node stops or fails.\n"
            "Also see the listunspent call\n"
            "\nArguments:\n"
            "1. unlock            (boolean, required) Whether to unlock (true) or lock (false) the specified transactions\n"
            "2. \"transactions\"  (string, optional) A json array of objects. Each object the txid (string) vout (numeric)\n"
            "     [           (json array of json objects)\n"
            "       {\n"
            "         \"txid\":\"id\",    (string) The transaction id\n"
            "         \"vout\": n         (numeric) The output number\n"
            "       }\n"
            "       ,...\n"
            "     ]\n"

            "\nResult:\n"
            "true|false    (boolean) Whether the command was successful or not\n"

            "\nExamples:\n"
            "\nList the unspent transactions\n"
            + HelpExampleCli("listunspent", "") +
            "\nLock an unspent transaction\n"
            + HelpExampleCli("lockunspent", "false \"[{\\\"txid\\\":\\\"a08e6907dbbd3d809776dbfc5d82e371b764ed838b5655e72f463568df1aadf0\\\",\\\"vout\\\":1}]\"") +
            "\nList the locked transactions\n"
            + HelpExampleCli("listlockunspent", "") +
            "\nUnlock the transaction again\n"
            + HelpExampleCli("lockunspent", "true \"[{\\\"txid\\\":\\\"a08e6907dbbd3d809776dbfc5d82e371b764ed838b5655e72f463568df1aadf0\\\",\\\"vout\\\":1}]\"") +
            "\nAs a json rpc call\n"
            + HelpExampleRpc("lockunspent", "false, \"[{\\\"txid\\\":\\\"a08e6907dbbd3d809776dbfc5d82e371b764ed838b5655e72f463568df1aadf0\\\",\\\"vout\\\":1}]\"")
        );

    LOCK2(cs_main, pwallet->cs_wallet);

    RPCTypeCheckArgument(request.params[0], UniValue::VBOOL);

    bool fUnlock = request.params[0].get_bool();

    if (request.params[1].isNull()) {
        if (fUnlock)
            pwallet->UnlockAllCoins();
        return true;
    }

    RPCTypeCheckArgument(request.params[1], UniValue::VARR);

    UniValue outputs = request.params[1].get_array();
    for (unsigned int idx = 0; idx < outputs.size(); idx++) {
        const UniValue& output = outputs[idx];
        if (!output.isObject())
            throw JSONRPCError(RPC_INVALID_PARAMETER, "Invalid parameter, expected object");
        const UniValue& o = output.get_obj();

        RPCTypeCheckObj(o,
            {
                {"txid", UniValueType(UniValue::VSTR)},
                {"vout", UniValueType(UniValue::VNUM)},
            });

        std::string txid = find_value(o, "txid").get_str();
        if (!IsHex(txid))
            throw JSONRPCError(RPC_INVALID_PARAMETER, "Invalid parameter, expected hex txid");

        int nOutput = find_value(o, "vout").get_int();
        if (nOutput < 0)
            throw JSONRPCError(RPC_INVALID_PARAMETER, "Invalid parameter, vout must be positive");

        COutPoint outpt(uint256S(txid), nOutput);

        if (fUnlock)
            pwallet->UnlockCoin(outpt);
        else
            pwallet->LockCoin(outpt);
    }

    return true;
}

UniValue listlockunspent(const JSONRPCRequest& request)
{
    CWallet * const pwallet = GetWalletForJSONRPCRequest(request);
    if (!EnsureWalletIsAvailable(pwallet, request.fHelp)) {
        return NullUniValue;
    }

    if (request.fHelp || request.params.size() > 0)
        throw std::runtime_error(
            "listlockunspent\n"
            "\nReturns list of temporarily unspendable outputs.\n"
            "See the lockunspent call to lock and unlock transactions for spending.\n"
            "\nResult:\n"
            "[\n"
            "  {\n"
            "    \"txid\" : \"transactionid\",     (string) The transaction id locked\n"
            "    \"vout\" : n                      (numeric) The vout value\n"
            "  }\n"
            "  ,...\n"
            "]\n"
            "\nExamples:\n"
            "\nList the unspent transactions\n"
            + HelpExampleCli("listunspent", "") +
            "\nLock an unspent transaction\n"
            + HelpExampleCli("lockunspent", "false \"[{\\\"txid\\\":\\\"a08e6907dbbd3d809776dbfc5d82e371b764ed838b5655e72f463568df1aadf0\\\",\\\"vout\\\":1}]\"") +
            "\nList the locked transactions\n"
            + HelpExampleCli("listlockunspent", "") +
            "\nUnlock the transaction again\n"
            + HelpExampleCli("lockunspent", "true \"[{\\\"txid\\\":\\\"a08e6907dbbd3d809776dbfc5d82e371b764ed838b5655e72f463568df1aadf0\\\",\\\"vout\\\":1}]\"") +
            "\nAs a json rpc call\n"
            + HelpExampleRpc("listlockunspent", "")
        );

    ObserveSafeMode();
    LOCK2(cs_main, pwallet->cs_wallet);

    std::vector<COutPoint> vOutpts;
    pwallet->ListLockedCoins(vOutpts);

    UniValue ret(UniValue::VARR);

    for (COutPoint &outpt : vOutpts) {
        UniValue o(UniValue::VOBJ);

        o.push_back(Pair("txid", outpt.hash.GetHex()));
        o.push_back(Pair("vout", (int)outpt.n));
        ret.push_back(o);
    }

    return ret;
}

UniValue settxfee(const JSONRPCRequest& request)
{
    CWallet * const pwallet = GetWalletForJSONRPCRequest(request);
    if (!EnsureWalletIsAvailable(pwallet, request.fHelp)) {
        return NullUniValue;
    }

    if (request.fHelp || request.params.size() < 1 || request.params.size() > 1)
        throw std::runtime_error(
            "settxfee amount\n"
            "\nSet the transaction fee per kB. Overwrites the paytxfee parameter.\n"
            "\nArguments:\n"
            "1. amount         (numeric or string, required) The transaction fee in " + CURRENCY_UNIT + "/kB\n"
            "\nResult\n"
            "true|false        (boolean) Returns true if successful\n"
            "\nExamples:\n"
            + HelpExampleCli("settxfee", "0.00001")
            + HelpExampleRpc("settxfee", "0.00001")
        );

    LOCK2(cs_main, pwallet->cs_wallet);

    // Amount
    CAmount nAmount = AmountFromValue(request.params[0]);

    payTxFee = CFeeRate(nAmount, 1000);
    return true;
}

UniValue getwalletinfo(const JSONRPCRequest& request)
{
    CWallet * const pwallet = GetWalletForJSONRPCRequest(request);
    if (!EnsureWalletIsAvailable(pwallet, request.fHelp)) {
        return NullUniValue;
    }

    if (request.fHelp || request.params.size() != 0)
        throw std::runtime_error(
            "getwalletinfo\n"
            "Returns an object containing various wallet state info.\n"
            "\nResult:\n"
            "{\n"
            "  \"walletname\": xxxxx,             (string) the wallet name\n"
            "  \"walletversion\": xxxxx,          (numeric) the wallet version\n"
            "  \"balance\": xxxxxxx,              (numeric) the total confirmed balance of the wallet in " + CURRENCY_UNIT + "\n"
            "  \"unconfirmed_balance\": xxx,      (numeric) the total unconfirmed balance of the wallet in " + CURRENCY_UNIT + "\n"
            "  \"immature_balance\": xxxxxx,      (numeric) the total immature balance of the wallet in " + CURRENCY_UNIT + "\n"
            "  \"txcount\": xxxxxxx,              (numeric) the total number of transactions in the wallet\n"
            "  \"keypoololdest\": xxxxxx,         (numeric) the timestamp (seconds since Unix epoch) of the oldest pre-generated key in the key pool\n"
            "  \"keypoolsize\": xxxx,             (numeric) how many new keys are pre-generated (only counts external keys)\n"
            "  \"keypoolsize_hd_internal\": xxxx, (numeric) how many new keys are pre-generated for internal use (used for change outputs, only appears if the wallet is using this feature, otherwise external keys are used)\n"
            "  \"unlocked_until\": ttt,           (numeric) the timestamp in seconds since epoch (midnight Jan 1 1970 GMT) that the wallet is unlocked for transfers, or 0 if the wallet is locked\n"
            "  \"paytxfee\": x.xxxx,              (numeric) the transaction fee configuration, set in " + CURRENCY_UNIT + "/kB\n"
            "  \"hdmasterkeyid\": \"<hash160>\"     (string) the Hash160 of the HD master pubkey\n"
            "}\n"
            "\nExamples:\n"
            + HelpExampleCli("getwalletinfo", "")
            + HelpExampleRpc("getwalletinfo", "")
        );

    ObserveSafeMode();
    LOCK2(cs_main, pwallet->cs_wallet);

    UniValue obj(UniValue::VOBJ);

    size_t kpExternalSize = pwallet->KeypoolCountExternalKeys();
    obj.push_back(Pair("walletname", pwallet->GetName()));
    obj.push_back(Pair("walletversion", pwallet->GetVersion()));
    obj.push_back(Pair("balance",       ValueFromAmount(pwallet->GetBalance())));
    obj.push_back(Pair("unconfirmed_balance", ValueFromAmount(pwallet->GetUnconfirmedBalance())));
    obj.push_back(Pair("immature_balance",    ValueFromAmount(pwallet->GetImmatureBalance())));
    obj.push_back(Pair("txcount",       (int)pwallet->mapWallet.size()));
    obj.push_back(Pair("keypoololdest", pwallet->GetOldestKeyPoolTime()));
    obj.push_back(Pair("keypoolsize", (int64_t)kpExternalSize));
    CKeyID masterKeyID = pwallet->GetHDChain().masterKeyID;
    if (!masterKeyID.IsNull() && pwallet->CanSupportFeature(FEATURE_HD_SPLIT)) {
        obj.push_back(Pair("keypoolsize_hd_internal",   (int64_t)(pwallet->GetKeyPoolSize() - kpExternalSize)));
    }
    if (pwallet->IsCrypted()) {
        obj.push_back(Pair("unlocked_until", pwallet->nRelockTime));
    }
    obj.push_back(Pair("paytxfee",      ValueFromAmount(payTxFee.GetFeePerK())));
    if (!masterKeyID.IsNull())
         obj.push_back(Pair("hdmasterkeyid", masterKeyID.GetHex()));
    return obj;
}

UniValue listwallets(const JSONRPCRequest& request)
{
    if (request.fHelp || request.params.size() != 0)
        throw std::runtime_error(
            "listwallets\n"
            "Returns a list of currently loaded wallets.\n"
            "For full information on the wallet, use \"getwalletinfo\"\n"
            "\nResult:\n"
            "[                         (json array of strings)\n"
            "  \"walletname\"            (string) the wallet name\n"
            "   ...\n"
            "]\n"
            "\nExamples:\n"
            + HelpExampleCli("listwallets", "")
            + HelpExampleRpc("listwallets", "")
        );

    UniValue obj(UniValue::VARR);

    for (CWalletRef pwallet : vpwallets) {

        if (!EnsureWalletIsAvailable(pwallet, request.fHelp)) {
            return NullUniValue;
        }

        LOCK(pwallet->cs_wallet);

        obj.push_back(pwallet->GetName());
    }

    return obj;
}

UniValue resendwallettransactions(const JSONRPCRequest& request)
{
    CWallet * const pwallet = GetWalletForJSONRPCRequest(request);
    if (!EnsureWalletIsAvailable(pwallet, request.fHelp)) {
        return NullUniValue;
    }

    if (request.fHelp || request.params.size() != 0)
        throw std::runtime_error(
            "resendwallettransactions\n"
            "Immediately re-broadcast unconfirmed wallet transactions to all peers.\n"
            "Intended only for testing; the wallet code periodically re-broadcasts\n"
            "automatically.\n"
            "Returns an RPC error if -walletbroadcast is set to false.\n"
            "Returns array of transaction ids that were re-broadcast.\n"
            );

    if (!g_connman)
        throw JSONRPCError(RPC_CLIENT_P2P_DISABLED, "Error: Peer-to-peer functionality missing or disabled");

    LOCK2(cs_main, pwallet->cs_wallet);

    if (!pwallet->GetBroadcastTransactions()) {
        throw JSONRPCError(RPC_WALLET_ERROR, "Error: Wallet transaction broadcasting is disabled with -walletbroadcast");
    }

    std::vector<uint256> txids = pwallet->ResendWalletTransactionsBefore(GetTime(), g_connman.get());
    UniValue result(UniValue::VARR);
    for (const uint256& txid : txids)
    {
        result.push_back(txid.ToString());
    }
    return result;
}

UniValue listunspent(const JSONRPCRequest& request)
{
    CWallet * const pwallet = GetWalletForJSONRPCRequest(request);
    if (!EnsureWalletIsAvailable(pwallet, request.fHelp)) {
        return NullUniValue;
    }

    if (request.fHelp || request.params.size() > 5)
        throw std::runtime_error(
            "listunspent ( minconf maxconf  [\"addresses\",...] [include_unsafe] [query_options])\n"
            "\nReturns array of unspent transaction outputs\n"
            "with between minconf and maxconf (inclusive) confirmations.\n"
            "Optionally filter to only include txouts paid to specified addresses.\n"
            "\nArguments:\n"
            "1. minconf          (numeric, optional, default=1) The minimum confirmations to filter\n"
            "2. maxconf          (numeric, optional, default=9999999) The maximum confirmations to filter\n"
            "3. \"addresses\"      (string) A json array of merit addresses to filter\n"
            "    [\n"
            "      \"address\"     (string) merit address\n"
            "      ,...\n"
            "    ]\n"
            "4. include_unsafe (bool, optional, default=true) Include outputs that are not safe to spend\n"
            "                  See description of \"safe\" attribute below.\n"
            "5. query_options    (json, optional) JSON with query options\n"
            "    {\n"
            "      \"minimumAmount\"    (numeric or string, default=0) Minimum value of each UTXO in " + CURRENCY_UNIT + "\n"
            "      \"maximumAmount\"    (numeric or string, default=unlimited) Maximum value of each UTXO in " + CURRENCY_UNIT + "\n"
            "      \"maximumCount\"     (numeric or string, default=unlimited) Maximum number of UTXOs\n"
            "      \"minimumSumAmount\" (numeric or string, default=unlimited) Minimum sum value of all UTXOs in " + CURRENCY_UNIT + "\n"
            "    }\n"
            "\nResult\n"
            "[                   (array of json object)\n"
            "  {\n"
            "    \"txid\" : \"txid\",          (string) the transaction id \n"
            "    \"vout\" : n,               (numeric) the vout value\n"
            "    \"address\" : \"address\",    (string) the merit address\n"
            "    \"account\" : \"account\",    (string) DEPRECATED. The associated account, or \"\" for the default account\n"
            "    \"scriptPubKey\" : \"key\",   (string) the script key\n"
            "    \"amount\" : x.xxx,         (numeric) the transaction output amount in " + CURRENCY_UNIT + "\n"
            "    \"confirmations\" : n,      (numeric) The number of confirmations\n"
            "    \"redeemScript\" : n        (string) The redeemScript if scriptPubKey is P2SH\n"
            "    \"spendable\" : xxx,        (bool) Whether we have the private keys to spend this output\n"
            "    \"solvable\" : xxx,         (bool) Whether we know how to spend this output, ignoring the lack of keys\n"
            "    \"safe\" : xxx              (bool) Whether this output is considered safe to spend. Unconfirmed transactions\n"
            "                              from outside keys and unconfirmed replacement transactions are considered unsafe\n"
            "                              and are not eligible for spending by fundrawtransaction and sendtoaddress.\n"
            "  }\n"
            "  ,...\n"
            "]\n"

            "\nExamples\n"
            + HelpExampleCli("listunspent", "")
            + HelpExampleCli("listunspent", "6 9999999 \"[\\\"1PGFqEzfmQch1gKD3ra4k18PNj3tTUUSqg\\\",\\\"1LtvqCaApEdUGFkpKMM4MstjcaL4dKg8SP\\\"]\"")
            + HelpExampleRpc("listunspent", "6, 9999999 \"[\\\"1PGFqEzfmQch1gKD3ra4k18PNj3tTUUSqg\\\",\\\"1LtvqCaApEdUGFkpKMM4MstjcaL4dKg8SP\\\"]\"")
            + HelpExampleCli("listunspent", "6 9999999 '[]' true '{ \"minimumAmount\": 0.005 }'")
            + HelpExampleRpc("listunspent", "6, 9999999, [] , true, { \"minimumAmount\": 0.005 } ")
        );

    ObserveSafeMode();

    int nMinDepth = 1;
    if (!request.params[0].isNull()) {
        RPCTypeCheckArgument(request.params[0], UniValue::VNUM);
        nMinDepth = request.params[0].get_int();
    }

    int nMaxDepth = 9999999;
    if (!request.params[1].isNull()) {
        RPCTypeCheckArgument(request.params[1], UniValue::VNUM);
        nMaxDepth = request.params[1].get_int();
    }

    std::set<CTxDestination> destinations;
    if (!request.params[2].isNull()) {
        RPCTypeCheckArgument(request.params[2], UniValue::VARR);
        UniValue inputs = request.params[2].get_array();
        for (unsigned int idx = 0; idx < inputs.size(); idx++) {
            const UniValue& input = inputs[idx];
            CTxDestination dest = DecodeDestination(input.get_str());
            if (!IsValidDestination(dest)) {
                throw JSONRPCError(RPC_INVALID_ADDRESS_OR_KEY, std::string("Invalid Merit address: ") + input.get_str());
            }
            if (!destinations.insert(dest).second) {
                throw JSONRPCError(RPC_INVALID_PARAMETER, std::string("Invalid parameter, duplicated address: ") + input.get_str());
            }
        }
    }

    bool include_unsafe = true;
    if (!request.params[3].isNull()) {
        RPCTypeCheckArgument(request.params[3], UniValue::VBOOL);
        include_unsafe = request.params[3].get_bool();
    }

    CAmount nMinimumAmount = 0;
    CAmount nMaximumAmount = MAX_MONEY;
    CAmount nMinimumSumAmount = MAX_MONEY;
    uint64_t nMaximumCount = 0;

    if (!request.params[4].isNull()) {
        const UniValue& options = request.params[4].get_obj();

        if (options.exists("minimumAmount"))
            nMinimumAmount = AmountFromValue(options["minimumAmount"]);

        if (options.exists("maximumAmount"))
            nMaximumAmount = AmountFromValue(options["maximumAmount"]);

        if (options.exists("minimumSumAmount"))
            nMinimumSumAmount = AmountFromValue(options["minimumSumAmount"]);

        if (options.exists("maximumCount"))
            nMaximumCount = options["maximumCount"].get_int64();
    }

    UniValue results(UniValue::VARR);
    std::vector<COutput> vecOutputs;
    assert(pwallet != nullptr);
    LOCK2(cs_main, pwallet->cs_wallet);

    pwallet->AvailableCoins(
            vecOutputs,
            !include_unsafe,
            nullptr,
            nMinimumAmount,
            nMaximumAmount,
            nMinimumSumAmount,
            nMaximumCount,
            nMinDepth,
            nMaxDepth);

    for (const COutput& out : vecOutputs) {
        CTxDestination address;
        const CScript& scriptPubKey = out.tx->tx->vout[out.i].scriptPubKey;
        bool fValidAddress = ExtractDestination(scriptPubKey, address);

        if (destinations.size() && (!fValidAddress || !destinations.count(address)))
            continue;

        UniValue entry(UniValue::VOBJ);
        entry.push_back(Pair("txid", out.tx->GetHash().GetHex()));
        entry.push_back(Pair("vout", out.i));

        if (fValidAddress) {
            entry.push_back(Pair("address", EncodeDestination(address)));

            if (pwallet->mapAddressBook.count(address)) {
                entry.push_back(
                        Pair("account", pwallet->mapAddressBook[address].name));
            }

            CScript redeemScript;
            if (scriptPubKey.IsPayToScriptHash()) {
                const CScriptID& hash = boost::get<CScriptID>(address);
                pwallet->GetCScript(hash, redeemScript);
            } else if (scriptPubKey.IsParameterizedPayToScriptHash()) {
                const CParamScriptID& hash = boost::get<CParamScriptID>(address);
                pwallet->GetParamScript(hash, redeemScript);
            }

            if (!redeemScript.empty()) {
                entry.push_back(Pair("redeemScript", HexStr(redeemScript.begin(), redeemScript.end())));
            }
        }

        entry.push_back(Pair("scriptPubKey", HexStr(scriptPubKey.begin(), scriptPubKey.end())));
        entry.push_back(Pair("amount", ValueFromAmount(out.tx->tx->vout[out.i].nValue)));
        entry.push_back(Pair("confirmations", out.nDepth));
        entry.push_back(Pair("spendable", out.fSpendable));
        entry.push_back(Pair("solvable", out.fSolvable));
        entry.push_back(Pair("safe", out.fSafe));
        results.push_back(entry);
    }

    return results;
}

UniValue fundrawtransaction(const JSONRPCRequest& request)
{
    CWallet * const pwallet = GetWalletForJSONRPCRequest(request);
    if (!EnsureWalletIsAvailable(pwallet, request.fHelp)) {
        return NullUniValue;
    }

    if (request.fHelp || request.params.size() < 1 || request.params.size() > 2)
        throw std::runtime_error(
                            "fundrawtransaction \"hexstring\" ( options )\n"
                            "\nAdd inputs to a transaction until it has enough in value to meet its out value.\n"
                            "This will not modify existing inputs, and will add at most one change output to the outputs.\n"
                            "No existing outputs will be modified unless \"subtractFeeFromOutputs\" is specified.\n"
                            "Note that inputs which were signed may need to be resigned after completion since in/outputs have been added.\n"
                            "The inputs added will not be signed, use signrawtransaction for that.\n"
                            "Note that all existing inputs must have their previous output transaction be in the wallet.\n"
                            "Note that all inputs selected must be of standard form and P2SH scripts must be\n"
                            "in the wallet using importaddress or addmultisigaddress (to calculate fees).\n"
                            "You can see whether this is the case by checking the \"solvable\" field in the listunspent output.\n"
                            "Only pay-to-pubkey, multisig, and P2SH versions thereof are currently supported for watch-only\n"
                            "\nArguments:\n"
                            "1. \"hexstring\"           (string, required) The hex string of the raw transaction\n"
                            "2. options                 (object, optional)\n"
                            "   {\n"
                            "     \"changeAddress\"          (string, optional, default pool address) The merit address to receive the change\n"
                            "     \"changePosition\"         (numeric, optional, default random) The index of the change output\n"
                            "     \"includeWatching\"        (boolean, optional, default false) Also select inputs which are watch only\n"
                            "     \"lockUnspents\"           (boolean, optional, default false) Lock selected unspent outputs\n"
                            "     \"feeRate\"                (numeric, optional, default not set: makes wallet determine the fee) Set a specific fee rate in " + CURRENCY_UNIT + "/kB\n"
                            "     \"subtractFeeFromOutputs\" (array, optional) A json array of integers.\n"
                            "                              The fee will be equally deducted from the amount of each specified output.\n"
                            "                              The outputs are specified by their zero-based index, before any change output is added.\n"
                            "                              Those recipients will receive less merits than you enter in their corresponding amount field.\n"
                            "                              If no outputs are specified here, the sender pays the fee.\n"
                            "                                  [vout_index,...]\n"
                            "     \"replaceable\"            (boolean, optional) Marks this transaction as BIP125 replaceable.\n"
                            "                              Allows this transaction to be replaced by a transaction with higher fees\n"
                            "     \"conf_target\"            (numeric, optional) Confirmation target (in blocks)\n"
                            "     \"estimate_mode\"          (string, optional, default=UNSET) The fee estimate mode, must be one of:\n"
                            "         \"UNSET\"\n"
                            "         \"ECONOMICAL\"\n"
                            "         \"CONSERVATIVE\"\n"
                            "   }\n"
                            "                         for backward compatibility: passing in a true instead of an object will result in {\"includeWatching\":true}\n"
                            "\nResult:\n"
                            "{\n"
                            "  \"hex\":       \"value\", (string)  The resulting raw transaction (hex-encoded string)\n"
                            "  \"fee\":       n,         (numeric) Fee in " + CURRENCY_UNIT + " the resulting transaction pays\n"
                            "  \"changepos\": n          (numeric) The position of the added change output, or -1\n"
                            "}\n"
                            "\nExamples:\n"
                            "\nCreate a transaction with no inputs\n"
                            + HelpExampleCli("createrawtransaction", "\"[]\" \"{\\\"myaddress\\\":0.01}\"") +
                            "\nAdd sufficient unsigned inputs to meet the output value\n"
                            + HelpExampleCli("fundrawtransaction", "\"rawtransactionhex\"") +
                            "\nSign the transaction\n"
                            + HelpExampleCli("signrawtransaction", "\"fundedtransactionhex\"") +
                            "\nSend the transaction\n"
                            + HelpExampleCli("sendrawtransaction", "\"signedtransactionhex\"")
                            );

    ObserveSafeMode();
    RPCTypeCheck(request.params, {UniValue::VSTR});

    CCoinControl coinControl;
    int changePosition = -1;
    bool lockUnspents = false;
    UniValue subtractFeeFromOutputs;
    std::set<int> setSubtractFeeFromOutputs;

    if (!request.params[1].isNull()) {
      if (request.params[1].type() == UniValue::VBOOL) {
        // backward compatibility bool only fallback
        coinControl.fAllowWatchOnly = request.params[1].get_bool();
      }
      else {
        RPCTypeCheck(request.params, {UniValue::VSTR, UniValue::VOBJ});

        UniValue options = request.params[1];

        RPCTypeCheckObj(options,
            {
                {"changeAddress", UniValueType(UniValue::VSTR)},
                {"changePosition", UniValueType(UniValue::VNUM)},
                {"includeWatching", UniValueType(UniValue::VBOOL)},
                {"lockUnspents", UniValueType(UniValue::VBOOL)},
                {"reserveChangeKey", UniValueType(UniValue::VBOOL)}, // DEPRECATED (and ignored), should be removed in 0.16 or so.
                {"feeRate", UniValueType()}, // will be checked below
                {"subtractFeeFromOutputs", UniValueType(UniValue::VARR)},
                {"replaceable", UniValueType(UniValue::VBOOL)},
                {"conf_target", UniValueType(UniValue::VNUM)},
                {"estimate_mode", UniValueType(UniValue::VSTR)},
            },
            true, true);

        if (options.exists("changeAddress")) {
            CTxDestination dest = DecodeDestination(options["changeAddress"].get_str());

            if (!IsValidDestination(dest)) {
                throw JSONRPCError(RPC_INVALID_ADDRESS_OR_KEY, "changeAddress must be a valid merit address");
            }

            coinControl.destChange = dest;
        }

        if (options.exists("changePosition"))
            changePosition = options["changePosition"].get_int();

        if (options.exists("includeWatching"))
            coinControl.fAllowWatchOnly = options["includeWatching"].get_bool();

        if (options.exists("lockUnspents"))
            lockUnspents = options["lockUnspents"].get_bool();

        if (options.exists("feeRate"))
        {
            coinControl.m_feerate = CFeeRate(AmountFromValue(options["feeRate"]));
            coinControl.fOverrideFeeRate = true;
        }

        if (options.exists("subtractFeeFromOutputs"))
            subtractFeeFromOutputs = options["subtractFeeFromOutputs"].get_array();

        if (options.exists("replaceable")) {
            coinControl.signalRbf = options["replaceable"].get_bool();
        }
        if (options.exists("conf_target")) {
            if (options.exists("feeRate")) {
                throw JSONRPCError(RPC_INVALID_PARAMETER, "Cannot specify both conf_target and feeRate");
            }
            coinControl.m_confirm_target = ParseConfirmTarget(options["conf_target"]);
        }
        if (options.exists("estimate_mode")) {
            if (options.exists("feeRate")) {
                throw JSONRPCError(RPC_INVALID_PARAMETER, "Cannot specify both estimate_mode and feeRate");
            }
            if (!FeeModeFromString(options["estimate_mode"].get_str(), coinControl.m_fee_mode)) {
                throw JSONRPCError(RPC_INVALID_PARAMETER, "Invalid estimate_mode parameter");
            }
        }
      }
    }

    // parse hex string from parameter
    CMutableTransaction tx;
    if (!DecodeHexTx(tx, request.params[0].get_str(), true))
        throw JSONRPCError(RPC_DESERIALIZATION_ERROR, "TX decode failed");

    if (tx.vout.size() == 0)
        throw JSONRPCError(RPC_INVALID_PARAMETER, "TX must have at least one output");

    if (changePosition != -1 && (changePosition < 0 || (unsigned int)changePosition > tx.vout.size()))
        throw JSONRPCError(RPC_INVALID_PARAMETER, "changePosition out of bounds");

    for (unsigned int idx = 0; idx < subtractFeeFromOutputs.size(); idx++) {
        int pos = subtractFeeFromOutputs[idx].get_int();
        if (setSubtractFeeFromOutputs.count(pos))
            throw JSONRPCError(RPC_INVALID_PARAMETER, strprintf("Invalid parameter, duplicated position: %d", pos));
        if (pos < 0)
            throw JSONRPCError(RPC_INVALID_PARAMETER, strprintf("Invalid parameter, negative position: %d", pos));
        if (pos >= int(tx.vout.size()))
            throw JSONRPCError(RPC_INVALID_PARAMETER, strprintf("Invalid parameter, position too large: %d", pos));
        setSubtractFeeFromOutputs.insert(pos);
    }

    CAmount nFeeOut;
    std::string strFailReason;

    if (!pwallet->FundTransaction(tx, nFeeOut, changePosition, strFailReason, lockUnspents, setSubtractFeeFromOutputs, coinControl)) {
        throw JSONRPCError(RPC_WALLET_ERROR, strFailReason);
    }

    UniValue result(UniValue::VOBJ);
    result.push_back(Pair("hex", EncodeHexTx(tx)));
    result.push_back(Pair("changepos", changePosition));
    result.push_back(Pair("fee", ValueFromAmount(nFeeOut)));

    return result;
}

UniValue bumpfee(const JSONRPCRequest& request)
{
    CWallet * const pwallet = GetWalletForJSONRPCRequest(request);

    if (!EnsureWalletIsAvailable(pwallet, request.fHelp))
        return NullUniValue;

    if (request.fHelp || request.params.size() < 1 || request.params.size() > 2) {
        throw std::runtime_error(
            "bumpfee \"txid\" ( options ) \n"
            "\nBumps the fee of an opt-in-RBF transaction T, replacing it with a new transaction B.\n"
            "An opt-in RBF transaction with the given txid must be in the wallet.\n"
            "The command will pay the additional fee by decreasing (or perhaps removing) its change output.\n"
            "If the change output is not big enough to cover the increased fee, the command will currently fail\n"
            "instead of adding new inputs to compensate. (A future implementation could improve this.)\n"
            "The command will fail if the wallet or mempool contains a transaction that spends one of T's outputs.\n"
            "By default, the new fee will be calculated automatically using estimatefee.\n"
            "The user can specify a confirmation target for estimatefee.\n"
            "Alternatively, the user can specify totalFee, or use RPC settxfee to set a higher fee rate.\n"
            "At a minimum, the new fee rate must be high enough to pay an additional new relay fee (incrementalfee\n"
            "returned by getnetworkinfo) to enter the node's mempool.\n"
            "\nArguments:\n"
            "1. txid                  (string, required) The txid to be bumped\n"
            "2. options               (object, optional)\n"
            "   {\n"
            "     \"confTarget\"        (numeric, optional) Confirmation target (in blocks)\n"
            "     \"totalFee\"          (numeric, optional) Total fee (NOT feerate) to pay, in satoshis.\n"
            "                         In rare cases, the actual fee paid might be slightly higher than the specified\n"
            "                         totalFee if the tx change output has to be removed because it is too close to\n"
            "                         the dust threshold.\n"
            "     \"replaceable\"       (boolean, optional, default true) Whether the new transaction should still be\n"
            "                         marked bip-125 replaceable. If true, the sequence numbers in the transaction will\n"
            "                         be left unchanged from the original. If false, any input sequence numbers in the\n"
            "                         original transaction that were less than 0xfffffffe will be increased to 0xfffffffe\n"
            "                         so the new transaction will not be explicitly bip-125 replaceable (though it may\n"
            "                         still be replaceable in practice, for example if it has unconfirmed ancestors which\n"
            "                         are replaceable).\n"
            "     \"estimate_mode\"     (string, optional, default=UNSET) The fee estimate mode, must be one of:\n"
            "         \"UNSET\"\n"
            "         \"ECONOMICAL\"\n"
            "         \"CONSERVATIVE\"\n"
            "   }\n"
            "\nResult:\n"
            "{\n"
            "  \"txid\":    \"value\",   (string)  The id of the new transaction\n"
            "  \"origfee\":  n,         (numeric) Fee of the replaced transaction\n"
            "  \"fee\":      n,         (numeric) Fee of the new transaction\n"
            "  \"errors\":  [ str... ] (json array of strings) Errors encountered during processing (may be empty)\n"
            "}\n"
            "\nExamples:\n"
            "\nBump the fee, get the new transaction\'s txid\n" +
            HelpExampleCli("bumpfee", "<txid>"));
    }

    RPCTypeCheck(request.params, {UniValue::VSTR, UniValue::VOBJ});
    uint256 hash;
    hash.SetHex(request.params[0].get_str());

    // optional parameters
    CAmount totalFee = 0;
    CCoinControl coin_control;
    coin_control.signalRbf = true;
    if (!request.params[1].isNull()) {
        UniValue options = request.params[1];
        RPCTypeCheckObj(options,
            {
                {"confTarget", UniValueType(UniValue::VNUM)},
                {"totalFee", UniValueType(UniValue::VNUM)},
                {"replaceable", UniValueType(UniValue::VBOOL)},
                {"estimate_mode", UniValueType(UniValue::VSTR)},
            },
            true, true);

        if (options.exists("confTarget") && options.exists("totalFee")) {
            throw JSONRPCError(RPC_INVALID_PARAMETER, "confTarget and totalFee options should not both be set. Please provide either a confirmation target for fee estimation or an explicit total fee for the transaction.");
        } else if (options.exists("confTarget")) { // TODO: alias this to conf_target
            coin_control.m_confirm_target = ParseConfirmTarget(options["confTarget"]);
        } else if (options.exists("totalFee")) {
            totalFee = options["totalFee"].get_int64();
            if (totalFee <= 0) {
                throw JSONRPCError(RPC_INVALID_PARAMETER, strprintf("Invalid totalFee %s (must be greater than 0)", FormatMoney(totalFee)));
            }
        }

        if (options.exists("replaceable")) {
            coin_control.signalRbf = options["replaceable"].get_bool();
        }
        if (options.exists("estimate_mode")) {
            if (!FeeModeFromString(options["estimate_mode"].get_str(), coin_control.m_fee_mode)) {
                throw JSONRPCError(RPC_INVALID_PARAMETER, "Invalid estimate_mode parameter");
            }
        }
    }

    LOCK2(cs_main, pwallet->cs_wallet);
    EnsureWalletIsUnlocked(pwallet);

    CFeeBumper feeBump(pwallet, hash, coin_control, totalFee);
    BumpFeeResult res = feeBump.getResult();
    if (res != BumpFeeResult::OK)
    {
        switch(res) {
            case BumpFeeResult::INVALID_ADDRESS_OR_KEY:
                throw JSONRPCError(RPC_INVALID_ADDRESS_OR_KEY, feeBump.getErrors()[0]);
                break;
            case BumpFeeResult::INVALID_REQUEST:
                throw JSONRPCError(RPC_INVALID_REQUEST, feeBump.getErrors()[0]);
                break;
            case BumpFeeResult::INVALID_PARAMETER:
                throw JSONRPCError(RPC_INVALID_PARAMETER, feeBump.getErrors()[0]);
                break;
            case BumpFeeResult::WALLET_ERROR:
                throw JSONRPCError(RPC_WALLET_ERROR, feeBump.getErrors()[0]);
                break;
            default:
                throw JSONRPCError(RPC_MISC_ERROR, feeBump.getErrors()[0]);
                break;
        }
    }

    // sign bumped transaction
    if (!feeBump.signTransaction(pwallet)) {
        throw JSONRPCError(RPC_WALLET_ERROR, "Can't sign transaction.");
    }
    // commit the bumped transaction
    if(!feeBump.commit(pwallet)) {
        throw JSONRPCError(RPC_WALLET_ERROR, feeBump.getErrors()[0]);
    }
    UniValue result(UniValue::VOBJ);
    result.push_back(Pair("txid", feeBump.getBumpedTxId().GetHex()));
    result.push_back(Pair("origfee", ValueFromAmount(feeBump.getOldFee())));
    result.push_back(Pair("fee", ValueFromAmount(feeBump.getNewFee())));
    UniValue errors(UniValue::VARR);
    for (const std::string& err: feeBump.getErrors())
        errors.push_back(err);
    result.push_back(Pair("errors", errors));

    return result;
}

UniValue generate(const JSONRPCRequest& request)
{
    CWallet * const pwallet = GetWalletForJSONRPCRequest(request);

    if (!EnsureWalletIsAvailable(pwallet, request.fHelp)) {
        return NullUniValue;
    }

    if (request.fHelp || request.params.size() < 1 || request.params.size() > 2) {
        throw std::runtime_error(
            "generate nblocks ( maxtries )\n"
            "\nMine up to nblocks blocks immediately (before the RPC call returns) to an address in the wallet.\n"
            "\nArguments:\n"
            "1. nblocks      (numeric, required) How many blocks are generated immediately.\n"
            "2. maxtries     (numeric, optional) How many iterations to try (default = 1000000).\n"
            "\nResult:\n"
            "[ blockhashes ]     (array) hashes of blocks generated\n"
            "\nExamples:\n"
            "\nGenerate 11 blocks\n"
            + HelpExampleCli("generate", "11")
        );
    }

    int num_generate = request.params[0].get_int();
    uint64_t max_tries = 1000000;
    if (!request.params[1].isNull()) {
        max_tries = request.params[1].get_int();
    }

    std::shared_ptr<CReserveScript> coinbase_script;
    pwallet->GetScriptForMining(coinbase_script);

    // If the keypool is exhausted, no script is returned at all.  Catch this.
    if (!coinbase_script) {
        throw JSONRPCError(RPC_WALLET_KEYPOOL_RAN_OUT, "Error: Keypool ran out, please call keypoolrefill first");
    }

    //throw an error if no script was provided
    if (coinbase_script->reserveScript.empty()) {
        throw JSONRPCError(RPC_INTERNAL_ERROR, "No coinbase script available");
    }

    return generateBlocks(coinbase_script, num_generate, max_tries, true);
}

UniValue validatereferraladdress(const JSONRPCRequest& request)
{
    if (request.fHelp || request.params.size() != 1) {
        throw std::runtime_error(
            "validatereferraladdress \"address\"\n"
            + HelpExampleCli("validatereferraladdress", "code")
        );
    }

    CMeritAddress address(request.params[0].get_str());
    auto addressUint160 = address.GetUint160();
    assert(addressUint160);

    bool is_valid = prefviewcache->exists(*addressUint160);

    UniValue result(is_valid);
    return result;
}

UniValue unlockwallet(const JSONRPCRequest& request)
{
    CWallet * const pwallet = GetWalletForJSONRPCRequest(request);
    if (!EnsureWalletIsAvailable(pwallet, request.fHelp)) {
        return NullUniValue;
    }

    if (request.fHelp || request.params.size() != 1 || request.params[0].get_str().empty()) {
        throw std::runtime_error(
            "unlockwallet \"parentaddress\"\n"
            "Updates the wallet with referral code and beacons first key with associated referral.\n"
            "Returns an object containing various wallet state info.\n"
            "\nArguments:\n"
            "1. parentaddress   (string, required) Parent address needed to unlock the wallet.\n"
            "\nResult:\n"
            "{\n"
            "  \"walletname\": xxxxx,             (string) the wallet name\n"
            "  \"walletversion\": xxxxx,          (numeric) the wallet version\n"
            "  \"balance\": xxxxxxx,              (numeric) the total confirmed balance of the wallet in " + CURRENCY_UNIT + "\n"
            "  \"unconfirmed_balance\": xxx,      (numeric) the total unconfirmed balance of the wallet in " + CURRENCY_UNIT + "\n"
            "  \"immature_balance\": xxxxxx,      (numeric) the total immature balance of the wallet in " + CURRENCY_UNIT + "\n"
            "  \"txcount\": xxxxxxx,              (numeric) the total number of transactions in the wallet\n"
            "  \"keypoololdest\": xxxxxx,         (numeric) the timestamp (seconds since Unix epoch) of the oldest pre-generated key in the key pool\n"
            "  \"keypoolsize\": xxxx,             (numeric) how many new keys are pre-generated (only counts external keys)\n"
            "  \"keypoolsize_hd_internal\": xxxx, (numeric) how many new keys are pre-generated for internal use (used for change outputs, only appears if the wallet is using this feature, otherwise external keys are used)\n"
            "  \"unlocked_until\": ttt,           (numeric) the timestamp in seconds since epoch (midnight Jan 1 1970 GMT) that the wallet is unlocked for transfers, or 0 if the wallet is locked\n"
            "  \"paytxfee\": x.xxxx,              (numeric) the transaction fee configuration, set in " + CURRENCY_UNIT + "/kB\n"
            "  \"hdmasterkeyid\": \"<hash160>\"   (string) the Hash160 of the HD master pubkey\n"
            "}\n"
            "\nExamples:\n"
            + HelpExampleCli("unlockwallet", "\"parentaddress\"")
            + HelpExampleRpc("unlockwallet", "\"parentaddress\"")
        );
    }

    LOCK2(cs_main, pwallet->cs_wallet);

    CMeritAddress parentAddress{request.params[0].get_str()};

    if (!parentAddress.IsValid()) {
        throw std::runtime_error(strprintf("Parent address \"%s\" is not valid or in wrong format.", parentAddress.ToString().c_str()));
    }

    auto parentAddressUint160 = parentAddress.GetUint160();
    assert(parentAddressUint160);

    referral::ReferralRef referral = pwallet->Unlock(*parentAddressUint160);

    // TODO: Make this check more robust.
    UniValue obj(UniValue::VOBJ);

    size_t kpExternalSize = pwallet->KeypoolCountExternalKeys();
    obj.push_back(Pair("walletname", pwallet->GetName()));
    obj.push_back(Pair("walletversion", pwallet->GetVersion()));
    obj.push_back(Pair("balance", ValueFromAmount(pwallet->GetBalance())));
    obj.push_back(Pair("unconfirmed_balance", ValueFromAmount(pwallet->GetUnconfirmedBalance())));
    obj.push_back(Pair("immature_balance", ValueFromAmount(pwallet->GetImmatureBalance())));
    obj.push_back(Pair("txcount", (int)pwallet->mapWallet.size()));
    obj.push_back(Pair("keypoololdest", pwallet->GetOldestKeyPoolTime()));
    obj.push_back(Pair("keypoolsize", (int64_t)kpExternalSize));
    CKeyID masterKeyID = pwallet->GetHDChain().masterKeyID;

    if (!masterKeyID.IsNull() && pwallet->CanSupportFeature(FEATURE_HD_SPLIT))
        obj.push_back(Pair("keypoolsize_hd_internal", (int64_t)(pwallet->GetKeyPoolSize() - kpExternalSize)));

    if (pwallet->IsCrypted())
        obj.push_back(Pair("unlocked_until", pwallet->nRelockTime));

    obj.push_back(Pair("paytxfee", ValueFromAmount(payTxFee.GetFeePerK())));

    if (!masterKeyID.IsNull())
        obj.push_back(Pair("hdmasterkeyid", masterKeyID.GetHex()));

    return obj;
}

UniValue getanv(const JSONRPCRequest& request)
{
    assert(prefviewdb);

    CWallet * const pwallet = GetWalletForJSONRPCRequest(request);
    if (!EnsureWalletIsAvailable(pwallet, request.fHelp)) {
        return NullUniValue;
    }

    if (request.fHelp || request.params.size() != 0) {
        throw std::runtime_error(
            "getanv\n"
            "\nReturns the wallet's ANV.\n"
            "\nResult:\n"
            "ANV              (numeric) The total Aggregate Network Value in " + CURRENCY_UNIT + " received for the keys or wallet.\n"
            "\nExamples:\n"
            + HelpExampleCli("getanv", "")
        );
    }

    ObserveSafeMode();
    LOCK2(cs_main, pwallet->cs_wallet);

    std::vector<referral::Address> keys;

    auto addrs = pwallet->mapAddressBook;
    for (const auto &addrEntry: addrs) {
        CTxDestination dest = addrEntry.first;

        if (IsMine(*pwallet, dest)) {
            uint160 key;
            if(GetUint160(dest, key)) {
                keys.push_back(key);
            }
        }
    }

    auto anvs = pog::GetANVs(keys, *prefviewdb);

    auto total =
        std::accumulate(std::begin(anvs), std::end(anvs), CAmount{0},
            [](CAmount total, const referral::AddressANV& v){
                return total + v.anv;
            });

    return total;
}

#ifdef ENABLE_WALLET
UniValue unlockwalletwithaddress(const JSONRPCRequest& request)
{
    if (request.fHelp || request.params.size() != 2 || request.params[0].get_str().empty() || request.params[1].get_str().empty()) {
        throw std::runtime_error(
            "unlockwalletwithaddress \"address\" \"parentaddress\"\n"
            "Updates the wallet with referral address and beacons first key with associated referral.\n"
            "Return information about the given merit address..\n"
            "\nArguments:\n"
            "1. address       (string, required) Address of the wallet to unlock.\n"
            "2. parentaddress (string, required) Parent address needed to unlock the wallet.\n"
            "\nResult:\n"
            "{\n"
            "  \"isvalid\":  true|false           (boolean) if address is a valid merit address\n"
            "  \"address\":  \"<string>\"         (string) beaconed merit address\n"
            "}\n"
            "\nExamples:\n"
            + HelpExampleCli("unlockwalletwithaddress", "\"1PSSGeFHDnKNxiEyFrD1wcEaHr9hrQDDWc\" \"1PSSGeFHDnKNxiEyFrD1wcEaHr9hrQDDWd\"")
            + HelpExampleRpc("unlockwalletwithaddress", "\"1PSSGeFHDnKNxiEyFrD1wcEaHr9hrQDDWc\", \"1PSSGeFHDnKNxiEyFrD1wcEaHr9hrQDDWd\"")
        );
    }

    if (!g_connman) {
        throw JSONRPCError(RPC_CLIENT_P2P_DISABLED, "Error: Peer-to-peer functionality missing or disabled");
    }

    LOCK(cs_main);

    CMeritAddress address(request.params[0].get_str());
    CMeritAddress parentAddress(request.params[1].get_str());
    bool isValid = address.IsValid();

    if (!address.IsValid()) {
        throw std::runtime_error("Address is not valid or in wrong format.");
    }

    if (!parentAddress.IsValid()) {
        throw std::runtime_error("Parent address is not valid or in wrong format.");
    }

    UniValue ret(UniValue::VOBJ);

    auto addressUint160 = address.GetUint160();
    assert(addressUint160);

    auto parentAddressUint160 = parentAddress.GetUint160();
    assert(parentAddressUint160);

    // check if provided referral code hash is valid, i.e. exists in the blockchain
    if (!prefviewcache->exists(*parentAddressUint160)
        && !mempoolReferral.ExistsWithAddress(*parentAddressUint160)) {
        throw std::runtime_error(std::string(__func__) + ": provided parent address does not exist in the chain (RPC)");
    }

    if (CheckAddressBeaconed(address)) {
        throw std::runtime_error(std::string(__func__) + ": Address is already beaconed.");
    }

    // TODO: add real pubkey after LW updated with real pubkey instead address
    referral::ReferralRef referral =
        referral::MakeReferralRef(
                referral::MutableReferral(
                    address.GetType(), *addressUint160, referral::MaybePubKey{}, *parentAddressUint160));

    // check that new referral is not in the cache or in mempool
    if (prefviewcache->exists(referral->address) || mempoolReferral.ExistsWithAddress(referral->address)) {
        throw std::runtime_error(std::string(__func__) + ": new referral is already beaconed");
    }

    CValidationState state;
    bool missingReferrer = false;

    if (!AcceptReferralToMemoryPool(mempoolReferral, state, referral, missingReferrer)) {
        if (missingReferrer) {
            throw JSONRPCError(RPC_REFERRAL_REJECTED, "Missing referrer");
        }

        throw JSONRPCError(RPC_REFERRAL_REJECTED, strprintf("%i: %s", state.GetRejectCode(), state.GetRejectReason()));
    }

    CInv inv(MSG_REFERRAL, referral->GetHash());
    g_connman->ForEachNode([&inv](CNode* pnode) {
        pnode->PushInventory(inv);
    });

    ret.push_back(Pair("isvalid", isValid));
    ret.push_back(Pair("address", address.ToString()));

    return ret;
}


UniValue getrewards(const JSONRPCRequest& request)
{
    CWallet * const pwallet = GetWalletForJSONRPCRequest(request);
    if (!EnsureWalletIsAvailable(pwallet, request.fHelp)) {
        return NullUniValue;
    }

    if (request.fHelp || request.params.size() > 3)
        throw std::runtime_error(
            "getrewards\n"
            "Return wallet rewards for being a miner or ambassador.\n"
            "\nResult:\n"
            "{\n"
            "   \"mining\": x.xxxx,     (numeric) The total amount in " + CURRENCY_UNIT + " received for this account for mining.\n"
            "   \"ambassador\": x.xxxx, (numeric) The total amount in " + CURRENCY_UNIT + " received for this account for being ambassador.\n"
            "}\n"
            "\nExamples:\n" + HelpExampleCli("getbalance", "")
        );

    ObserveSafeMode();
    LOCK2(cs_main, pwallet->cs_wallet);

    UniValue ret(UniValue::VOBJ);

    pog::RewardsAmount rewards = pwallet->GetRewards();

    ret.push_back(Pair("mining", ValueFromAmount(rewards.mining)));
    ret.push_back(Pair("ambassador", ValueFromAmount(rewards.ambassador)));

    return ret;
}

#endif

extern UniValue abortrescan(const JSONRPCRequest& request); // in rpcdump.cpp
extern UniValue dumpprivkey(const JSONRPCRequest& request); // in rpcdump.cpp
extern UniValue importprivkey(const JSONRPCRequest& request);
extern UniValue importaddress(const JSONRPCRequest& request);
extern UniValue importpubkey(const JSONRPCRequest& request);
extern UniValue dumpwallet(const JSONRPCRequest& request);
extern UniValue importwallet(const JSONRPCRequest& request);
extern UniValue importprunedfunds(const JSONRPCRequest& request);
extern UniValue removeprunedfunds(const JSONRPCRequest& request);
extern UniValue importmulti(const JSONRPCRequest& request);

static const CRPCCommand commands[] =
{ //  category              name                        actor (function)           argNames
    //  --------------------- ------------------------    -----------------------  ----------
    { "rawtransactions",    "fundrawtransaction",       &fundrawtransaction,       {"hexstring","options"} },
    { "hidden",             "resendwallettransactions", &resendwallettransactions, {} },
    { "wallet",             "abandontransaction",       &abandontransaction,       {"txid"} },
    { "wallet",             "abortrescan",              &abortrescan,              {} },
    { "wallet",             "addmultisigaddress",       &addmultisigaddress,       {"nrequired","keys","account"} },
    { "wallet",             "addwitnessaddress",        &addwitnessaddress,        {"address"} },
    { "wallet",             "backupwallet",             &backupwallet,             {"destination"} },
    { "wallet",             "bumpfee",                  &bumpfee,                  {"txid", "options"} },
    { "wallet",             "dumpprivkey",              &dumpprivkey,              {"address"}  },
    { "wallet",             "dumpwallet",               &dumpwallet,               {"filename"} },
    { "wallet",             "encryptwallet",            &encryptwallet,            {"passphrase"} },
    { "wallet",             "getaccountaddress",        &getaccountaddress,        {"account"} },
    { "wallet",             "getaccount",               &getaccount,               {"address"} },
    { "wallet",             "getaddressesbyaccount",    &getaddressesbyaccount,    {"account"} },
    { "wallet",             "getbalance",               &getbalance,               {"account","minconf","include_watchonly"} },
    { "wallet",             "getnewaddress",            &getnewaddress,            {"account"} },
    { "wallet",             "getrawchangeaddress",      &getrawchangeaddress,      {} },
    { "wallet",             "getreceivedbyaccount",     &getreceivedbyaccount,     {"account","minconf"} },
    { "wallet",             "getreceivedbyaddress",     &getreceivedbyaddress,     {"address","minconf"} },
    { "wallet",             "gettransaction",           &gettransaction,           {"txid","include_watchonly"} },
    { "wallet",             "getunconfirmedbalance",    &getunconfirmedbalance,    {} },
    { "wallet",             "getwalletinfo",            &getwalletinfo,            {} },
    { "wallet",             "importmulti",              &importmulti,              {"requests","options"} },
    { "wallet",             "importprivkey",            &importprivkey,            {"privkey","label","rescan"} },
    { "wallet",             "importwallet",             &importwallet,             {"filename"} },
    { "wallet",             "importaddress",            &importaddress,            {"address","label","rescan","p2sh"} },
    { "wallet",             "importprunedfunds",        &importprunedfunds,        {"rawtransaction","txoutproof"} },
    { "wallet",             "importpubkey",             &importpubkey,             {"pubkey","label","rescan"} },
    { "wallet",             "keypoolrefill",            &keypoolrefill,            {"newsize"} },
    { "wallet",             "listaccounts",             &listaccounts,             {"minconf","include_watchonly"} },
    { "wallet",             "listaddressgroupings",     &listaddressgroupings,     {} },
    { "wallet",             "listlockunspent",          &listlockunspent,          {} },
    { "wallet",             "listreceivedbyaccount",    &listreceivedbyaccount,    {"minconf","include_empty","include_watchonly"} },
    { "wallet",             "listreceivedbyaddress",    &listreceivedbyaddress,    {"minconf","include_empty","include_watchonly"} },
    { "wallet",             "listsinceblock",           &listsinceblock,           {"blockhash","target_confirmations","include_watchonly","include_removed"} },
    { "wallet",             "listtransactions",         &listtransactions,         {"account","count","skip","include_watchonly"} },
    { "wallet",             "listunspent",              &listunspent,              {"minconf","maxconf","addresses","include_unsafe","query_options"} },
    { "wallet",             "listwallets",              &listwallets,              {} },
    { "wallet",             "lockunspent",              &lockunspent,              {"unlock","transactions"} },
    { "wallet",             "move",                     &movecmd,                  {"fromaccount","toaccount","amount","minconf","comment"} },
    { "wallet",             "sendfrom",                 &sendfrom,                 {"fromaccount","toaddress","amount","minconf","comment","comment_to"} },
    { "wallet",             "sendmany",                 &sendmany,                 {"fromaccount","amounts","minconf","comment","subtractfeefrom","replaceable","conf_target","estimate_mode"} },
    { "wallet",             "sendtoaddress",            &sendtoaddress,            {"address","amount","comment","comment_to","subtractfeefromamount","replaceable","conf_target","estimate_mode"} },
    { "wallet",             "easysend",                 &easysend,                 {"amount", "password"} },
    { "wallet",             "easyreceive",              &easyreceive,              {"secret", "senderpubkey", "password"} },
    { "wallet",             "createvault",              &createvault,              {"amount", "options"} },
    { "wallet",             "renewvault",               &renewvault,               {"vaultaddress", "masterkey", "options"} },
    { "wallet",             "spendvault",               &spendvault,               {"vaultaddress", "amount", "destination"} },
    { "wallet",             "getvaultinfo",             &getvaultinfo,             {"vaultaddress"} },
    { "wallet",             "setaccount",               &setaccount,               {"address","account"} },
    { "wallet",             "settxfee",                 &settxfee,                 {"amount"} },
    { "wallet",             "signmessage",              &signmessage,              {"address","message"} },
    { "wallet",             "walletlock",               &walletlock,               {} },
    { "wallet",             "walletpassphrasechange",   &walletpassphrasechange,   {"oldpassphrase","newpassphrase"} },
    { "wallet",             "walletpassphrase",         &walletpassphrase,         {"passphrase","timeout"} },
    { "wallet",             "removeprunedfunds",        &removeprunedfunds,        {"txid"} },

    { "generating",         "generate",                 &generate,                 {"nblocks","maxtries"} },

    // merit specific commands

<<<<<<< HEAD
    { "referral",           "validatereferraladdress",  &validatereferraladdress,  {"address"} },
    { "referral",           "unlockwallet",             &unlockwallet,             {"parentaddress"} },
    { "referral",           "getanv",                   &getanv,                   {"address"} },
=======
    { "referral",           "validatereferralcode",     &validatereferralcode,     {"code"} },
    { "referral",           "unlockwallet",             &unlockwallet,             {"code"} },
    { "referral",           "getanv",                   &getanv,                   {} },
>>>>>>> b6482993
    { "wallet",             "getrewards",               &getrewards,               {} },
#ifdef ENABLE_WALLET
    { "referral",           "unlockwalletwithaddress",  &unlockwalletwithaddress,  {"address", "parentaddress"} }
#endif
};

void RegisterWalletRPCCommands(CRPCTable &t)
{
    if (gArgs.GetBoolArg("-disablewallet", false))
        return;

    for (unsigned int vcidx = 0; vcidx < ARRAYLEN(commands); vcidx++)
        t.appendCommand(commands[vcidx].name, &commands[vcidx]);
}<|MERGE_RESOLUTION|>--- conflicted
+++ resolved
@@ -4671,15 +4671,9 @@
 
     // merit specific commands
 
-<<<<<<< HEAD
     { "referral",           "validatereferraladdress",  &validatereferraladdress,  {"address"} },
     { "referral",           "unlockwallet",             &unlockwallet,             {"parentaddress"} },
-    { "referral",           "getanv",                   &getanv,                   {"address"} },
-=======
-    { "referral",           "validatereferralcode",     &validatereferralcode,     {"code"} },
-    { "referral",           "unlockwallet",             &unlockwallet,             {"code"} },
     { "referral",           "getanv",                   &getanv,                   {} },
->>>>>>> b6482993
     { "wallet",             "getrewards",               &getrewards,               {} },
 #ifdef ENABLE_WALLET
     { "referral",           "unlockwalletwithaddress",  &unlockwalletwithaddress,  {"address", "parentaddress"} }
