// Copyright (c) 2010 Satoshi Nakamoto
// Copyright (c) 2009-2016 The Bitcoin Core developers
// Copyright (c) 2017 The Merit Foundation developers
// Distributed under the MIT software license, see the accompanying
// file COPYING or http://www.opensource.org/licenses/mit-license.php.

#include "amount.h"
#include "base58.h"
#include "chain.h"
#include "consensus/validation.h"
#include "core_io.h"
#include "httpserver.h"
#include "validation.h"
#include "net.h"
#include "policy/feerate.h"
#include "policy/fees.h"
#include "policy/policy.h"
#include "policy/rbf.h"
#include "referrals.h"
#include "rpc/mining.h"
#include "rpc/safemode.h"
#include "rpc/server.h"
#include "rpc/misc.h"
#include "script/sign.h"
#include "timedata.h"
#include "util.h"
#include "utilmoneystr.h"
#include "wallet/coincontrol.h"
#include "wallet/feebumper.h"
#include "wallet/wallet.h"
#include "pog/anv.h"

#include <init.h>  // For StartShutdown

#include <stdint.h>
#include <univalue.h>
#include <numeric>

static const std::string WALLET_ENDPOINT_BASE = "/wallet/";

namespace
{
    const size_t RANDOM_BYTES_SIZE = 16;
    const bool COMPRESSED_KEY = true;
}

CWallet *GetWalletForJSONRPCRequest(const JSONRPCRequest& request)
{
    if (request.URI.substr(0, WALLET_ENDPOINT_BASE.size()) == WALLET_ENDPOINT_BASE) {
        // wallet endpoint was used
        std::string requestedWallet = urlDecode(request.URI.substr(WALLET_ENDPOINT_BASE.size()));
        for (CWalletRef pwallet : ::vpwallets) {
            if (pwallet->GetName() == requestedWallet) {
                return pwallet;
            }
        }
        throw JSONRPCError(RPC_WALLET_NOT_FOUND, "Requested wallet does not exist or is not loaded");
    }
    return ::vpwallets.size() == 1 || (request.fHelp && ::vpwallets.size() > 0) ? ::vpwallets[0] : nullptr;
}

std::string HelpRequiringPassphrase(CWallet * const pwallet)
{
    return pwallet && pwallet->IsCrypted()
        ? "\nRequires wallet passphrase to be set with walletpassphrase call."
        : "";
}

bool EnsureWalletIsAvailable(CWallet * const pwallet, bool avoidException)
{
    if (pwallet) return true;
    if (avoidException) return false;
    if (::vpwallets.empty()) {
        // Note: It isn't currently possible to trigger this error because
        // wallet RPC methods aren't registered unless a wallet is loaded. But
        // this error is being kept as a precaution, because it's possible in
        // the future that wallet RPC methods might get or remain registered
        // when no wallets are loaded.
        throw JSONRPCError(
            RPC_METHOD_NOT_FOUND, "Method not found (wallet method is disabled because no wallet is loaded)");
    }
    throw JSONRPCError(RPC_WALLET_NOT_SPECIFIED,
        "Wallet file not specified (must request wallet RPC through /wallet/<filename> uri-path).");
}

void EnsureWalletIsUnlocked(CWallet * const pwallet)
{
    if (pwallet->IsLocked()) {
        throw JSONRPCError(RPC_WALLET_UNLOCK_NEEDED, "Error: Please enter the wallet passphrase with walletpassphrase first.");
    }

    if (!pwallet->IsReferred()) {
        throw JSONRPCError(RPC_REFERRER_IS_NOT_SET, "Error: Wallet must is not beaconed. Use referral code to beacon first.");
    }
}

void WalletTxToJSON(const CWalletTx& wtx, UniValue& entry)
{
    int confirms = wtx.GetDepthInMainChain();
    entry.push_back(Pair("confirmations", confirms));
    if (wtx.IsCoinBase())
        entry.push_back(Pair("generated", true));
    if (confirms > 0)
    {
        entry.push_back(Pair("blockhash", wtx.hashBlock.GetHex()));
        entry.push_back(Pair("blockindex", wtx.nIndex));
        entry.push_back(Pair("blocktime", mapBlockIndex[wtx.hashBlock]->GetBlockTime()));
    } else {
        entry.push_back(Pair("trusted", wtx.IsTrusted()));
    }
    uint256 hash = wtx.GetHash();
    entry.push_back(Pair("txid", hash.GetHex()));
    UniValue conflicts(UniValue::VARR);
    for (const uint256& conflict : wtx.GetConflicts())
        conflicts.push_back(conflict.GetHex());
    entry.push_back(Pair("walletconflicts", conflicts));
    entry.push_back(Pair("time", wtx.GetTxTime()));
    entry.push_back(Pair("timereceived", (int64_t)wtx.nTimeReceived));

    // Add opt-in RBF status
    std::string rbfStatus = "no";
    if (confirms <= 0) {
        LOCK(mempool.cs);
        RBFTransactionState rbfState = IsRBFOptIn(wtx, mempool);
        if (rbfState == RBF_TRANSACTIONSTATE_UNKNOWN)
            rbfStatus = "unknown";
        else if (rbfState == RBF_TRANSACTIONSTATE_REPLACEABLE_BIP125)
            rbfStatus = "yes";
    }
    entry.push_back(Pair("bip125-replaceable", rbfStatus));

    for (const std::pair<std::string, std::string>& item : wtx.mapValue)
        entry.push_back(Pair(item.first, item.second));
}

std::string AccountFromValue(const UniValue& value)
{
    std::string strAccount = value.get_str();
    if (strAccount == "*")
        throw JSONRPCError(RPC_WALLET_INVALID_ACCOUNT_NAME, "Invalid account name");
    return strAccount;
}

UniValue getnewaddress(const JSONRPCRequest& request)
{
    CWallet * const pwallet = GetWalletForJSONRPCRequest(request);
    if (!EnsureWalletIsAvailable(pwallet, request.fHelp)) {
        return NullUniValue;
    }

    if (request.fHelp || request.params.size() > 1)
        throw std::runtime_error(
            "getnewaddress ( \"account\" )\n"
            "\nReturns a new Merit address for receiving payments.\n"
            "If 'account' is specified (DEPRECATED), it is added to the address book \n"
            "so payments received with the address will be credited to 'account'.\n"
            "\nArguments:\n"
            "1. \"account\"        (string, optional) DEPRECATED. The account name for the address to be linked to. If not provided, the default account \"\" is used. It can also be set to the empty string \"\" to represent the default account. The account does not need to exist, it will be created if there is no account by the given name.\n"
            "\nResult:\n"
            "\"address\"    (string) The new merit address\n"
            "\nExamples:\n"
            + HelpExampleCli("getnewaddress", "")
            + HelpExampleRpc("getnewaddress", "")
        );

    LOCK2(cs_main, pwallet->cs_wallet);

    // Parse the account first so we don't generate a key if there's an error
    std::string strAccount;
    if (!request.params[0].isNull())
        strAccount = AccountFromValue(request.params[0]);

    if (!pwallet->IsLocked()) {
        pwallet->TopUpKeyPool();
    }

    // Generate a new key that is added to wallet
    CPubKey newKey;
    if (!pwallet->GetKeyFromPool(newKey)) {
        throw JSONRPCError(RPC_WALLET_KEYPOOL_RAN_OUT, "Error: Keypool ran out, please call keypoolrefill first");
    }
    CKeyID keyID = newKey.GetID();

    pwallet->SetAddressBook(keyID, strAccount, "receive");

    return EncodeDestination(keyID);
}


CTxDestination GetAccountAddress(CWallet* const pwallet, std::string strAccount, bool bForceNew=false)
{
    CPubKey pubKey;
    if (!pwallet->GetAccountPubkey(pubKey, strAccount, bForceNew)) {
        throw JSONRPCError(RPC_WALLET_KEYPOOL_RAN_OUT, "Error: Keypool ran out, please call keypoolrefill first");
    }

    return pubKey.GetID();
}

UniValue getaccountaddress(const JSONRPCRequest& request)
{
    CWallet * const pwallet = GetWalletForJSONRPCRequest(request);
    if (!EnsureWalletIsAvailable(pwallet, request.fHelp)) {
        return NullUniValue;
    }

    if (request.fHelp || request.params.size() != 1)
        throw std::runtime_error(
            "getaccountaddress \"account\"\n"
            "\nDEPRECATED. Returns the current Merit address for receiving payments to this account.\n"
            "\nArguments:\n"
            "1. \"account\"       (string, required) The account name for the address. It can also be set to the empty string \"\" to represent the default account. The account does not need to exist, it will be created and a new address created  if there is no account by the given name.\n"
            "\nResult:\n"
            "\"address\"          (string) The account merit address\n"
            "\nExamples:\n"
            + HelpExampleCli("getaccountaddress", "")
            + HelpExampleCli("getaccountaddress", "\"\"")
            + HelpExampleCli("getaccountaddress", "\"myaccount\"")
            + HelpExampleRpc("getaccountaddress", "\"myaccount\"")
        );

    LOCK2(cs_main, pwallet->cs_wallet);

    // Parse the account first so we don't generate a key if there's an error
    std::string strAccount = AccountFromValue(request.params[0]);

    UniValue ret(UniValue::VSTR);

    ret = EncodeDestination(GetAccountAddress(pwallet, strAccount));
    return ret;
}


UniValue getrawchangeaddress(const JSONRPCRequest& request)
{
    CWallet * const pwallet = GetWalletForJSONRPCRequest(request);
    if (!EnsureWalletIsAvailable(pwallet, request.fHelp)) {
        return NullUniValue;
    }

    if (request.fHelp || request.params.size() > 0)
        throw std::runtime_error(
            "getrawchangeaddress\n"
            "\nReturns a new Merit address, for receiving change.\n"
            "This is for use with raw transactions, NOT normal use.\n"
            "\nResult:\n"
            "\"address\"    (string) The address\n"
            "\nExamples:\n"
            + HelpExampleCli("getrawchangeaddress", "")
            + HelpExampleRpc("getrawchangeaddress", "")
       );

    LOCK2(cs_main, pwallet->cs_wallet);

    if (!pwallet->IsLocked()) {
        pwallet->TopUpKeyPool();
    }

    CReserveKey reservekey(pwallet);
    CPubKey vchPubKey;
    if (!reservekey.GetReservedKey(vchPubKey, true))
        throw JSONRPCError(RPC_WALLET_KEYPOOL_RAN_OUT, "Error: Keypool ran out, please call keypoolrefill first");

    reservekey.KeepKey();

    CKeyID keyID = vchPubKey.GetID();

    return EncodeDestination(keyID);
}


UniValue setaccount(const JSONRPCRequest& request)
{
    CWallet * const pwallet = GetWalletForJSONRPCRequest(request);
    if (!EnsureWalletIsAvailable(pwallet, request.fHelp)) {
        return NullUniValue;
    }

    if (request.fHelp || request.params.size() < 1 || request.params.size() > 2)
        throw std::runtime_error(
            "setaccount \"address\" \"account\"\n"
            "\nDEPRECATED. Sets the account associated with the given address.\n"
            "\nArguments:\n"
            "1. \"address\"         (string, required) The merit address to be associated with an account.\n"
            "2. \"account\"         (string, required) The account to assign the address to.\n"
            "\nExamples:\n"
            + HelpExampleCli("setaccount", "\"1D1ZrZNe3JUo7ZycKEYQQiQAWd9y54F4XX\" \"tabby\"")
            + HelpExampleRpc("setaccount", "\"1D1ZrZNe3JUo7ZycKEYQQiQAWd9y54F4XX\", \"tabby\"")
        );

    LOCK2(cs_main, pwallet->cs_wallet);

    CTxDestination dest = DecodeDestination(request.params[0].get_str());
    if (!IsValidDestination(dest)) {
        throw JSONRPCError(RPC_INVALID_ADDRESS_OR_KEY, "Invalid Merit address");
    }

    std::string strAccount;
    if (!request.params[1].isNull())
        strAccount = AccountFromValue(request.params[1]);

    // Only add the account if the address is yours.
    if (IsMine(*pwallet, dest)) {
        // Detect when changing the account of an address that is the 'unused current key' of another account:
        if (pwallet->mapAddressBook.count(dest)) {
            std::string strOldAccount = pwallet->mapAddressBook[dest].name;
            if (dest == GetAccountAddress(pwallet, strOldAccount)) {
                GetAccountAddress(pwallet, strOldAccount, true);
            }
        }
        pwallet->SetAddressBook(dest, strAccount, "receive");
    }
    else
        throw JSONRPCError(RPC_MISC_ERROR, "setaccount can only be used with own address");

    return NullUniValue;
}


UniValue getaccount(const JSONRPCRequest& request)
{
    CWallet * const pwallet = GetWalletForJSONRPCRequest(request);
    if (!EnsureWalletIsAvailable(pwallet, request.fHelp)) {
        return NullUniValue;
    }

    if (request.fHelp || request.params.size() != 1)
        throw std::runtime_error(
            "getaccount \"address\"\n"
            "\nDEPRECATED. Returns the account associated with the given address.\n"
            "\nArguments:\n"
            "1. \"address\"         (string, required) The merit address for account lookup.\n"
            "\nResult:\n"
            "\"accountname\"        (string) the account address\n"
            "\nExamples:\n"
            + HelpExampleCli("getaccount", "\"1D1ZrZNe3JUo7ZycKEYQQiQAWd9y54F4XX\"")
            + HelpExampleRpc("getaccount", "\"1D1ZrZNe3JUo7ZycKEYQQiQAWd9y54F4XX\"")
        );

    LOCK2(cs_main, pwallet->cs_wallet);

    CTxDestination dest = DecodeDestination(request.params[0].get_str());
    if (!IsValidDestination(dest)) {
        throw JSONRPCError(RPC_INVALID_ADDRESS_OR_KEY, "Invalid Merit address");
    }

    std::string strAccount;
    std::map<CTxDestination, CAddressBookData>::iterator mi = pwallet->mapAddressBook.find(dest);
    if (mi != pwallet->mapAddressBook.end() && !(*mi).second.name.empty()) {
        strAccount = (*mi).second.name;
    }
    return strAccount;
}


UniValue getaddressesbyaccount(const JSONRPCRequest& request)
{
    CWallet * const pwallet = GetWalletForJSONRPCRequest(request);
    if (!EnsureWalletIsAvailable(pwallet, request.fHelp)) {
        return NullUniValue;
    }

    if (request.fHelp || request.params.size() != 1)
        throw std::runtime_error(
            "getaddressesbyaccount \"account\"\n"
            "\nDEPRECATED. Returns the list of addresses for the given account.\n"
            "\nArguments:\n"
            "1. \"account\"        (string, required) The account name.\n"
            "\nResult:\n"
            "[                     (json array of string)\n"
            "  \"address\"         (string) a merit address associated with the given account\n"
            "  ,...\n"
            "]\n"
            "\nExamples:\n"
            + HelpExampleCli("getaddressesbyaccount", "\"tabby\"")
            + HelpExampleRpc("getaddressesbyaccount", "\"tabby\"")
        );

    LOCK2(cs_main, pwallet->cs_wallet);

    std::string strAccount = AccountFromValue(request.params[0]);

    // Find all addresses that have the given account
    UniValue ret(UniValue::VARR);
    for (const std::pair<CTxDestination, CAddressBookData>& item : pwallet->mapAddressBook) {
        const CTxDestination& dest = item.first;
        const std::string& strName = item.second.name;
        if (strName == strAccount) {
            ret.push_back(EncodeDestination(dest));
        }
    }
    return ret;
}

static void SendMoney(CWallet * const pwallet, const CTxDestination &address, CAmount nValue, bool fSubtractFeeFromAmount, CWalletTx& wtxNew, const CCoinControl& coin_control)
{
    CAmount curBalance = pwallet->GetBalance();

    // Check amount
    if (nValue <= 0)
        throw JSONRPCError(RPC_INVALID_PARAMETER, "Invalid amount");

    if (nValue > curBalance)
        throw JSONRPCError(RPC_WALLET_INSUFFICIENT_FUNDS, "Insufficient funds");

    if (pwallet->GetBroadcastTransactions() && !g_connman) {
        throw JSONRPCError(RPC_CLIENT_P2P_DISABLED, "Error: Peer-to-peer functionality missing or disabled");
    }

    // Parse Merit address
    CScript scriptPubKey = GetScriptForDestination(address);

    // Create and send the transaction
    CReserveKey reservekey(pwallet);
    CAmount nFeeRequired = 0;
    std::string strError;
    std::vector<CRecipient> vecSend;
    int nChangePosRet = -1;
    CRecipient recipient = {scriptPubKey, nValue, fSubtractFeeFromAmount};
    vecSend.push_back(recipient);
    if (!pwallet->CreateTransaction(vecSend, wtxNew, reservekey, nFeeRequired, nChangePosRet, strError, coin_control)) {
        if (!fSubtractFeeFromAmount && nValue + nFeeRequired > curBalance)
            strError = strprintf("Error: This transaction requires a transaction fee of at least %s", FormatMoney(nFeeRequired));
        throw JSONRPCError(RPC_WALLET_ERROR, strError);
    }
    CValidationState state;
    if (!pwallet->CommitTransaction(wtxNew, reservekey, g_connman.get(), state)) {
        strError = strprintf("Error: The transaction was rejected! Reason given: %s", state.GetRejectReason());
        throw JSONRPCError(RPC_WALLET_ERROR, strError);
    }
}

static UniValue EasySend(
        CWallet&  pwallet,
        CAmount value,
        const std::string& optional_password,
        const int max_blocks,
        bool fSubtractFeeFromAmount,
        CWalletTx& wtx,
        const CCoinControl& coin_control)
{
    if(max_blocks < 1 ) {
        throw JSONRPCError(RPC_PARSE_ERROR, "Error: maxblocks must be greater than 0");
    }

    CAmount balance = pwallet.GetBalance();

    // Check amount
    if (value <= 0) {
        throw JSONRPCError(RPC_INVALID_PARAMETER, "Invalid amount");
    }

    if (value > balance) {
        throw JSONRPCError(
                RPC_WALLET_INSUFFICIENT_FUNDS,
                "Insufficient funds");
    }

    if (pwallet.GetBroadcastTransactions() && !g_connman) {
        throw JSONRPCError(
                RPC_CLIENT_P2P_DISABLED,
                "Error: Peer-to-peer functionality missing or disabled");
    }

    // Reserve a key that the sender can use to cancel the transaction and retrieve
    // the funds.
    CReserveKey reserve_key(&pwallet);

    CPubKey sender_pub;
    if (!reserve_key.GetReservedKey(sender_pub, true)) {
        throw JSONRPCError(
                RPC_WALLET_ERROR,
                "Keypool ran out, please call keypoolrefill first");
    }

    // Create a deterministic based on the secret that was computed.
    CKey receiver_key;
    std::string secret(RANDOM_BYTES_SIZE + optional_password.size(), ' ');
    std::copy(
            std::begin(optional_password),
            std::end(optional_password),
            std::begin(secret) + RANDOM_BYTES_SIZE);

    while(!receiver_key.IsValid()) {
        GetRandBytes(reinterpret_cast<unsigned char*>(&secret[0]), RANDOM_BYTES_SIZE);
        receiver_key.MakeNewKey(std::begin(secret), std::end(secret), COMPRESSED_KEY);
    }

    auto receiver_pub = receiver_key.GetPubKey();

    // Create the easy send script to be used to store the funds
    auto easy_send_script =
        GetScriptForEasySend(max_blocks, sender_pub, receiver_pub);

    CScriptID script_id(easy_send_script);
    CScript script_pub_key = GetScriptForDestination(script_id);

    if(!pwallet.GenerateNewReferral(receiver_pub, pwallet.ReferralCodeHash())) {
        throw JSONRPCError(
                RPC_WALLET_ERROR,
                "Unable to generate referral for receiver key");
    }

    if(!pwallet.GenerateNewReferral(script_id, pwallet.ReferralCodeHash())) {
        throw JSONRPCError(
                RPC_WALLET_ERROR,
                "Unable to generate referral for easy send script");
    }

    std::string error;
    std::vector<CRecipient> recipients = {
        {script_pub_key, value, fSubtractFeeFromAmount}
    };

    int change_pos_ret = -1;
    CAmount fee_required = 0;

    if (!pwallet.CreateTransaction(
                recipients,
                wtx,
                reserve_key,
                fee_required,
                change_pos_ret,
                error,
                coin_control)) {

        if (!fSubtractFeeFromAmount && value + fee_required > balance) {
            error = strprintf(
                    "Error: This transaction requires a transaction fee of at least %s",
                    FormatMoney(fee_required));
        }
        throw JSONRPCError(RPC_WALLET_ERROR, error);
    }

    CValidationState state;
    if (!pwallet.CommitTransaction(wtx, reserve_key, g_connman.get(), state)) {
        error = strprintf(
                "Error: The transaction was rejected! Reason given: %s",
                state.GetRejectReason());
        throw JSONRPCError(RPC_WALLET_ERROR, error);
    }

    //add script to wallet so we can redeem it later if needed.
    pwallet.AddCScript(easy_send_script);
    pwallet.SetAddressBook(script_id, "", "easysend");

    UniValue ret(UniValue::VOBJ);
    ret.push_back(Pair("txid", wtx.GetHash().GetHex()));
    ret.push_back(Pair("secret", HexStr(secret.substr(0, RANDOM_BYTES_SIZE))));
    ret.push_back(Pair("scriptid", EncodeDestination(script_id)));
    ret.push_back(Pair("senderpubkey", HexStr(sender_pub)));

    return ret;
}

static UniValue EasyReceive(
        CWallet&  pwallet,
        const std::string& secret,
        const CPubKey& sender_pub,
        const std::string& optional_password,
        const int max_blocks,
        bool fSubtractFeeFromAmount,
        CWalletTx& wtx,
        CCoinControl& coin_control)
{
    if(max_blocks < 1 ) {
        throw JSONRPCError(
                RPC_PARSE_ERROR,
                "Error: maxblocks must be greater than 0");
    }

    if (pwallet.GetBroadcastTransactions() && !g_connman) {
        throw JSONRPCError(
                RPC_CLIENT_P2P_DISABLED,
                "Error: Peer-to-peer functionality missing or disabled");
    }

    CKey escrow_key;

    //recreate the private/public key pair using secret and optional password.
    //We can then take the sender_pub and escrow_pub and generate a script that
    //matches the unspend script_id
    const auto mixedsecret = secret + optional_password;
    escrow_key.MakeNewKey(std::begin(mixedsecret), std::end(mixedsecret), COMPRESSED_KEY);
    auto escrow_pub = escrow_key.GetPubKey();

    auto easy_send_script = GetScriptForEasySend(max_blocks, sender_pub, escrow_pub);
    CScriptID script_id(easy_send_script);

    const int SCRIPT_TYPE = 2;

    std::vector<std::pair<CAddressUnspentKey, CAddressUnspentValue>> unspent_coins;
    if(!GetAddressUnspent(script_id, SCRIPT_TYPE, unspent_coins)) {
        throw JSONRPCError(
                RPC_WALLET_ERROR,
                "Cannot find unspent coin with address: " + EncodeDestination(script_id));
    }

    if(unspent_coins.empty()) {
        throw JSONRPCError(
                RPC_WALLET_ERROR,
                "Cannot find unspent coin with address: " + EncodeDestination(script_id));
    }

    if(unspent_coins.size() > 1) {
        throw JSONRPCError(
                RPC_WALLET_ERROR,
                "Only expected 1 coin with the address: " + EncodeDestination(script_id));
    }

    const auto& unspent = unspent_coins.at(0);
    const auto& unspent_key = unspent.first;
    const auto& unspent_val = unspent.second;

    //get the easy send transaction based on script_id
    CTransactionRef unspent_tx;
    uint256 blockHash;
    if(!GetTransaction(
                unspent_key.txhash,
                unspent_tx,
                Params().GetConsensus(),
                blockHash, true)) {

        throw JSONRPCError(
                RPC_WALLET_ERROR,
                "Unable to find transaction with id: " + HexStr(unspent_key.txhash));
    }

    // Reserve a key to accept the funds into.
    CReserveKey reserve_key(&pwallet);

    CPubKey receiver_pub;
    if (!reserve_key.GetReservedKey(receiver_pub, true)) {
        throw JSONRPCError(
                RPC_WALLET_ERROR,
                "Keypool ran out, please call keypoolrefill first");
    }

    CScript script_pub_key = GetScriptForDestination(receiver_pub.GetID());

    std::string error;
    std::vector<CRecipient> recipients = {
        {script_pub_key, unspent_val.satoshis, fSubtractFeeFromAmount}
    };

    int change_pos_ret = -1;
    CAmount fee_required = 0;

    // Generate a transaction and add it to the wallet so that CreateTransaction
    // can find and select it when getting and signing the transaction vin.
    CWalletTx unspent_wtx{&pwallet, unspent_tx};
    unspent_wtx.hashBlock = blockHash;
    unspent_wtx.nIndex = 0; //hack to get around not having CBlockIndex

    pwallet.AddToWallet(unspent_wtx);
    coin_control.Select({unspent_key.txhash, unspent_key.index});
    coin_control.fAllowWatchOnly = true;

    //Make sure to add keys and CScript before we create the transaction
    //because CreateTransaction assumes things are in your wallet.
    pwallet.AddKeyPubKey(escrow_key, escrow_pub);
    pwallet.AddCScript(easy_send_script);
    pwallet.SetAddressBook(script_id, "", "easysend");

    if (!pwallet.CreateTransaction(
                recipients,
                wtx,
                reserve_key,
                fee_required,
                change_pos_ret,
                error,
                coin_control)) {

        throw JSONRPCError(RPC_WALLET_ERROR, error);
    }

    CValidationState state;
    if (!pwallet.CommitTransaction(wtx, reserve_key, g_connman.get(), state)) {
        error = strprintf(
                "Error: The transaction was rejected! Reason given: %s",
                state.GetRejectReason());
        throw JSONRPCError(RPC_WALLET_ERROR, error);
    }

    //add script to wallet so we can redeem it later if needed.
    UniValue ret(UniValue::VOBJ);
    ret.push_back(Pair("txid", wtx.GetHash().GetHex()));
    ret.push_back(Pair("amount", ValueFromAmount(unspent_val.satoshis)));

    return ret;
}

UniValue sendtoaddress(const JSONRPCRequest& request)
{
    CWallet * const pwallet = GetWalletForJSONRPCRequest(request);
    if (!EnsureWalletIsAvailable(pwallet, request.fHelp)) {
        return NullUniValue;
    }

    if (request.fHelp || request.params.size() < 2 || request.params.size() > 8)
        throw std::runtime_error(
            "sendtoaddress \"address\" amount ( \"comment\" \"comment_to\" subtractfeefromamount replaceable conf_target \"estimate_mode\")\n"
            "\nSend an amount to a given address.\n"
            + HelpRequiringPassphrase(pwallet) +
            "\nArguments:\n"
            "1. \"address\"            (string, required) The merit address to send to.\n"
            "2. \"amount\"             (numeric or string, required) The amount in " + CURRENCY_UNIT + " to send. eg 0.1\n"
            "3. \"comment\"            (string, optional) A comment used to store what the transaction is for. \n"
            "                             This is not part of the transaction, just kept in your wallet.\n"
            "4. \"comment_to\"         (string, optional) A comment to store the name of the person or organization \n"
            "                             to which you're sending the transaction. This is not part of the \n"
            "                             transaction, just kept in your wallet.\n"
            "5. subtractfeefromamount  (boolean, optional, default=false) The fee will be deducted from the amount being sent.\n"
            "                             The recipient will receive less merits than you enter in the amount field.\n"
            "6. replaceable            (boolean, optional) Allow this transaction to be replaced by a transaction with higher fees via BIP 125\n"
            "7. conf_target            (numeric, optional) Confirmation target (in blocks)\n"
            "8. \"estimate_mode\"      (string, optional, default=UNSET) The fee estimate mode, must be one of:\n"
            "       \"UNSET\"\n"
            "       \"ECONOMICAL\"\n"
            "       \"CONSERVATIVE\"\n"
            "\nResult:\n"
            "\"txid\"                  (string) The transaction id.\n"
            "\nExamples:\n"
            + HelpExampleCli("sendtoaddress", "\"1M72Sfpbz1BPpXFHz9m3CdqATR44Jvaydd\" 0.1")
            + HelpExampleCli("sendtoaddress", "\"1M72Sfpbz1BPpXFHz9m3CdqATR44Jvaydd\" 0.1 \"donation\" \"seans outpost\"")
            + HelpExampleCli("sendtoaddress", "\"1M72Sfpbz1BPpXFHz9m3CdqATR44Jvaydd\" 0.1 \"\" \"\" true")
            + HelpExampleRpc("sendtoaddress", "\"1M72Sfpbz1BPpXFHz9m3CdqATR44Jvaydd\", 0.1, \"donation\", \"seans outpost\"")
        );

    ObserveSafeMode();
    LOCK2(cs_main, pwallet->cs_wallet);

    CTxDestination dest = DecodeDestination(request.params[0].get_str());
    if (!IsValidDestination(dest)) {
        throw JSONRPCError(RPC_INVALID_ADDRESS_OR_KEY, "Invalid address");
    }

    // Amount
    CAmount nAmount = AmountFromValue(request.params[1]);
    if (nAmount <= 0)
        throw JSONRPCError(RPC_TYPE_ERROR, "Invalid amount for send");

    // Wallet comments
    CWalletTx wtx;
    if (!request.params[2].isNull() && !request.params[2].get_str().empty())
        wtx.mapValue["comment"] = request.params[2].get_str();
    if (!request.params[3].isNull() && !request.params[3].get_str().empty())
        wtx.mapValue["to"]      = request.params[3].get_str();

    bool fSubtractFeeFromAmount = false;
    if (!request.params[4].isNull()) {
        fSubtractFeeFromAmount = request.params[4].get_bool();
    }

    CCoinControl coin_control;
    if (!request.params[5].isNull()) {
        coin_control.signalRbf = request.params[5].get_bool();
    }

    if (!request.params[6].isNull()) {
        coin_control.m_confirm_target = ParseConfirmTarget(request.params[6]);
    }

    if (!request.params[7].isNull()) {
        if (!FeeModeFromString(request.params[7].get_str(), coin_control.m_fee_mode)) {
            throw JSONRPCError(RPC_INVALID_PARAMETER, "Invalid estimate_mode parameter");
        }
    }


    EnsureWalletIsUnlocked(pwallet);

    SendMoney(pwallet, dest, nAmount, fSubtractFeeFromAmount, wtx, coin_control);

    return wtx.GetHash().GetHex();
}

UniValue easysend(const JSONRPCRequest& request)
{
    CWallet * const pwallet = GetWalletForJSONRPCRequest(request);
    if (!EnsureWalletIsAvailable(pwallet, request.fHelp)) {
        return NullUniValue;
    }

    if (request.fHelp || request.params.size() < 1 || request.params.size() > 4)
        throw std::runtime_error(
            "easysend amount (\"password\", blocktimeout, subtractfeefromamount, \"estimate_mode\")\n"
            "\nSend an amount to a given channel.\n"
            + HelpRequiringPassphrase(pwallet) +
            "\nArguments:\n"
            "1. \"amount\"             (numeric or string, required) The amount in " + CURRENCY_UNIT + " to send. eg 0.1\n"
            "2. \"password\"           (numeric) Optional password to further secure the transaction.\n"
            "3. blocktimeout           (numeric) The amount of blocks the transaction can be buried until the receiver cannot accept funds\n"
            "4. subtractfeefromamount  (boolean, optional, default=false) The fee will be deducted from the amount being sent.\n"
            "                             The recipient will receive less merits than you enter in the amount field.\n"
            "5. \"estimate_mode\"      (string, optional, default=UNSET) The fee estimate mode, must be one of:\n"
            "       \"UNSET\"\n"
            "       \"ECONOMICAL\"\n"
            "       \"CONSERVATIVE\"\n"
            "\nResult:\n"
            "\"txid\"                  (string) The transaction id.\n"
            "\"pub\"                   (string) Escrow public key in hex.\n"
            "\nExamples:\n"
            + HelpExampleCli("easysend", "0.1")
            + HelpExampleCli("easysend", "0.1 abc124 100 true \"ECONOMICAL\"")
        );

    ObserveSafeMode();
    LOCK2(cs_main, pwallet->cs_wallet);

    // Amount
    CAmount amount = AmountFromValue(request.params[0]);
    if (amount <= 0)
        throw JSONRPCError(RPC_TYPE_ERROR, "Invalid amount for send");

    std::string optional_password = "";
    if(!request.params[1].isNull())
        optional_password = request.params[1].get_str();

    int max_blocks = 1008; //about a week.
    if(!request.params[2].isNull())
        max_blocks = request.params[2].get_int();

    // Wallet comments
    CWalletTx wtx;

    bool fSubtractFeeFromAmount = false;
    if (!request.params[3].isNull()) {
        fSubtractFeeFromAmount = request.params[3].get_bool();
    }

    CCoinControl coin_control;

    if (!request.params[4].isNull()) {
        if (!FeeModeFromString(
                    request.params[4].get_str(),
                    coin_control.m_fee_mode)) {

            throw JSONRPCError(
                    RPC_INVALID_PARAMETER,
                    "Invalid estimate_mode parameter");
        }
    }

    EnsureWalletIsUnlocked(pwallet);

    return EasySend(
            *pwallet,
            amount,
            optional_password,
            max_blocks,
            fSubtractFeeFromAmount,
            wtx,
            coin_control);
}

UniValue easyreceive(const JSONRPCRequest& request)
{
    CWallet * const pwallet = GetWalletForJSONRPCRequest(request);
    if (!EnsureWalletIsAvailable(pwallet, request.fHelp)) {
        return NullUniValue;
    }

    if (request.fHelp || request.params.size() < 2 || request.params.size() > 4)
        throw std::runtime_error(
            "easyreceive \"secret\" \"sender_pub_key\" (\"password\", blocktimeout) \n"
            "\nReceive an easy send transaction by providing secret and the sender public key.\n"
            + HelpRequiringPassphrase(pwallet) +
            "\nArguments:\n"
            "1. \"secret\"            Secret used to access account in hex.\n"
            "2. \"sender_pub_key\"    Pubkey of sender.\n"
            "3. \"password\"          Optional password for transaction.\n"
            "4. \"blocktime\"         Optional amount of blocks the transaction can be buried under until cannot receive funds.\n"
            "\nResult:\n"
            "\"txid\"                  (string) The transaction id.\n"
            "\"amount\"                (string) Amount received.\n"
            "\nExamples:\n"
            + HelpExampleCli("easyreceive", "\"6acab82399\" \"024b4d5f9bba243314beb7739b964e16ef9a77d4b402d589976269569dd8718a09\"")
            + HelpExampleCli("easyreceive", "\"6acab82399\" \"024b4d5f9bba243314beb7739b964e16ef9a77d4b402d589976269569dd8718a09\" \"abc123\"")
        );

    ObserveSafeMode();
    LOCK2(cs_main, pwallet->cs_wallet);

    const auto secret_bytes = ParseHex(request.params[0].get_str());
    const std::string secret_str{std::begin(secret_bytes), std::end(secret_bytes)};

    CPubKey pub_key{ParseHex(request.params[1].get_str())};

    std::string optional_password = "";
    if(!request.params[2].isNull())
        optional_password = request.params[2].get_str();

    int max_blocks = 1008; //about a week.
    if(!request.params[3].isNull())
        max_blocks = request.params[3].get_int();

    // Wallet comments
    CWalletTx wtx;

    bool fSubtractFeeFromAmount = true;
    CCoinControl coin_control;

    EnsureWalletIsUnlocked(pwallet);

    return EasyReceive(
            *pwallet,
            secret_str,
            pub_key,
            optional_password,
            max_blocks,
            fSubtractFeeFromAmount,
            wtx,
            coin_control);
}

UniValue listaddressgroupings(const JSONRPCRequest& request)
{
    CWallet * const pwallet = GetWalletForJSONRPCRequest(request);
    if (!EnsureWalletIsAvailable(pwallet, request.fHelp)) {
        return NullUniValue;
    }

    if (request.fHelp || request.params.size() != 0)
        throw std::runtime_error(
            "listaddressgroupings\n"
            "\nLists groups of addresses which have had their common ownership\n"
            "made public by common use as inputs or as the resulting change\n"
            "in past transactions\n"
            "\nResult:\n"
            "[\n"
            "  [\n"
            "    [\n"
            "      \"address\",            (string) The merit address\n"
            "      amount,                 (numeric) The amount in " + CURRENCY_UNIT + "\n"
            "      \"account\"             (string, optional) DEPRECATED. The account\n"
            "    ]\n"
            "    ,...\n"
            "  ]\n"
            "  ,...\n"
            "]\n"
            "\nExamples:\n"
            + HelpExampleCli("listaddressgroupings", "")
            + HelpExampleRpc("listaddressgroupings", "")
        );

    ObserveSafeMode();
    LOCK2(cs_main, pwallet->cs_wallet);

    UniValue jsonGroupings(UniValue::VARR);
    std::map<CTxDestination, CAmount> balances = pwallet->GetAddressBalances();
    for (const std::set<CTxDestination>& grouping : pwallet->GetAddressGroupings()) {
        UniValue jsonGrouping(UniValue::VARR);
        for (const CTxDestination& address : grouping)
        {
            UniValue addressInfo(UniValue::VARR);
            addressInfo.push_back(EncodeDestination(address));
            addressInfo.push_back(ValueFromAmount(balances[address]));
            {
                if (pwallet->mapAddressBook.find(address) != pwallet->mapAddressBook.end()) {
                    addressInfo.push_back(pwallet->mapAddressBook.find(address)->second.name);
                }
            }
            jsonGrouping.push_back(addressInfo);
        }
        jsonGroupings.push_back(jsonGrouping);
    }
    return jsonGroupings;
}

UniValue signmessage(const JSONRPCRequest& request)
{
    CWallet * const pwallet = GetWalletForJSONRPCRequest(request);
    if (!EnsureWalletIsAvailable(pwallet, request.fHelp)) {
        return NullUniValue;
    }

    if (request.fHelp || request.params.size() != 2)
        throw std::runtime_error(
            "signmessage \"address\" \"message\"\n"
            "\nSign a message with the private key of an address"
            + HelpRequiringPassphrase(pwallet) + "\n"
            "\nArguments:\n"
            "1. \"address\"         (string, required) The merit address to use for the private key.\n"
            "2. \"message\"         (string, required) The message to create a signature of.\n"
            "\nResult:\n"
            "\"signature\"          (string) The signature of the message encoded in base 64\n"
            "\nExamples:\n"
            "\nUnlock the wallet for 30 seconds\n"
            + HelpExampleCli("walletpassphrase", "\"mypassphrase\" 30") +
            "\nCreate the signature\n"
            + HelpExampleCli("signmessage", "\"1D1ZrZNe3JUo7ZycKEYQQiQAWd9y54F4XX\" \"my message\"") +
            "\nVerify the signature\n"
            + HelpExampleCli("verifymessage", "\"1D1ZrZNe3JUo7ZycKEYQQiQAWd9y54F4XX\" \"signature\" \"my message\"") +
            "\nAs json rpc\n"
            + HelpExampleRpc("signmessage", "\"1D1ZrZNe3JUo7ZycKEYQQiQAWd9y54F4XX\", \"my message\"")
        );

    LOCK2(cs_main, pwallet->cs_wallet);

    EnsureWalletIsUnlocked(pwallet);

    std::string strAddress = request.params[0].get_str();
    std::string strMessage = request.params[1].get_str();

    CTxDestination dest = DecodeDestination(strAddress);
    if (!IsValidDestination(dest)) {
        throw JSONRPCError(RPC_TYPE_ERROR, "Invalid address");
    }

    const CKeyID *keyID = boost::get<CKeyID>(&dest);
    if (!keyID) {
        throw JSONRPCError(RPC_TYPE_ERROR, "Address does not refer to key");
    }

    CKey key;
    if (!pwallet->GetKey(*keyID, key)) {
        throw JSONRPCError(RPC_WALLET_ERROR, "Private key not available");
    }

    CHashWriter ss(SER_GETHASH, 0);
    ss << strMessageMagic;
    ss << strMessage;

    std::vector<unsigned char> vchSig;
    if (!key.SignCompact(ss.GetHash(), vchSig))
        throw JSONRPCError(RPC_INVALID_ADDRESS_OR_KEY, "Sign failed");

    return EncodeBase64(&vchSig[0], vchSig.size());
}

UniValue getreceivedbyaddress(const JSONRPCRequest& request)
{
    CWallet * const pwallet = GetWalletForJSONRPCRequest(request);
    if (!EnsureWalletIsAvailable(pwallet, request.fHelp)) {
        return NullUniValue;
    }

    if (request.fHelp || request.params.size() < 1 || request.params.size() > 2)
        throw std::runtime_error(
            "getreceivedbyaddress \"address\" ( minconf )\n"
            "\nReturns the total amount received by the given address in transactions with at least minconf confirmations.\n"
            "\nArguments:\n"
            "1. \"address\"         (string, required) The merit address for transactions.\n"
            "2. minconf             (numeric, optional, default=1) Only include transactions confirmed at least this many times.\n"
            "\nResult:\n"
            "amount   (numeric) The total amount in " + CURRENCY_UNIT + " received at this address.\n"
            "\nExamples:\n"
            "\nThe amount from transactions with at least 1 confirmation\n"
            + HelpExampleCli("getreceivedbyaddress", "\"1D1ZrZNe3JUo7ZycKEYQQiQAWd9y54F4XX\"") +
            "\nThe amount including unconfirmed transactions, zero confirmations\n"
            + HelpExampleCli("getreceivedbyaddress", "\"1D1ZrZNe3JUo7ZycKEYQQiQAWd9y54F4XX\" 0") +
            "\nThe amount with at least 6 confirmations\n"
            + HelpExampleCli("getreceivedbyaddress", "\"1D1ZrZNe3JUo7ZycKEYQQiQAWd9y54F4XX\" 6") +
            "\nAs a json rpc call\n"
            + HelpExampleRpc("getreceivedbyaddress", "\"1D1ZrZNe3JUo7ZycKEYQQiQAWd9y54F4XX\", 6")
       );

    ObserveSafeMode();
    LOCK2(cs_main, pwallet->cs_wallet);

    // Merit address
    CTxDestination dest = DecodeDestination(request.params[0].get_str());
    if (!IsValidDestination(dest)) {
        throw JSONRPCError(RPC_INVALID_ADDRESS_OR_KEY, "Invalid Merit address");
    }
    CScript scriptPubKey = GetScriptForDestination(dest);
    if (!IsMine(*pwallet, scriptPubKey)) {
        return ValueFromAmount(0);
    }

    // Minimum confirmations
    int nMinDepth = 1;
    if (!request.params[1].isNull())
        nMinDepth = request.params[1].get_int();

    // Tally
    CAmount nAmount = 0;
    for (const std::pair<uint256, CWalletTx>& pairWtx : pwallet->mapWallet) {
        const CWalletTx& wtx = pairWtx.second;
        if (wtx.IsCoinBase() || !CheckFinalTx(*wtx.tx))
            continue;

        for (const CTxOut& txout : wtx.tx->vout)
            if (txout.scriptPubKey == scriptPubKey)
                if (wtx.GetDepthInMainChain() >= nMinDepth)
                    nAmount += txout.nValue;
    }

    return  ValueFromAmount(nAmount);
}


UniValue getreceivedbyaccount(const JSONRPCRequest& request)
{
    CWallet * const pwallet = GetWalletForJSONRPCRequest(request);
    if (!EnsureWalletIsAvailable(pwallet, request.fHelp)) {
        return NullUniValue;
    }

    if (request.fHelp || request.params.size() < 1 || request.params.size() > 2)
        throw std::runtime_error(
            "getreceivedbyaccount \"account\" ( minconf )\n"
            "\nDEPRECATED. Returns the total amount received by addresses with <account> in transactions with at least [minconf] confirmations.\n"
            "\nArguments:\n"
            "1. \"account\"      (string, required) The selected account, may be the default account using \"\".\n"
            "2. minconf          (numeric, optional, default=1) Only include transactions confirmed at least this many times.\n"
            "\nResult:\n"
            "amount              (numeric) The total amount in " + CURRENCY_UNIT + " received for this account.\n"
            "\nExamples:\n"
            "\nAmount received by the default account with at least 1 confirmation\n"
            + HelpExampleCli("getreceivedbyaccount", "\"\"") +
            "\nAmount received at the tabby account including unconfirmed amounts with zero confirmations\n"
            + HelpExampleCli("getreceivedbyaccount", "\"tabby\" 0") +
            "\nThe amount with at least 6 confirmations\n"
            + HelpExampleCli("getreceivedbyaccount", "\"tabby\" 6") +
            "\nAs a json rpc call\n"
            + HelpExampleRpc("getreceivedbyaccount", "\"tabby\", 6")
        );

    ObserveSafeMode();
    LOCK2(cs_main, pwallet->cs_wallet);

    // Minimum confirmations
    int nMinDepth = 1;
    if (!request.params[1].isNull())
        nMinDepth = request.params[1].get_int();

    // Get the set of pub keys assigned to account
    std::string strAccount = AccountFromValue(request.params[0]);
    std::set<CTxDestination> setAddress = pwallet->GetAccountAddresses(strAccount);

    // Tally
    CAmount nAmount = 0;
    for (const std::pair<uint256, CWalletTx>& pairWtx : pwallet->mapWallet) {
        const CWalletTx& wtx = pairWtx.second;
        if (wtx.IsCoinBase() || !CheckFinalTx(*wtx.tx))
            continue;

        for (const CTxOut& txout : wtx.tx->vout)
        {
            CTxDestination address;
            if (ExtractDestination(txout.scriptPubKey, address) && IsMine(*pwallet, address) && setAddress.count(address)) {
                if (wtx.GetDepthInMainChain() >= nMinDepth)
                    nAmount += txout.nValue;
            }
        }
    }

    return ValueFromAmount(nAmount);
}


UniValue getbalance(const JSONRPCRequest& request)
{
    CWallet * const pwallet = GetWalletForJSONRPCRequest(request);
    if (!EnsureWalletIsAvailable(pwallet, request.fHelp)) {
        return NullUniValue;
    }

    if (request.fHelp || request.params.size() > 3)
        throw std::runtime_error(
            "getbalance ( \"account\" minconf include_watchonly )\n"
            "\nIf account is not specified, returns the server's total available balance.\n"
            "If account is specified (DEPRECATED), returns the balance in the account.\n"
            "Note that the account \"\" is not the same as leaving the parameter out.\n"
            "The server total may be different to the balance in the default \"\" account.\n"
            "\nArguments:\n"
            "1. \"account\"         (string, optional) DEPRECATED. The account string may be given as a\n"
            "                     specific account name to find the balance associated with wallet keys in\n"
            "                     a named account, or as the empty string (\"\") to find the balance\n"
            "                     associated with wallet keys not in any named account, or as \"*\" to find\n"
            "                     the balance associated with all wallet keys regardless of account.\n"
            "                     When this option is specified, it calculates the balance in a different\n"
            "                     way than when it is not specified, and which can count spends twice when\n"
            "                     there are conflicting pending transactions (such as those created by\n"
            "                     the bumpfee command), temporarily resulting in low or even negative\n"
            "                     balances. In general, account balance calculation is not considered\n"
            "                     reliable and has resulted in confusing outcomes, so it is recommended to\n"
            "                     avoid passing this argument.\n"
            "2. minconf           (numeric, optional, default=1) Only include transactions confirmed at least this many times.\n"
            "3. include_watchonly (bool, optional, default=false) Also include balance in watch-only addresses (see 'importaddress')\n"
            "\nResult:\n"
            "amount              (numeric) The total amount in " + CURRENCY_UNIT + " received for this account.\n"
            "\nExamples:\n"
            "\nThe total amount in the wallet with 1 or more confirmations\n"
            + HelpExampleCli("getbalance", "") +
            "\nThe total amount in the wallet at least 6 blocks confirmed\n"
            + HelpExampleCli("getbalance", "\"*\" 6") +
            "\nAs a json rpc call\n"
            + HelpExampleRpc("getbalance", "\"*\", 6")
        );

    ObserveSafeMode();
    LOCK2(cs_main, pwallet->cs_wallet);

    const UniValue& account_value = request.params[0];
    const UniValue& minconf = request.params[1];
    const UniValue& include_watchonly = request.params[2];

    if (account_value.isNull()) {
        if (!minconf.isNull()) {
            throw JSONRPCError(RPC_INVALID_PARAMETER,
                "getbalance minconf option is only currently supported if an account is specified");
        }
        if (!include_watchonly.isNull()) {
            throw JSONRPCError(RPC_INVALID_PARAMETER,
                "getbalance include_watchonly option is only currently supported if an account is specified");
        }
        return ValueFromAmount(pwallet->GetBalance());
    }

    const std::string& account_param = account_value.get_str();
    const std::string* account = account_param != "*" ? &account_param : nullptr;

    int nMinDepth = 1;
    if (!minconf.isNull())
        nMinDepth = minconf.get_int();
    isminefilter filter = ISMINE_SPENDABLE;
    if(!include_watchonly.isNull())
        if(include_watchonly.get_bool())
            filter = filter | ISMINE_WATCH_ONLY;

    return ValueFromAmount(pwallet->GetLegacyBalance(filter, nMinDepth, account));
}

UniValue getunconfirmedbalance(const JSONRPCRequest &request)
{
    CWallet * const pwallet = GetWalletForJSONRPCRequest(request);
    if (!EnsureWalletIsAvailable(pwallet, request.fHelp)) {
        return NullUniValue;
    }

    if (request.fHelp || request.params.size() > 0)
        throw std::runtime_error(
                "getunconfirmedbalance\n"
                "Returns the server's total unconfirmed balance\n");

    ObserveSafeMode();
    LOCK2(cs_main, pwallet->cs_wallet);

    return ValueFromAmount(pwallet->GetUnconfirmedBalance());
}


UniValue movecmd(const JSONRPCRequest& request)
{
    CWallet * const pwallet = GetWalletForJSONRPCRequest(request);
    if (!EnsureWalletIsAvailable(pwallet, request.fHelp)) {
        return NullUniValue;
    }

    if (request.fHelp || request.params.size() < 3 || request.params.size() > 5)
        throw std::runtime_error(
            "move \"fromaccount\" \"toaccount\" amount ( minconf \"comment\" )\n"
            "\nDEPRECATED. Move a specified amount from one account in your wallet to another.\n"
            "\nArguments:\n"
            "1. \"fromaccount\"   (string, required) The name of the account to move funds from. May be the default account using \"\".\n"
            "2. \"toaccount\"     (string, required) The name of the account to move funds to. May be the default account using \"\".\n"
            "3. amount            (numeric) Quantity of " + CURRENCY_UNIT + " to move between accounts.\n"
            "4. (dummy)           (numeric, optional) Ignored. Remains for backward compatibility.\n"
            "5. \"comment\"       (string, optional) An optional comment, stored in the wallet only.\n"
            "\nResult:\n"
            "true|false           (boolean) true if successful.\n"
            "\nExamples:\n"
            "\nMove 0.01 " + CURRENCY_UNIT + " from the default account to the account named tabby\n"
            + HelpExampleCli("move", "\"\" \"tabby\" 0.01") +
            "\nMove 0.01 " + CURRENCY_UNIT + " timotei to akiko with a comment and funds have 6 confirmations\n"
            + HelpExampleCli("move", "\"timotei\" \"akiko\" 0.01 6 \"happy birthday!\"") +
            "\nAs a json rpc call\n"
            + HelpExampleRpc("move", "\"timotei\", \"akiko\", 0.01, 6, \"happy birthday!\"")
        );

    ObserveSafeMode();
    LOCK2(cs_main, pwallet->cs_wallet);

    std::string strFrom = AccountFromValue(request.params[0]);
    std::string strTo = AccountFromValue(request.params[1]);
    CAmount nAmount = AmountFromValue(request.params[2]);
    if (nAmount <= 0)
        throw JSONRPCError(RPC_TYPE_ERROR, "Invalid amount for send");
    if (!request.params[3].isNull())
        // unused parameter, used to be nMinDepth, keep type-checking it though
        (void)request.params[3].get_int();
    std::string strComment;
    if (!request.params[4].isNull())
        strComment = request.params[4].get_str();

    if (!pwallet->AccountMove(strFrom, strTo, nAmount, strComment)) {
        throw JSONRPCError(RPC_DATABASE_ERROR, "database error");
    }

    return true;
}


UniValue sendfrom(const JSONRPCRequest& request)
{
    CWallet * const pwallet = GetWalletForJSONRPCRequest(request);
    if (!EnsureWalletIsAvailable(pwallet, request.fHelp)) {
        return NullUniValue;
    }

    if (request.fHelp || request.params.size() < 3 || request.params.size() > 6)
        throw std::runtime_error(
            "sendfrom \"fromaccount\" \"toaddress\" amount ( minconf \"comment\" \"comment_to\" )\n"
            "\nDEPRECATED (use sendtoaddress). Sent an amount from an account to a merit address."
            + HelpRequiringPassphrase(pwallet) + "\n"
            "\nArguments:\n"
            "1. \"fromaccount\"       (string, required) The name of the account to send funds from. May be the default account using \"\".\n"
            "                       Specifying an account does not influence coin selection, but it does associate the newly created\n"
            "                       transaction with the account, so the account's balance computation and transaction history can reflect\n"
            "                       the spend.\n"
            "2. \"toaddress\"         (string, required) The merit address to send funds to.\n"
            "3. amount                (numeric or string, required) The amount in " + CURRENCY_UNIT + " (transaction fee is added on top).\n"
            "4. minconf               (numeric, optional, default=1) Only use funds with at least this many confirmations.\n"
            "5. \"comment\"           (string, optional) A comment used to store what the transaction is for. \n"
            "                                     This is not part of the transaction, just kept in your wallet.\n"
            "6. \"comment_to\"        (string, optional) An optional comment to store the name of the person or organization \n"
            "                                     to which you're sending the transaction. This is not part of the transaction, \n"
            "                                     it is just kept in your wallet.\n"
            "\nResult:\n"
            "\"txid\"                 (string) The transaction id.\n"
            "\nExamples:\n"
            "\nSend 0.01 " + CURRENCY_UNIT + " from the default account to the address, must have at least 1 confirmation\n"
            + HelpExampleCli("sendfrom", "\"\" \"1M72Sfpbz1BPpXFHz9m3CdqATR44Jvaydd\" 0.01") +
            "\nSend 0.01 from the tabby account to the given address, funds must have at least 6 confirmations\n"
            + HelpExampleCli("sendfrom", "\"tabby\" \"1M72Sfpbz1BPpXFHz9m3CdqATR44Jvaydd\" 0.01 6 \"donation\" \"seans outpost\"") +
            "\nAs a json rpc call\n"
            + HelpExampleRpc("sendfrom", "\"tabby\", \"1M72Sfpbz1BPpXFHz9m3CdqATR44Jvaydd\", 0.01, 6, \"donation\", \"seans outpost\"")
        );

    ObserveSafeMode();
    LOCK2(cs_main, pwallet->cs_wallet);

    std::string strAccount = AccountFromValue(request.params[0]);
    CTxDestination dest = DecodeDestination(request.params[1].get_str());
    if (!IsValidDestination(dest)) {
        throw JSONRPCError(RPC_INVALID_ADDRESS_OR_KEY, "Invalid Merit address");
    }
    CAmount nAmount = AmountFromValue(request.params[2]);
    if (nAmount <= 0)
        throw JSONRPCError(RPC_TYPE_ERROR, "Invalid amount for send");
    int nMinDepth = 1;
    if (!request.params[3].isNull())
        nMinDepth = request.params[3].get_int();

    CWalletTx wtx;
    wtx.strFromAccount = strAccount;
    if (!request.params[4].isNull() && !request.params[4].get_str().empty())
        wtx.mapValue["comment"] = request.params[4].get_str();
    if (!request.params[5].isNull() && !request.params[5].get_str().empty())
        wtx.mapValue["to"]      = request.params[5].get_str();

    EnsureWalletIsUnlocked(pwallet);

    // Check funds
    CAmount nBalance = pwallet->GetLegacyBalance(ISMINE_SPENDABLE, nMinDepth, &strAccount);
    if (nAmount > nBalance)
        throw JSONRPCError(RPC_WALLET_INSUFFICIENT_FUNDS, "Account has insufficient funds");

    CCoinControl no_coin_control; // This is a deprecated API
    SendMoney(pwallet, dest, nAmount, false, wtx, no_coin_control);

    return wtx.GetHash().GetHex();
}


UniValue sendmany(const JSONRPCRequest& request)
{
    CWallet * const pwallet = GetWalletForJSONRPCRequest(request);
    if (!EnsureWalletIsAvailable(pwallet, request.fHelp)) {
        return NullUniValue;
    }

    if (request.fHelp || request.params.size() < 2 || request.params.size() > 8)
        throw std::runtime_error(
            "sendmany \"fromaccount\" {\"address\":amount,...} ( minconf \"comment\" [\"address\",...] replaceable conf_target \"estimate_mode\")\n"
            "\nSend multiple times. Amounts are double-precision floating point numbers."
            + HelpRequiringPassphrase(pwallet) + "\n"
            "\nArguments:\n"
            "1. \"fromaccount\"         (string, required) DEPRECATED. The account to send the funds from. Should be \"\" for the default account\n"
            "2. \"amounts\"             (string, required) A json object with addresses and amounts\n"
            "    {\n"
            "      \"address\":amount   (numeric or string) The merit address is the key, the numeric amount (can be string) in " + CURRENCY_UNIT + " is the value\n"
            "      ,...\n"
            "    }\n"
            "3. minconf                 (numeric, optional, default=1) Only use the balance confirmed at least this many times.\n"
            "4. \"comment\"             (string, optional) A comment\n"
            "5. subtractfeefrom         (array, optional) A json array with addresses.\n"
            "                           The fee will be equally deducted from the amount of each selected address.\n"
            "                           Those recipients will receive less merits than you enter in their corresponding amount field.\n"
            "                           If no addresses are specified here, the sender pays the fee.\n"
            "    [\n"
            "      \"address\"          (string) Subtract fee from this address\n"
            "      ,...\n"
            "    ]\n"
            "6. replaceable            (boolean, optional) Allow this transaction to be replaced by a transaction with higher fees via BIP 125\n"
            "7. conf_target            (numeric, optional) Confirmation target (in blocks)\n"
            "8. \"estimate_mode\"      (string, optional, default=UNSET) The fee estimate mode, must be one of:\n"
            "       \"UNSET\"\n"
            "       \"ECONOMICAL\"\n"
            "       \"CONSERVATIVE\"\n"
             "\nResult:\n"
            "\"txid\"                   (string) The transaction id for the send. Only 1 transaction is created regardless of \n"
            "                                    the number of addresses.\n"
            "\nExamples:\n"
            "\nSend two amounts to two different addresses:\n"
            + HelpExampleCli("sendmany", "\"\" \"{\\\"1D1ZrZNe3JUo7ZycKEYQQiQAWd9y54F4XX\\\":0.01,\\\"1353tsE8YMTA4EuV7dgUXGjNFf9KpVvKHz\\\":0.02}\"") +
            "\nSend two amounts to two different addresses setting the confirmation and comment:\n"
            + HelpExampleCli("sendmany", "\"\" \"{\\\"1D1ZrZNe3JUo7ZycKEYQQiQAWd9y54F4XX\\\":0.01,\\\"1353tsE8YMTA4EuV7dgUXGjNFf9KpVvKHz\\\":0.02}\" 6 \"testing\"") +
            "\nSend two amounts to two different addresses, subtract fee from amount:\n"
            + HelpExampleCli("sendmany", "\"\" \"{\\\"1D1ZrZNe3JUo7ZycKEYQQiQAWd9y54F4XX\\\":0.01,\\\"1353tsE8YMTA4EuV7dgUXGjNFf9KpVvKHz\\\":0.02}\" 1 \"\" \"[\\\"1D1ZrZNe3JUo7ZycKEYQQiQAWd9y54F4XX\\\",\\\"1353tsE8YMTA4EuV7dgUXGjNFf9KpVvKHz\\\"]\"") +
            "\nAs a json rpc call\n"
            + HelpExampleRpc("sendmany", "\"\", \"{\\\"1D1ZrZNe3JUo7ZycKEYQQiQAWd9y54F4XX\\\":0.01,\\\"1353tsE8YMTA4EuV7dgUXGjNFf9KpVvKHz\\\":0.02}\", 6, \"testing\"")
        );

    ObserveSafeMode();
    LOCK2(cs_main, pwallet->cs_wallet);

    if (pwallet->GetBroadcastTransactions() && !g_connman) {
        throw JSONRPCError(RPC_CLIENT_P2P_DISABLED, "Error: Peer-to-peer functionality missing or disabled");
    }

    std::string strAccount = AccountFromValue(request.params[0]);
    UniValue sendTo = request.params[1].get_obj();
    int nMinDepth = 1;
    if (!request.params[2].isNull())
        nMinDepth = request.params[2].get_int();

    CWalletTx wtx;
    wtx.strFromAccount = strAccount;
    if (!request.params[3].isNull() && !request.params[3].get_str().empty())
        wtx.mapValue["comment"] = request.params[3].get_str();

    UniValue subtractFeeFromAmount(UniValue::VARR);
    if (!request.params[4].isNull())
        subtractFeeFromAmount = request.params[4].get_array();

    CCoinControl coin_control;
    if (!request.params[5].isNull()) {
        coin_control.signalRbf = request.params[5].get_bool();
    }

    if (!request.params[6].isNull()) {
        coin_control.m_confirm_target = ParseConfirmTarget(request.params[6]);
    }

    if (!request.params[7].isNull()) {
        if (!FeeModeFromString(request.params[7].get_str(), coin_control.m_fee_mode)) {
            throw JSONRPCError(RPC_INVALID_PARAMETER, "Invalid estimate_mode parameter");
        }
    }

    std::set<CTxDestination> destinations;
    std::vector<CRecipient> vecSend;

    CAmount totalAmount = 0;
    std::vector<std::string> keys = sendTo.getKeys();
    for (const std::string& name_ : keys) {
        CTxDestination dest = DecodeDestination(name_);
        if (!IsValidDestination(dest)) {
            throw JSONRPCError(RPC_INVALID_ADDRESS_OR_KEY, std::string("Invalid Merit address: ") + name_);
        }

        if (destinations.count(dest)) {
            throw JSONRPCError(RPC_INVALID_PARAMETER, std::string("Invalid parameter, duplicated address: ") + name_);
        }
        destinations.insert(dest);

        CScript scriptPubKey = GetScriptForDestination(dest);
        CAmount nAmount = AmountFromValue(sendTo[name_]);
        if (nAmount <= 0)
            throw JSONRPCError(RPC_TYPE_ERROR, "Invalid amount for send");
        totalAmount += nAmount;

        bool fSubtractFeeFromAmount = false;
        for (unsigned int idx = 0; idx < subtractFeeFromAmount.size(); idx++) {
            const UniValue& addr = subtractFeeFromAmount[idx];
            if (addr.get_str() == name_)
                fSubtractFeeFromAmount = true;
        }

        CRecipient recipient = {scriptPubKey, nAmount, fSubtractFeeFromAmount};
        vecSend.push_back(recipient);
    }

    EnsureWalletIsUnlocked(pwallet);

    // Check funds
    CAmount nBalance = pwallet->GetLegacyBalance(ISMINE_SPENDABLE, nMinDepth, &strAccount);
    if (totalAmount > nBalance)
        throw JSONRPCError(RPC_WALLET_INSUFFICIENT_FUNDS, "Account has insufficient funds");

    // Send
    CReserveKey keyChange(pwallet);
    CAmount nFeeRequired = 0;
    int nChangePosRet = -1;
    std::string strFailReason;
    bool fCreated = pwallet->CreateTransaction(vecSend, wtx, keyChange, nFeeRequired, nChangePosRet, strFailReason, coin_control);
    if (!fCreated)
        throw JSONRPCError(RPC_WALLET_INSUFFICIENT_FUNDS, strFailReason);
    CValidationState state;
    if (!pwallet->CommitTransaction(wtx, keyChange, g_connman.get(), state)) {
        strFailReason = strprintf("Transaction commit failed:: %s", state.GetRejectReason());
        throw JSONRPCError(RPC_WALLET_ERROR, strFailReason);
    }

    return wtx.GetHash().GetHex();
}

// Defined in rpc/misc.cpp
extern CScript _createmultisig_redeemScript(CWallet * const pwallet, const UniValue& params);

UniValue addmultisigaddress(const JSONRPCRequest& request)
{
    CWallet * const pwallet = GetWalletForJSONRPCRequest(request);
    if (!EnsureWalletIsAvailable(pwallet, request.fHelp)) {
        return NullUniValue;
    }

    if (request.fHelp || request.params.size() < 2 || request.params.size() > 3)
    {
        std::string msg = "addmultisigaddress nrequired [\"key\",...] ( \"account\" )\n"
            "\nAdd a nrequired-to-sign multisignature address to the wallet.\n"
            "Each key is a Merit address or hex-encoded public key.\n"
            "If 'account' is specified (DEPRECATED), assign address to that account.\n"

            "\nArguments:\n"
            "1. nrequired        (numeric, required) The number of required signatures out of the n keys or addresses.\n"
            "2. \"keys\"         (string, required) A json array of merit addresses or hex-encoded public keys\n"
            "     [\n"
            "       \"address\"  (string) merit address or hex-encoded public key\n"
            "       ...,\n"
            "     ]\n"
            "3. \"account\"      (string, optional) DEPRECATED. An account to assign the addresses to.\n"

            "\nResult:\n"
            "\"address\"         (string) A merit address associated with the keys.\n"

            "\nExamples:\n"
            "\nAdd a multisig address from 2 addresses\n"
            + HelpExampleCli("addmultisigaddress", "2 \"[\\\"16sSauSf5pF2UkUwvKGq4qjNRzBZYqgEL5\\\",\\\"171sgjn4YtPu27adkKGrdDwzRTxnRkBfKV\\\"]\"") +
            "\nAs json rpc call\n"
            + HelpExampleRpc("addmultisigaddress", "2, \"[\\\"16sSauSf5pF2UkUwvKGq4qjNRzBZYqgEL5\\\",\\\"171sgjn4YtPu27adkKGrdDwzRTxnRkBfKV\\\"]\"")
        ;
        throw std::runtime_error(msg);
    }

    LOCK2(cs_main, pwallet->cs_wallet);

    std::string strAccount;
    if (!request.params[2].isNull())
        strAccount = AccountFromValue(request.params[2]);

    // Construct using pay-to-script-hash:
    CScript inner = _createmultisig_redeemScript(pwallet, request.params);
    CScriptID innerID(inner);
    pwallet->AddCScript(inner);

    pwallet->SetAddressBook(innerID, strAccount, "send");
    return EncodeDestination(innerID);
}

class Witnessifier : public boost::static_visitor<bool>
{
public:
    CWallet * const pwallet;
    CScriptID result;

    explicit Witnessifier(CWallet *_pwallet) : pwallet(_pwallet) {}

    bool operator()(const CNoDestination &dest) const { return false; }

    bool operator()(const CKeyID &keyID) {
        if (pwallet) {
            CScript basescript = GetScriptForDestination(keyID);
            CScript witscript = GetScriptForWitness(basescript);
            SignatureData sigs;
            // This check is to make sure that the script we created can actually be solved for and signed by us
            // if we were to have the private keys. This is just to make sure that the script is valid and that,
            // if found in a transaction, we would still accept and relay that transaction.
            if (!ProduceSignature(DummySignatureCreator(pwallet), witscript, sigs) ||
                !VerifyScript(sigs.scriptSig, witscript, &sigs.scriptWitness, MANDATORY_SCRIPT_VERIFY_FLAGS | SCRIPT_VERIFY_WITNESS_PUBKEYTYPE, DummySignatureCreator(pwallet).Checker())) {
                return false;
            }
            pwallet->AddCScript(witscript);
            result = CScriptID(witscript);
            return true;
        }
        return false;
    }

    bool operator()(const CScriptID &scriptID) {
        CScript subscript;
        if (pwallet && pwallet->GetCScript(scriptID, subscript)) {
            int witnessversion;
            std::vector<unsigned char> witprog;
            if (subscript.IsWitnessProgram(witnessversion, witprog)) {
                result = scriptID;
                return true;
            }
            CScript witscript = GetScriptForWitness(subscript);
            SignatureData sigs;
            // This check is to make sure that the script we created can actually be solved for and signed by us
            // if we were to have the private keys. This is just to make sure that the script is valid and that,
            // if found in a transaction, we would still accept and relay that transaction.
            if (!ProduceSignature(DummySignatureCreator(pwallet), witscript, sigs) ||
                !VerifyScript(sigs.scriptSig, witscript, &sigs.scriptWitness, MANDATORY_SCRIPT_VERIFY_FLAGS | SCRIPT_VERIFY_WITNESS_PUBKEYTYPE, DummySignatureCreator(pwallet).Checker())) {
                return false;
            }
            pwallet->AddCScript(witscript);
            result = CScriptID(witscript);
            return true;
        }
        return false;
    }
};

UniValue addwitnessaddress(const JSONRPCRequest& request)
{
    CWallet * const pwallet = GetWalletForJSONRPCRequest(request);
    if (!EnsureWalletIsAvailable(pwallet, request.fHelp)) {
        return NullUniValue;
    }

    if (request.fHelp || request.params.size() < 1 || request.params.size() > 1)
    {
        std::string msg = "addwitnessaddress \"address\"\n"
            "\nAdd a witness address for a script (with pubkey or redeemscript known).\n"
            "It returns the witness script.\n"

            "\nArguments:\n"
            "1. \"address\"       (string, required) An address known to the wallet\n"

            "\nResult:\n"
            "\"witnessaddress\",  (string) The value of the new address (P2SH of witness script).\n"
            "}\n"
        ;
        throw std::runtime_error(msg);
    }

    CTxDestination dest = DecodeDestination(request.params[0].get_str());
    if (!IsValidDestination(dest)) {
        throw JSONRPCError(RPC_INVALID_ADDRESS_OR_KEY, "Invalid Merit address");
    }

    Witnessifier w(pwallet);
    bool ret = boost::apply_visitor(w, dest);
    if (!ret) {
        throw JSONRPCError(RPC_WALLET_ERROR, "Public key or redeemscript not known to wallet, or the key is uncompressed");
    }

    pwallet->SetAddressBook(w.result, "", "receive");

    return EncodeDestination(w.result);
}

struct tallyitem
{
    CAmount nAmount;
    int nConf;
    std::vector<uint256> txids;
    bool fIsWatchonly;
    tallyitem()
    {
        nAmount = 0;
        nConf = std::numeric_limits<int>::max();
        fIsWatchonly = false;
    }
};

UniValue ListReceived(CWallet * const pwallet, const UniValue& params, bool fByAccounts)
{
    // Minimum confirmations
    int nMinDepth = 1;
    if (!params[0].isNull())
        nMinDepth = params[0].get_int();

    // Whether to include empty accounts
    bool fIncludeEmpty = false;
    if (!params[1].isNull())
        fIncludeEmpty = params[1].get_bool();

    isminefilter filter = ISMINE_SPENDABLE;
    if(!params[2].isNull())
        if(params[2].get_bool())
            filter = filter | ISMINE_WATCH_ONLY;

    // Tally
    std::map<CTxDestination, tallyitem> mapTally;
    for (const std::pair<uint256, CWalletTx>& pairWtx : pwallet->mapWallet) {
        const CWalletTx& wtx = pairWtx.second;

        if (wtx.IsCoinBase() || !CheckFinalTx(*wtx.tx))
            continue;

        int nDepth = wtx.GetDepthInMainChain();
        if (nDepth < nMinDepth)
            continue;

        for (const CTxOut& txout : wtx.tx->vout)
        {
            CTxDestination address;
            if (!ExtractDestination(txout.scriptPubKey, address))
                continue;

            isminefilter mine = IsMine(*pwallet, address);
            if(!(mine & filter))
                continue;

            tallyitem& item = mapTally[address];
            item.nAmount += txout.nValue;
            item.nConf = std::min(item.nConf, nDepth);
            item.txids.push_back(wtx.GetHash());
            if (mine & ISMINE_WATCH_ONLY)
                item.fIsWatchonly = true;
        }
    }

    // Reply
    UniValue ret(UniValue::VARR);
    std::map<std::string, tallyitem> mapAccountTally;
    for (const std::pair<CTxDestination, CAddressBookData>& item : pwallet->mapAddressBook) {
        const CTxDestination& dest = item.first;
        const std::string& strAccount = item.second.name;
        std::map<CTxDestination, tallyitem>::iterator it = mapTally.find(dest);
        if (it == mapTally.end() && !fIncludeEmpty)
            continue;

        CAmount nAmount = 0;
        int nConf = std::numeric_limits<int>::max();
        bool fIsWatchonly = false;
        if (it != mapTally.end())
        {
            nAmount = (*it).second.nAmount;
            nConf = (*it).second.nConf;
            fIsWatchonly = (*it).second.fIsWatchonly;
        }

        if (fByAccounts)
        {
            tallyitem& _item = mapAccountTally[strAccount];
            _item.nAmount += nAmount;
            _item.nConf = std::min(_item.nConf, nConf);
            _item.fIsWatchonly = fIsWatchonly;
        }
        else
        {
            UniValue obj(UniValue::VOBJ);
            if(fIsWatchonly)
                obj.push_back(Pair("involvesWatchonly", true));
            obj.push_back(Pair("address",       EncodeDestination(dest)));
            obj.push_back(Pair("account",       strAccount));
            obj.push_back(Pair("amount",        ValueFromAmount(nAmount)));
            obj.push_back(Pair("confirmations", (nConf == std::numeric_limits<int>::max() ? 0 : nConf)));
            if (!fByAccounts)
                obj.push_back(Pair("label", strAccount));
            UniValue transactions(UniValue::VARR);
            if (it != mapTally.end())
            {
                for (const uint256& _item : (*it).second.txids)
                {
                    transactions.push_back(_item.GetHex());
                }
            }
            obj.push_back(Pair("txids", transactions));
            ret.push_back(obj);
        }
    }

    if (fByAccounts)
    {
        for (std::map<std::string, tallyitem>::iterator it = mapAccountTally.begin(); it != mapAccountTally.end(); ++it)
        {
            CAmount nAmount = (*it).second.nAmount;
            int nConf = (*it).second.nConf;
            UniValue obj(UniValue::VOBJ);
            if((*it).second.fIsWatchonly)
                obj.push_back(Pair("involvesWatchonly", true));
            obj.push_back(Pair("account",       (*it).first));
            obj.push_back(Pair("amount",        ValueFromAmount(nAmount)));
            obj.push_back(Pair("confirmations", (nConf == std::numeric_limits<int>::max() ? 0 : nConf)));
            ret.push_back(obj);
        }
    }

    return ret;
}

UniValue listreceivedbyaddress(const JSONRPCRequest& request)
{
    CWallet * const pwallet = GetWalletForJSONRPCRequest(request);
    if (!EnsureWalletIsAvailable(pwallet, request.fHelp)) {
        return NullUniValue;
    }

    if (request.fHelp || request.params.size() > 3)
        throw std::runtime_error(
            "listreceivedbyaddress ( minconf include_empty include_watchonly)\n"
            "\nList balances by receiving address.\n"
            "\nArguments:\n"
            "1. minconf           (numeric, optional, default=1) The minimum number of confirmations before payments are included.\n"
            "2. include_empty     (bool, optional, default=false) Whether to include addresses that haven't received any payments.\n"
            "3. include_watchonly (bool, optional, default=false) Whether to include watch-only addresses (see 'importaddress').\n"

            "\nResult:\n"
            "[\n"
            "  {\n"
            "    \"involvesWatchonly\" : true,        (bool) Only returned if imported addresses were involved in transaction\n"
            "    \"address\" : \"receivingaddress\",  (string) The receiving address\n"
            "    \"account\" : \"accountname\",       (string) DEPRECATED. The account of the receiving address. The default account is \"\".\n"
            "    \"amount\" : x.xxx,                  (numeric) The total amount in " + CURRENCY_UNIT + " received by the address\n"
            "    \"confirmations\" : n,               (numeric) The number of confirmations of the most recent transaction included\n"
            "    \"label\" : \"label\",               (string) A comment for the address/transaction, if any\n"
            "    \"txids\": [\n"
            "       n,                                (numeric) The ids of transactions received with the address \n"
            "       ...\n"
            "    ]\n"
            "  }\n"
            "  ,...\n"
            "]\n"

            "\nExamples:\n"
            + HelpExampleCli("listreceivedbyaddress", "")
            + HelpExampleCli("listreceivedbyaddress", "6 true")
            + HelpExampleRpc("listreceivedbyaddress", "6, true, true")
        );

    ObserveSafeMode();
    LOCK2(cs_main, pwallet->cs_wallet);

    return ListReceived(pwallet, request.params, false);
}

UniValue listreceivedbyaccount(const JSONRPCRequest& request)
{
    CWallet * const pwallet = GetWalletForJSONRPCRequest(request);
    if (!EnsureWalletIsAvailable(pwallet, request.fHelp)) {
        return NullUniValue;
    }

    if (request.fHelp || request.params.size() > 3)
        throw std::runtime_error(
            "listreceivedbyaccount ( minconf include_empty include_watchonly)\n"
            "\nDEPRECATED. List balances by account.\n"
            "\nArguments:\n"
            "1. minconf           (numeric, optional, default=1) The minimum number of confirmations before payments are included.\n"
            "2. include_empty     (bool, optional, default=false) Whether to include accounts that haven't received any payments.\n"
            "3. include_watchonly (bool, optional, default=false) Whether to include watch-only addresses (see 'importaddress').\n"

            "\nResult:\n"
            "[\n"
            "  {\n"
            "    \"involvesWatchonly\" : true,   (bool) Only returned if imported addresses were involved in transaction\n"
            "    \"account\" : \"accountname\",  (string) The account name of the receiving account\n"
            "    \"amount\" : x.xxx,             (numeric) The total amount received by addresses with this account\n"
            "    \"confirmations\" : n,          (numeric) The number of confirmations of the most recent transaction included\n"
            "    \"label\" : \"label\"           (string) A comment for the address/transaction, if any\n"
            "  }\n"
            "  ,...\n"
            "]\n"

            "\nExamples:\n"
            + HelpExampleCli("listreceivedbyaccount", "")
            + HelpExampleCli("listreceivedbyaccount", "6 true")
            + HelpExampleRpc("listreceivedbyaccount", "6, true, true")
        );

    ObserveSafeMode();
    LOCK2(cs_main, pwallet->cs_wallet);

    return ListReceived(pwallet, request.params, true);
}

static void MaybePushAddress(UniValue & entry, const CTxDestination &dest)
{
    if (IsValidDestination(dest)) {
        entry.push_back(Pair("address", EncodeDestination(dest)));
    }
}

/**
 * List transactions based on the given criteria.
 *
 * @param  pwallet    The wallet.
 * @param  wtx        The wallet transaction.
 * @param  strAccount The account, if any, or "*" for all.
 * @param  nMinDepth  The minimum confirmation depth.
 * @param  fLong      Whether to include the JSON version of the transaction.
 * @param  ret        The UniValue into which the result is stored.
 * @param  filter     The "is mine" filter bool.
 */
void ListTransactions(CWallet* const pwallet, const CWalletTx& wtx, const std::string& strAccount, int nMinDepth, bool fLong, UniValue& ret, const isminefilter& filter)
{
    CAmount nFee;
    std::string strSentAccount;
    std::list<COutputEntry> listReceived;
    std::list<COutputEntry> listSent;

    wtx.GetAmounts(listReceived, listSent, nFee, strSentAccount, filter);

    bool fAllAccounts = (strAccount == std::string("*"));
    bool involvesWatchonly = wtx.IsFromMe(ISMINE_WATCH_ONLY);

    // Sent
    if ((!listSent.empty() || nFee != 0) && (fAllAccounts || strAccount == strSentAccount))
    {
        for (const COutputEntry& s : listSent)
        {
            UniValue entry(UniValue::VOBJ);
            if (involvesWatchonly || (::IsMine(*pwallet, s.destination) & ISMINE_WATCH_ONLY)) {
                entry.push_back(Pair("involvesWatchonly", true));
            }
            entry.push_back(Pair("account", strSentAccount));
            MaybePushAddress(entry, s.destination);
            entry.push_back(Pair("category", "send"));
            entry.push_back(Pair("amount", ValueFromAmount(-s.amount)));
            if (pwallet->mapAddressBook.count(s.destination)) {
                entry.push_back(Pair("label", pwallet->mapAddressBook[s.destination].name));
            }
            entry.push_back(Pair("vout", s.vout));
            entry.push_back(Pair("fee", ValueFromAmount(-nFee)));
            if (fLong)
                WalletTxToJSON(wtx, entry);
            entry.push_back(Pair("abandoned", wtx.isAbandoned()));
            ret.push_back(entry);
        }
    }

    // Received
    if (listReceived.size() > 0 && wtx.GetDepthInMainChain() >= nMinDepth)
    {
        for (const COutputEntry& r : listReceived)
        {
            std::string account;
            if (pwallet->mapAddressBook.count(r.destination)) {
                account = pwallet->mapAddressBook[r.destination].name;
            }
            if (fAllAccounts || (account == strAccount))
            {
                UniValue entry(UniValue::VOBJ);
                if (involvesWatchonly || (::IsMine(*pwallet, r.destination) & ISMINE_WATCH_ONLY)) {
                    entry.push_back(Pair("involvesWatchonly", true));
                }
                entry.push_back(Pair("account", account));
                MaybePushAddress(entry, r.destination);
                if (wtx.IsCoinBase())
                {
                    if (wtx.GetDepthInMainChain() < 1)
                        entry.push_back(Pair("category", "orphan"));
                    else if (wtx.GetBlocksToMaturity() > 0)
                        entry.push_back(Pair("category", "immature"));
                    else
                        entry.push_back(Pair("category", "generate"));
                }
                else
                {
                    entry.push_back(Pair("category", "receive"));
                }
                entry.push_back(Pair("amount", ValueFromAmount(r.amount)));
                if (pwallet->mapAddressBook.count(r.destination)) {
                    entry.push_back(Pair("label", account));
                }
                entry.push_back(Pair("vout", r.vout));
                if (fLong)
                    WalletTxToJSON(wtx, entry);
                ret.push_back(entry);
            }
        }
    }
}

void AcentryToJSON(const CAccountingEntry& acentry, const std::string& strAccount, UniValue& ret)
{
    bool fAllAccounts = (strAccount == std::string("*"));

    if (fAllAccounts || acentry.strAccount == strAccount)
    {
        UniValue entry(UniValue::VOBJ);
        entry.push_back(Pair("account", acentry.strAccount));
        entry.push_back(Pair("category", "move"));
        entry.push_back(Pair("time", acentry.nTime));
        entry.push_back(Pair("amount", ValueFromAmount(acentry.nCreditDebit)));
        entry.push_back(Pair("otheraccount", acentry.strOtherAccount));
        entry.push_back(Pair("comment", acentry.strComment));
        ret.push_back(entry);
    }
}

UniValue listtransactions(const JSONRPCRequest& request)
{
    CWallet * const pwallet = GetWalletForJSONRPCRequest(request);
    if (!EnsureWalletIsAvailable(pwallet, request.fHelp)) {
        return NullUniValue;
    }

    if (request.fHelp || request.params.size() > 4)
        throw std::runtime_error(
            "listtransactions ( \"account\" count skip include_watchonly)\n"
            "\nReturns up to 'count' most recent transactions skipping the first 'from' transactions for account 'account'.\n"
            "\nArguments:\n"
            "1. \"account\"    (string, optional) DEPRECATED. The account name. Should be \"*\".\n"
            "2. count          (numeric, optional, default=10) The number of transactions to return\n"
            "3. skip           (numeric, optional, default=0) The number of transactions to skip\n"
            "4. include_watchonly (bool, optional, default=false) Include transactions to watch-only addresses (see 'importaddress')\n"
            "\nResult:\n"
            "[\n"
            "  {\n"
            "    \"account\":\"accountname\",       (string) DEPRECATED. The account name associated with the transaction. \n"
            "                                                It will be \"\" for the default account.\n"
            "    \"address\":\"address\",    (string) The merit address of the transaction. Not present for \n"
            "                                                move transactions (category = move).\n"
            "    \"category\":\"send|receive|move\", (string) The transaction category. 'move' is a local (off blockchain)\n"
            "                                                transaction between accounts, and not associated with an address,\n"
            "                                                transaction id or block. 'send' and 'receive' transactions are \n"
            "                                                associated with an address, transaction id and block details\n"
            "    \"amount\": x.xxx,          (numeric) The amount in " + CURRENCY_UNIT + ". This is negative for the 'send' category, and for the\n"
            "                                         'move' category for moves outbound. It is positive for the 'receive' category,\n"
            "                                         and for the 'move' category for inbound funds.\n"
            "    \"label\": \"label\",       (string) A comment for the address/transaction, if any\n"
            "    \"vout\": n,                (numeric) the vout value\n"
            "    \"fee\": x.xxx,             (numeric) The amount of the fee in " + CURRENCY_UNIT + ". This is negative and only available for the \n"
            "                                         'send' category of transactions.\n"
            "    \"confirmations\": n,       (numeric) The number of confirmations for the transaction. Available for 'send' and \n"
            "                                         'receive' category of transactions. Negative confirmations indicate the\n"
            "                                         transaction conflicts with the block chain\n"
            "    \"trusted\": xxx,           (bool) Whether we consider the outputs of this unconfirmed transaction safe to spend.\n"
            "    \"blockhash\": \"hashvalue\", (string) The block hash containing the transaction. Available for 'send' and 'receive'\n"
            "                                          category of transactions.\n"
            "    \"blockindex\": n,          (numeric) The index of the transaction in the block that includes it. Available for 'send' and 'receive'\n"
            "                                          category of transactions.\n"
            "    \"blocktime\": xxx,         (numeric) The block time in seconds since epoch (1 Jan 1970 GMT).\n"
            "    \"txid\": \"transactionid\", (string) The transaction id. Available for 'send' and 'receive' category of transactions.\n"
            "    \"time\": xxx,              (numeric) The transaction time in seconds since epoch (midnight Jan 1 1970 GMT).\n"
            "    \"timereceived\": xxx,      (numeric) The time received in seconds since epoch (midnight Jan 1 1970 GMT). Available \n"
            "                                          for 'send' and 'receive' category of transactions.\n"
            "    \"comment\": \"...\",       (string) If a comment is associated with the transaction.\n"
            "    \"otheraccount\": \"accountname\",  (string) DEPRECATED. For the 'move' category of transactions, the account the funds came \n"
            "                                          from (for receiving funds, positive amounts), or went to (for sending funds,\n"
            "                                          negative amounts).\n"
            "    \"bip125-replaceable\": \"yes|no|unknown\",  (string) Whether this transaction could be replaced due to BIP125 (replace-by-fee);\n"
            "                                                     may be unknown for unconfirmed transactions not in the mempool\n"
            "    \"abandoned\": xxx          (bool) 'true' if the transaction has been abandoned (inputs are respendable). Only available for the \n"
            "                                         'send' category of transactions.\n"
            "  }\n"
            "]\n"

            "\nExamples:\n"
            "\nList the most recent 10 transactions in the systems\n"
            + HelpExampleCli("listtransactions", "") +
            "\nList transactions 100 to 120\n"
            + HelpExampleCli("listtransactions", "\"*\" 20 100") +
            "\nAs a json rpc call\n"
            + HelpExampleRpc("listtransactions", "\"*\", 20, 100")
        );

    ObserveSafeMode();
    LOCK2(cs_main, pwallet->cs_wallet);

    std::string strAccount = "*";
    if (!request.params[0].isNull())
        strAccount = request.params[0].get_str();
    int nCount = 10;
    if (!request.params[1].isNull())
        nCount = request.params[1].get_int();
    int nFrom = 0;
    if (!request.params[2].isNull())
        nFrom = request.params[2].get_int();
    isminefilter filter = ISMINE_SPENDABLE;
    if(!request.params[3].isNull())
        if(request.params[3].get_bool())
            filter = filter | ISMINE_WATCH_ONLY;

    if (nCount < 0)
        throw JSONRPCError(RPC_INVALID_PARAMETER, "Negative count");
    if (nFrom < 0)
        throw JSONRPCError(RPC_INVALID_PARAMETER, "Negative from");

    UniValue ret(UniValue::VARR);

    const CWallet::TxItems & txOrdered = pwallet->wtxOrdered;

    // iterate backwards until we have nCount items to return:
    for (CWallet::TxItems::const_reverse_iterator it = txOrdered.rbegin(); it != txOrdered.rend(); ++it)
    {
        CWalletTx *const pwtx = (*it).second.first;
        if (pwtx != nullptr)
            ListTransactions(pwallet, *pwtx, strAccount, 0, true, ret, filter);
        CAccountingEntry *const pacentry = (*it).second.second;
        if (pacentry != nullptr)
            AcentryToJSON(*pacentry, strAccount, ret);

        if ((int)ret.size() >= (nCount+nFrom)) break;
    }
    // ret is newest to oldest

    if (nFrom > (int)ret.size())
        nFrom = ret.size();
    if ((nFrom + nCount) > (int)ret.size())
        nCount = ret.size() - nFrom;

    std::vector<UniValue> arrTmp = ret.getValues();

    std::vector<UniValue>::iterator first = arrTmp.begin();
    std::advance(first, nFrom);
    std::vector<UniValue>::iterator last = arrTmp.begin();
    std::advance(last, nFrom+nCount);

    if (last != arrTmp.end()) arrTmp.erase(last, arrTmp.end());
    if (first != arrTmp.begin()) arrTmp.erase(arrTmp.begin(), first);

    std::reverse(arrTmp.begin(), arrTmp.end()); // Return oldest to newest

    ret.clear();
    ret.setArray();
    ret.push_backV(arrTmp);

    return ret;
}

UniValue listaccounts(const JSONRPCRequest& request)
{
    CWallet * const pwallet = GetWalletForJSONRPCRequest(request);
    if (!EnsureWalletIsAvailable(pwallet, request.fHelp)) {
        return NullUniValue;
    }

    if (request.fHelp || request.params.size() > 2)
        throw std::runtime_error(
            "listaccounts ( minconf include_watchonly)\n"
            "\nDEPRECATED. Returns Object that has account names as keys, account balances as values.\n"
            "\nArguments:\n"
            "1. minconf             (numeric, optional, default=1) Only include transactions with at least this many confirmations\n"
            "2. include_watchonly   (bool, optional, default=false) Include balances in watch-only addresses (see 'importaddress')\n"
            "\nResult:\n"
            "{                      (json object where keys are account names, and values are numeric balances\n"
            "  \"account\": x.xxx,  (numeric) The property name is the account name, and the value is the total balance for the account.\n"
            "  ...\n"
            "}\n"
            "\nExamples:\n"
            "\nList account balances where there at least 1 confirmation\n"
            + HelpExampleCli("listaccounts", "") +
            "\nList account balances including zero confirmation transactions\n"
            + HelpExampleCli("listaccounts", "0") +
            "\nList account balances for 6 or more confirmations\n"
            + HelpExampleCli("listaccounts", "6") +
            "\nAs json rpc call\n"
            + HelpExampleRpc("listaccounts", "6")
        );

    ObserveSafeMode();
    LOCK2(cs_main, pwallet->cs_wallet);

    int nMinDepth = 1;
    if (!request.params[0].isNull())
        nMinDepth = request.params[0].get_int();
    isminefilter includeWatchonly = ISMINE_SPENDABLE;
    if(!request.params[1].isNull())
        if(request.params[1].get_bool())
            includeWatchonly = includeWatchonly | ISMINE_WATCH_ONLY;

    std::map<std::string, CAmount> mapAccountBalances;
    for (const std::pair<CTxDestination, CAddressBookData>& entry : pwallet->mapAddressBook) {
        if (IsMine(*pwallet, entry.first) & includeWatchonly) {  // This address belongs to me
            mapAccountBalances[entry.second.name] = 0;
        }
    }

    for (const std::pair<uint256, CWalletTx>& pairWtx : pwallet->mapWallet) {
        const CWalletTx& wtx = pairWtx.second;
        CAmount nFee;
        std::string strSentAccount;
        std::list<COutputEntry> listReceived;
        std::list<COutputEntry> listSent;
        int nDepth = wtx.GetDepthInMainChain();
        if (wtx.GetBlocksToMaturity() > 0 || nDepth < 0)
            continue;
        wtx.GetAmounts(listReceived, listSent, nFee, strSentAccount, includeWatchonly);
        mapAccountBalances[strSentAccount] -= nFee;
        for (const COutputEntry& s : listSent)
            mapAccountBalances[strSentAccount] -= s.amount;
        if (nDepth >= nMinDepth)
        {
            for (const COutputEntry& r : listReceived)
                if (pwallet->mapAddressBook.count(r.destination)) {
                    mapAccountBalances[pwallet->mapAddressBook[r.destination].name] += r.amount;
                }
                else
                    mapAccountBalances[""] += r.amount;
        }
    }

    const std::list<CAccountingEntry>& acentries = pwallet->laccentries;
    for (const CAccountingEntry& entry : acentries)
        mapAccountBalances[entry.strAccount] += entry.nCreditDebit;

    UniValue ret(UniValue::VOBJ);
    for (const std::pair<std::string, CAmount>& accountBalance : mapAccountBalances) {
        ret.push_back(Pair(accountBalance.first, ValueFromAmount(accountBalance.second)));
    }
    return ret;
}

UniValue listsinceblock(const JSONRPCRequest& request)
{
    CWallet * const pwallet = GetWalletForJSONRPCRequest(request);
    if (!EnsureWalletIsAvailable(pwallet, request.fHelp)) {
        return NullUniValue;
    }

    if (request.fHelp || request.params.size() > 4)
        throw std::runtime_error(
            "listsinceblock ( \"blockhash\" target_confirmations include_watchonly include_removed )\n"
            "\nGet all transactions in blocks since block [blockhash], or all transactions if omitted.\n"
            "If \"blockhash\" is no longer a part of the main chain, transactions from the fork point onward are included.\n"
            "Additionally, if include_removed is set, transactions affecting the wallet which were removed are returned in the \"removed\" array.\n"
            "\nArguments:\n"
            "1. \"blockhash\"            (string, optional) The block hash to list transactions since\n"
            "2. target_confirmations:    (numeric, optional, default=1) Return the nth block hash from the main chain. e.g. 1 would mean the best block hash. Note: this is not used as a filter, but only affects [lastblock] in the return value\n"
            "3. include_watchonly:       (bool, optional, default=false) Include transactions to watch-only addresses (see 'importaddress')\n"
            "4. include_removed:         (bool, optional, default=true) Show transactions that were removed due to a reorg in the \"removed\" array\n"
            "                                                           (not guaranteed to work on pruned nodes)\n"
            "\nResult:\n"
            "{\n"
            "  \"transactions\": [\n"
            "    \"account\":\"accountname\",       (string) DEPRECATED. The account name associated with the transaction. Will be \"\" for the default account.\n"
            "    \"address\":\"address\",    (string) The merit address of the transaction. Not present for move transactions (category = move).\n"
            "    \"category\":\"send|receive\",     (string) The transaction category. 'send' has negative amounts, 'receive' has positive amounts.\n"
            "    \"amount\": x.xxx,          (numeric) The amount in " + CURRENCY_UNIT + ". This is negative for the 'send' category, and for the 'move' category for moves \n"
            "                                          outbound. It is positive for the 'receive' category, and for the 'move' category for inbound funds.\n"
            "    \"vout\" : n,               (numeric) the vout value\n"
            "    \"fee\": x.xxx,             (numeric) The amount of the fee in " + CURRENCY_UNIT + ". This is negative and only available for the 'send' category of transactions.\n"
            "    \"confirmations\": n,       (numeric) The number of confirmations for the transaction. Available for 'send' and 'receive' category of transactions.\n"
            "                                          When it's < 0, it means the transaction conflicted that many blocks ago.\n"
            "    \"blockhash\": \"hashvalue\",     (string) The block hash containing the transaction. Available for 'send' and 'receive' category of transactions.\n"
            "    \"blockindex\": n,          (numeric) The index of the transaction in the block that includes it. Available for 'send' and 'receive' category of transactions.\n"
            "    \"blocktime\": xxx,         (numeric) The block time in seconds since epoch (1 Jan 1970 GMT).\n"
            "    \"txid\": \"transactionid\",  (string) The transaction id. Available for 'send' and 'receive' category of transactions.\n"
            "    \"time\": xxx,              (numeric) The transaction time in seconds since epoch (Jan 1 1970 GMT).\n"
            "    \"timereceived\": xxx,      (numeric) The time received in seconds since epoch (Jan 1 1970 GMT). Available for 'send' and 'receive' category of transactions.\n"
            "    \"bip125-replaceable\": \"yes|no|unknown\",  (string) Whether this transaction could be replaced due to BIP125 (replace-by-fee);\n"
            "                                                   may be unknown for unconfirmed transactions not in the mempool\n"
            "    \"abandoned\": xxx,         (bool) 'true' if the transaction has been abandoned (inputs are respendable). Only available for the 'send' category of transactions.\n"
            "    \"comment\": \"...\",       (string) If a comment is associated with the transaction.\n"
            "    \"label\" : \"label\"       (string) A comment for the address/transaction, if any\n"
            "    \"to\": \"...\",            (string) If a comment to is associated with the transaction.\n"
            "  ],\n"
            "  \"removed\": [\n"
            "    <structure is the same as \"transactions\" above, only present if include_removed=true>\n"
            "    Note: transactions that were readded in the active chain will appear as-is in this array, and may thus have a positive confirmation count.\n"
            "  ],\n"
            "  \"lastblock\": \"lastblockhash\"     (string) The hash of the block (target_confirmations-1) from the best block on the main chain. This is typically used to feed back into listsinceblock the next time you call it. So you would generally use a target_confirmations of say 6, so you will be continually re-notified of transactions until they've reached 6 confirmations plus any new ones\n"
            "}\n"
            "\nExamples:\n"
            + HelpExampleCli("listsinceblock", "")
            + HelpExampleCli("listsinceblock", "\"000000000000000bacf66f7497b7dc45ef753ee9a7d38571037cdb1a57f663ad\" 6")
            + HelpExampleRpc("listsinceblock", "\"000000000000000bacf66f7497b7dc45ef753ee9a7d38571037cdb1a57f663ad\", 6")
        );

    ObserveSafeMode();
    LOCK2(cs_main, pwallet->cs_wallet);

    const CBlockIndex* pindex = nullptr;    // Block index of the specified block or the common ancestor, if the block provided was in a deactivated chain.
    const CBlockIndex* paltindex = nullptr; // Block index of the specified block, even if it's in a deactivated chain.
    int target_confirms = 1;
    isminefilter filter = ISMINE_SPENDABLE;

    if (!request.params[0].isNull()) {
        uint256 blockId;

        blockId.SetHex(request.params[0].get_str());
        BlockMap::iterator it = mapBlockIndex.find(blockId);
        if (it != mapBlockIndex.end()) {
            paltindex = pindex = it->second;
            if (chainActive[pindex->nHeight] != pindex) {
                // the block being asked for is a part of a deactivated chain;
                // we don't want to depend on its perceived height in the block
                // chain, we want to instead use the last common ancestor
                pindex = chainActive.FindFork(pindex);
            }
        }
    }

    if (!request.params[1].isNull()) {
        target_confirms = request.params[1].get_int();

        if (target_confirms < 1) {
            throw JSONRPCError(RPC_INVALID_PARAMETER, "Invalid parameter");
        }
    }

    if (!request.params[2].isNull() && request.params[2].get_bool()) {
        filter = filter | ISMINE_WATCH_ONLY;
    }

    bool include_removed = (request.params[3].isNull() || request.params[3].get_bool());

    int depth = pindex ? (1 + chainActive.Height() - pindex->nHeight) : -1;

    UniValue transactions(UniValue::VARR);

    for (const std::pair<uint256, CWalletTx>& pairWtx : pwallet->mapWallet) {
        CWalletTx tx = pairWtx.second;

        if (depth == -1 || tx.GetDepthInMainChain() < depth) {
            ListTransactions(pwallet, tx, "*", 0, true, transactions, filter);
        }
    }

    // when a reorg'd block is requested, we also list any relevant transactions
    // in the blocks of the chain that was detached
    UniValue removed(UniValue::VARR);
    while (include_removed && paltindex && paltindex != pindex) {
        CBlock block;
        if (!ReadBlockFromDisk(block, paltindex, Params().GetConsensus())) {
            throw JSONRPCError(RPC_INTERNAL_ERROR, "Can't read block from disk");
        }
        for (const CTransactionRef& tx : block.vtx) {
            auto it = pwallet->mapWallet.find(tx->GetHash());
            if (it != pwallet->mapWallet.end()) {
                // We want all transactions regardless of confirmation count to appear here,
                // even negative confirmation ones, hence the big negative.
                ListTransactions(pwallet, it->second, "*", -100000000, true, removed, filter);
            }
        }
        paltindex = paltindex->pprev;
    }

    CBlockIndex *pblockLast = chainActive[chainActive.Height() + 1 - target_confirms];
    uint256 lastblock = pblockLast ? pblockLast->GetBlockHash() : uint256();

    UniValue ret(UniValue::VOBJ);
    ret.push_back(Pair("transactions", transactions));
    if (include_removed) ret.push_back(Pair("removed", removed));
    ret.push_back(Pair("lastblock", lastblock.GetHex()));

    return ret;
}

UniValue gettransaction(const JSONRPCRequest& request)
{
    CWallet * const pwallet = GetWalletForJSONRPCRequest(request);
    if (!EnsureWalletIsAvailable(pwallet, request.fHelp)) {
        return NullUniValue;
    }

    if (request.fHelp || request.params.size() < 1 || request.params.size() > 2)
        throw std::runtime_error(
            "gettransaction \"txid\" ( include_watchonly )\n"
            "\nGet detailed information about in-wallet transaction <txid>\n"
            "\nArguments:\n"
            "1. \"txid\"                  (string, required) The transaction id\n"
            "2. \"include_watchonly\"     (bool, optional, default=false) Whether to include watch-only addresses in balance calculation and details[]\n"
            "\nResult:\n"
            "{\n"
            "  \"amount\" : x.xxx,        (numeric) The transaction amount in " + CURRENCY_UNIT + "\n"
            "  \"fee\": x.xxx,            (numeric) The amount of the fee in " + CURRENCY_UNIT + ". This is negative and only available for the \n"
            "                              'send' category of transactions.\n"
            "  \"confirmations\" : n,     (numeric) The number of confirmations\n"
            "  \"blockhash\" : \"hash\",  (string) The block hash\n"
            "  \"blockindex\" : xx,       (numeric) The index of the transaction in the block that includes it\n"
            "  \"blocktime\" : ttt,       (numeric) The time in seconds since epoch (1 Jan 1970 GMT)\n"
            "  \"txid\" : \"transactionid\",   (string) The transaction id.\n"
            "  \"time\" : ttt,            (numeric) The transaction time in seconds since epoch (1 Jan 1970 GMT)\n"
            "  \"timereceived\" : ttt,    (numeric) The time received in seconds since epoch (1 Jan 1970 GMT)\n"
            "  \"bip125-replaceable\": \"yes|no|unknown\",  (string) Whether this transaction could be replaced due to BIP125 (replace-by-fee);\n"
            "                                                   may be unknown for unconfirmed transactions not in the mempool\n"
            "  \"details\" : [\n"
            "    {\n"
            "      \"account\" : \"accountname\",      (string) DEPRECATED. The account name involved in the transaction, can be \"\" for the default account.\n"
            "      \"address\" : \"address\",          (string) The merit address involved in the transaction\n"
            "      \"category\" : \"send|receive\",    (string) The category, either 'send' or 'receive'\n"
            "      \"amount\" : x.xxx,                 (numeric) The amount in " + CURRENCY_UNIT + "\n"
            "      \"label\" : \"label\",              (string) A comment for the address/transaction, if any\n"
            "      \"vout\" : n,                       (numeric) the vout value\n"
            "      \"fee\": x.xxx,                     (numeric) The amount of the fee in " + CURRENCY_UNIT + ". This is negative and only available for the \n"
            "                                           'send' category of transactions.\n"
            "      \"abandoned\": xxx                  (bool) 'true' if the transaction has been abandoned (inputs are respendable). Only available for the \n"
            "                                           'send' category of transactions.\n"
            "    }\n"
            "    ,...\n"
            "  ],\n"
            "  \"hex\" : \"data\"         (string) Raw data for transaction\n"
            "}\n"

            "\nExamples:\n"
            + HelpExampleCli("gettransaction", "\"1075db55d416d3ca199f55b6084e2115b9345e16c5cf302fc80e9d5fbf5d48d\"")
            + HelpExampleCli("gettransaction", "\"1075db55d416d3ca199f55b6084e2115b9345e16c5cf302fc80e9d5fbf5d48d\" true")
            + HelpExampleRpc("gettransaction", "\"1075db55d416d3ca199f55b6084e2115b9345e16c5cf302fc80e9d5fbf5d48d\"")
        );

    ObserveSafeMode();
    LOCK2(cs_main, pwallet->cs_wallet);

    uint256 hash;
    hash.SetHex(request.params[0].get_str());

    isminefilter filter = ISMINE_SPENDABLE;
    if(!request.params[1].isNull())
        if(request.params[1].get_bool())
            filter = filter | ISMINE_WATCH_ONLY;

    UniValue entry(UniValue::VOBJ);
    auto it = pwallet->mapWallet.find(hash);
    if (it == pwallet->mapWallet.end()) {
        throw JSONRPCError(RPC_INVALID_ADDRESS_OR_KEY, "Invalid or non-wallet transaction id");
    }
    const CWalletTx& wtx = it->second;

    CAmount nCredit = wtx.GetCredit(filter);
    CAmount nDebit = wtx.GetDebit(filter);
    CAmount nNet = nCredit - nDebit;
    CAmount nFee = (wtx.IsFromMe(filter) ? wtx.tx->GetValueOut() - nDebit : 0);

    entry.push_back(Pair("amount", ValueFromAmount(nNet - nFee)));
    if (wtx.IsFromMe(filter))
        entry.push_back(Pair("fee", ValueFromAmount(nFee)));

    WalletTxToJSON(wtx, entry);

    UniValue details(UniValue::VARR);
    ListTransactions(pwallet, wtx, "*", 0, false, details, filter);
    entry.push_back(Pair("details", details));

    std::string strHex = EncodeHexTx(static_cast<CTransaction>(wtx), RPCSerializationFlags());
    entry.push_back(Pair("hex", strHex));

    return entry;
}

UniValue abandontransaction(const JSONRPCRequest& request)
{
    CWallet * const pwallet = GetWalletForJSONRPCRequest(request);
    if (!EnsureWalletIsAvailable(pwallet, request.fHelp)) {
        return NullUniValue;
    }

    if (request.fHelp || request.params.size() != 1)
        throw std::runtime_error(
            "abandontransaction \"txid\"\n"
            "\nMark in-wallet transaction <txid> as abandoned\n"
            "This will mark this transaction and all its in-wallet descendants as abandoned which will allow\n"
            "for their inputs to be respent.  It can be used to replace \"stuck\" or evicted transactions.\n"
            "It only works on transactions which are not included in a block and are not currently in the mempool.\n"
            "It has no effect on transactions which are already conflicted or abandoned.\n"
            "\nArguments:\n"
            "1. \"txid\"    (string, required) The transaction id\n"
            "\nResult:\n"
            "\nExamples:\n"
            + HelpExampleCli("abandontransaction", "\"1075db55d416d3ca199f55b6084e2115b9345e16c5cf302fc80e9d5fbf5d48d\"")
            + HelpExampleRpc("abandontransaction", "\"1075db55d416d3ca199f55b6084e2115b9345e16c5cf302fc80e9d5fbf5d48d\"")
        );

    ObserveSafeMode();
    LOCK2(cs_main, pwallet->cs_wallet);

    uint256 hash;
    hash.SetHex(request.params[0].get_str());

    if (!pwallet->mapWallet.count(hash)) {
        throw JSONRPCError(RPC_INVALID_ADDRESS_OR_KEY, "Invalid or non-wallet transaction id");
    }
    if (!pwallet->AbandonTransaction(hash)) {
        throw JSONRPCError(RPC_INVALID_ADDRESS_OR_KEY, "Transaction not eligible for abandonment");
    }

    return NullUniValue;
}


UniValue backupwallet(const JSONRPCRequest& request)
{
    CWallet * const pwallet = GetWalletForJSONRPCRequest(request);
    if (!EnsureWalletIsAvailable(pwallet, request.fHelp)) {
        return NullUniValue;
    }

    if (request.fHelp || request.params.size() != 1)
        throw std::runtime_error(
            "backupwallet \"destination\"\n"
            "\nSafely copies current wallet file to destination, which can be a directory or a path with filename.\n"
            "\nArguments:\n"
            "1. \"destination\"   (string) The destination directory or file\n"
            "\nExamples:\n"
            + HelpExampleCli("backupwallet", "\"backup.dat\"")
            + HelpExampleRpc("backupwallet", "\"backup.dat\"")
        );

    LOCK2(cs_main, pwallet->cs_wallet);

    std::string strDest = request.params[0].get_str();
    if (!pwallet->BackupWallet(strDest)) {
        throw JSONRPCError(RPC_WALLET_ERROR, "Error: Wallet backup failed!");
    }

    return NullUniValue;
}


UniValue keypoolrefill(const JSONRPCRequest& request)
{
    CWallet * const pwallet = GetWalletForJSONRPCRequest(request);
    if (!EnsureWalletIsAvailable(pwallet, request.fHelp)) {
        return NullUniValue;
    }

    if (request.fHelp || request.params.size() > 1)
        throw std::runtime_error(
            "keypoolrefill ( newsize )\n"
            "\nFills the keypool."
            + HelpRequiringPassphrase(pwallet) + "\n"
            "\nArguments\n"
            "1. newsize     (numeric, optional, default=100) The new keypool size\n"
            "\nExamples:\n"
            + HelpExampleCli("keypoolrefill", "")
            + HelpExampleRpc("keypoolrefill", "")
        );

    LOCK2(cs_main, pwallet->cs_wallet);

    // 0 is interpreted by TopUpKeyPool() as the default keypool size given by -keypool
    unsigned int kpSize = 0;
    if (!request.params[0].isNull()) {
        if (request.params[0].get_int() < 0)
            throw JSONRPCError(RPC_INVALID_PARAMETER, "Invalid parameter, expected valid size.");
        kpSize = (unsigned int)request.params[0].get_int();
    }

    EnsureWalletIsUnlocked(pwallet);
    pwallet->TopUpKeyPool(kpSize);

    if (pwallet->GetKeyPoolSize() < kpSize) {
        throw JSONRPCError(RPC_WALLET_ERROR, "Error refreshing keypool.");
    }

    return NullUniValue;
}


static void LockWallet(CWallet* pWallet)
{
    LOCK(pWallet->cs_wallet);
    pWallet->nRelockTime = 0;
    pWallet->Lock();
}

UniValue walletpassphrase(const JSONRPCRequest& request)
{
    CWallet * const pwallet = GetWalletForJSONRPCRequest(request);
    if (!EnsureWalletIsAvailable(pwallet, request.fHelp)) {
        return NullUniValue;
    }

    if (pwallet->IsCrypted() && (request.fHelp || request.params.size() != 2)) {
        throw std::runtime_error(
            "walletpassphrase \"passphrase\" timeout\n"
            "\nStores the wallet decryption key in memory for 'timeout' seconds.\n"
            "This is needed prior to performing transactions related to private keys such as sending merits\n"
            "\nArguments:\n"
            "1. \"passphrase\"     (string, required) The wallet passphrase\n"
            "2. timeout            (numeric, required) The time to keep the decryption key in seconds.\n"
            "\nNote:\n"
            "Issuing the walletpassphrase command while the wallet is already unlocked will set a new unlock\n"
            "time that overrides the old one.\n"
            "\nExamples:\n"
            "\nUnlock the wallet for 60 seconds\n"
            + HelpExampleCli("walletpassphrase", "\"my pass phrase\" 60") +
            "\nLock the wallet again (before 60 seconds)\n"
            + HelpExampleCli("walletlock", "") +
            "\nAs json rpc call\n"
            + HelpExampleRpc("walletpassphrase", "\"my pass phrase\", 60")
        );
    }

    LOCK2(cs_main, pwallet->cs_wallet);

    if (request.fHelp)
        return true;
    if (!pwallet->IsCrypted()) {
        throw JSONRPCError(RPC_WALLET_WRONG_ENC_STATE, "Error: running with an unencrypted wallet, but walletpassphrase was called.");
    }

    // Note that the walletpassphrase is stored in request.params[0] which is not mlock()ed
    SecureString strWalletPass;
    strWalletPass.reserve(100);
    // TODO: get rid of this .c_str() by implementing SecureString::operator=(std::string)
    // Alternately, find a way to make request.params[0] mlock()'d to begin with.
    strWalletPass = request.params[0].get_str().c_str();

    if (strWalletPass.length() > 0)
    {
        if (!pwallet->Unlock(strWalletPass)) {
            throw JSONRPCError(RPC_WALLET_PASSPHRASE_INCORRECT, "Error: The wallet passphrase entered was incorrect.");
        }
    }
    else
        throw std::runtime_error(
            "walletpassphrase <passphrase> <timeout>\n"
            "Stores the wallet decryption key in memory for <timeout> seconds.");

    pwallet->TopUpKeyPool();

    int64_t nSleepTime = request.params[1].get_int64();
    pwallet->nRelockTime = GetTime() + nSleepTime;
    RPCRunLater(strprintf("lockwallet(%s)", pwallet->GetName()), boost::bind(LockWallet, pwallet), nSleepTime);

    return NullUniValue;
}


UniValue walletpassphrasechange(const JSONRPCRequest& request)
{
    CWallet * const pwallet = GetWalletForJSONRPCRequest(request);
    if (!EnsureWalletIsAvailable(pwallet, request.fHelp)) {
        return NullUniValue;
    }

    if (pwallet->IsCrypted() && (request.fHelp || request.params.size() != 2)) {
        throw std::runtime_error(
            "walletpassphrasechange \"oldpassphrase\" \"newpassphrase\"\n"
            "\nChanges the wallet passphrase from 'oldpassphrase' to 'newpassphrase'.\n"
            "\nArguments:\n"
            "1. \"oldpassphrase\"      (string) The current passphrase\n"
            "2. \"newpassphrase\"      (string) The new passphrase\n"
            "\nExamples:\n"
            + HelpExampleCli("walletpassphrasechange", "\"old one\" \"new one\"")
            + HelpExampleRpc("walletpassphrasechange", "\"old one\", \"new one\"")
        );
    }

    LOCK2(cs_main, pwallet->cs_wallet);

    if (request.fHelp)
        return true;
    if (!pwallet->IsCrypted()) {
        throw JSONRPCError(RPC_WALLET_WRONG_ENC_STATE, "Error: running with an unencrypted wallet, but walletpassphrasechange was called.");
    }

    // TODO: get rid of these .c_str() calls by implementing SecureString::operator=(std::string)
    // Alternately, find a way to make request.params[0] mlock()'d to begin with.
    SecureString strOldWalletPass;
    strOldWalletPass.reserve(100);
    strOldWalletPass = request.params[0].get_str().c_str();

    SecureString strNewWalletPass;
    strNewWalletPass.reserve(100);
    strNewWalletPass = request.params[1].get_str().c_str();

    if (strOldWalletPass.length() < 1 || strNewWalletPass.length() < 1)
        throw std::runtime_error(
            "walletpassphrasechange <oldpassphrase> <newpassphrase>\n"
            "Changes the wallet passphrase from <oldpassphrase> to <newpassphrase>.");

    if (!pwallet->ChangeWalletPassphrase(strOldWalletPass, strNewWalletPass)) {
        throw JSONRPCError(RPC_WALLET_PASSPHRASE_INCORRECT, "Error: The wallet passphrase entered was incorrect.");
    }

    return NullUniValue;
}


UniValue walletlock(const JSONRPCRequest& request)
{
    CWallet * const pwallet = GetWalletForJSONRPCRequest(request);
    if (!EnsureWalletIsAvailable(pwallet, request.fHelp)) {
        return NullUniValue;
    }

    if (pwallet->IsCrypted() && (request.fHelp || request.params.size() != 0)) {
        throw std::runtime_error(
            "walletlock\n"
            "\nRemoves the wallet encryption key from memory, locking the wallet.\n"
            "After calling this method, you will need to call walletpassphrase again\n"
            "before being able to call any methods which require the wallet to be unlocked.\n"
            "\nExamples:\n"
            "\nSet the passphrase for 2 minutes to perform a transaction\n"
            + HelpExampleCli("walletpassphrase", "\"my pass phrase\" 120") +
            "\nPerform a send (requires passphrase set)\n"
            + HelpExampleCli("sendtoaddress", "\"1M72Sfpbz1BPpXFHz9m3CdqATR44Jvaydd\" 1.0") +
            "\nClear the passphrase since we are done before 2 minutes is up\n"
            + HelpExampleCli("walletlock", "") +
            "\nAs json rpc call\n"
            + HelpExampleRpc("walletlock", "")
        );
    }

    LOCK2(cs_main, pwallet->cs_wallet);

    if (request.fHelp)
        return true;
    if (!pwallet->IsCrypted()) {
        throw JSONRPCError(RPC_WALLET_WRONG_ENC_STATE, "Error: running with an unencrypted wallet, but walletlock was called.");
    }

    pwallet->Lock();
    pwallet->nRelockTime = 0;

    return NullUniValue;
}


UniValue encryptwallet(const JSONRPCRequest& request)
{
    CWallet * const pwallet = GetWalletForJSONRPCRequest(request);
    if (!EnsureWalletIsAvailable(pwallet, request.fHelp)) {
        return NullUniValue;
    }

    if (!pwallet->IsCrypted() && (request.fHelp || request.params.size() != 1)) {
        throw std::runtime_error(
            "encryptwallet \"passphrase\"\n"
            "\nEncrypts the wallet with 'passphrase'. This is for first time encryption.\n"
            "After this, any calls that interact with private keys such as sending or signing \n"
            "will require the passphrase to be set prior the making these calls.\n"
            "Use the walletpassphrase call for this, and then walletlock call.\n"
            "If the wallet is already encrypted, use the walletpassphrasechange call.\n"
            "Note that this will shutdown the server.\n"
            "\nArguments:\n"
            "1. \"passphrase\"    (string) The pass phrase to encrypt the wallet with. It must be at least 1 character, but should be long.\n"
            "\nExamples:\n"
            "\nEncrypt your wallet\n"
            + HelpExampleCli("encryptwallet", "\"my pass phrase\"") +
            "\nNow set the passphrase to use the wallet, such as for signing or sending merit\n"
            + HelpExampleCli("walletpassphrase", "\"my pass phrase\"") +
            "\nNow we can do something like sign\n"
            + HelpExampleCli("signmessage", "\"address\" \"test message\"") +
            "\nNow lock the wallet again by removing the passphrase\n"
            + HelpExampleCli("walletlock", "") +
            "\nAs a json rpc call\n"
            + HelpExampleRpc("encryptwallet", "\"my pass phrase\"")
        );
    }

    LOCK2(cs_main, pwallet->cs_wallet);

    if (request.fHelp)
        return true;
    if (pwallet->IsCrypted()) {
        throw JSONRPCError(RPC_WALLET_WRONG_ENC_STATE, "Error: running with an encrypted wallet, but encryptwallet was called.");
    }

    // TODO: get rid of this .c_str() by implementing SecureString::operator=(std::string)
    // Alternately, find a way to make request.params[0] mlock()'d to begin with.
    SecureString strWalletPass;
    strWalletPass.reserve(100);
    strWalletPass = request.params[0].get_str().c_str();

    if (strWalletPass.length() < 1)
        throw std::runtime_error(
            "encryptwallet <passphrase>\n"
            "Encrypts the wallet with <passphrase>.");

    if (!pwallet->EncryptWallet(strWalletPass)) {
        throw JSONRPCError(RPC_WALLET_ENCRYPTION_FAILED, "Error: Failed to encrypt the wallet.");
    }

    // BDB seems to have a bad habit of writing old data into
    // slack space in .dat files; that is bad if the old data is
    // unencrypted private keys. So:
    StartShutdown();
    return "wallet encrypted; Merit server stopping, restart to run with encrypted wallet. The keypool has been flushed and a new HD seed was generated (if you are using HD). You need to make a new backup.";
}

UniValue lockunspent(const JSONRPCRequest& request)
{
    CWallet * const pwallet = GetWalletForJSONRPCRequest(request);
    if (!EnsureWalletIsAvailable(pwallet, request.fHelp)) {
        return NullUniValue;
    }

    if (request.fHelp || request.params.size() < 1 || request.params.size() > 2)
        throw std::runtime_error(
            "lockunspent unlock ([{\"txid\":\"txid\",\"vout\":n},...])\n"
            "\nUpdates list of temporarily unspendable outputs.\n"
            "Temporarily lock (unlock=false) or unlock (unlock=true) specified transaction outputs.\n"
            "If no transaction outputs are specified when unlocking then all current locked transaction outputs are unlocked.\n"
            "A locked transaction output will not be chosen by automatic coin selection, when spending merits.\n"
            "Locks are stored in memory only. Nodes start with zero locked outputs, and the locked output list\n"
            "is always cleared (by virtue of process exit) when a node stops or fails.\n"
            "Also see the listunspent call\n"
            "\nArguments:\n"
            "1. unlock            (boolean, required) Whether to unlock (true) or lock (false) the specified transactions\n"
            "2. \"transactions\"  (string, optional) A json array of objects. Each object the txid (string) vout (numeric)\n"
            "     [           (json array of json objects)\n"
            "       {\n"
            "         \"txid\":\"id\",    (string) The transaction id\n"
            "         \"vout\": n         (numeric) The output number\n"
            "       }\n"
            "       ,...\n"
            "     ]\n"

            "\nResult:\n"
            "true|false    (boolean) Whether the command was successful or not\n"

            "\nExamples:\n"
            "\nList the unspent transactions\n"
            + HelpExampleCli("listunspent", "") +
            "\nLock an unspent transaction\n"
            + HelpExampleCli("lockunspent", "false \"[{\\\"txid\\\":\\\"a08e6907dbbd3d809776dbfc5d82e371b764ed838b5655e72f463568df1aadf0\\\",\\\"vout\\\":1}]\"") +
            "\nList the locked transactions\n"
            + HelpExampleCli("listlockunspent", "") +
            "\nUnlock the transaction again\n"
            + HelpExampleCli("lockunspent", "true \"[{\\\"txid\\\":\\\"a08e6907dbbd3d809776dbfc5d82e371b764ed838b5655e72f463568df1aadf0\\\",\\\"vout\\\":1}]\"") +
            "\nAs a json rpc call\n"
            + HelpExampleRpc("lockunspent", "false, \"[{\\\"txid\\\":\\\"a08e6907dbbd3d809776dbfc5d82e371b764ed838b5655e72f463568df1aadf0\\\",\\\"vout\\\":1}]\"")
        );

    LOCK2(cs_main, pwallet->cs_wallet);

    RPCTypeCheckArgument(request.params[0], UniValue::VBOOL);

    bool fUnlock = request.params[0].get_bool();

    if (request.params[1].isNull()) {
        if (fUnlock)
            pwallet->UnlockAllCoins();
        return true;
    }

    RPCTypeCheckArgument(request.params[1], UniValue::VARR);

    UniValue outputs = request.params[1].get_array();
    for (unsigned int idx = 0; idx < outputs.size(); idx++) {
        const UniValue& output = outputs[idx];
        if (!output.isObject())
            throw JSONRPCError(RPC_INVALID_PARAMETER, "Invalid parameter, expected object");
        const UniValue& o = output.get_obj();

        RPCTypeCheckObj(o,
            {
                {"txid", UniValueType(UniValue::VSTR)},
                {"vout", UniValueType(UniValue::VNUM)},
            });

        std::string txid = find_value(o, "txid").get_str();
        if (!IsHex(txid))
            throw JSONRPCError(RPC_INVALID_PARAMETER, "Invalid parameter, expected hex txid");

        int nOutput = find_value(o, "vout").get_int();
        if (nOutput < 0)
            throw JSONRPCError(RPC_INVALID_PARAMETER, "Invalid parameter, vout must be positive");

        COutPoint outpt(uint256S(txid), nOutput);

        if (fUnlock)
            pwallet->UnlockCoin(outpt);
        else
            pwallet->LockCoin(outpt);
    }

    return true;
}

UniValue listlockunspent(const JSONRPCRequest& request)
{
    CWallet * const pwallet = GetWalletForJSONRPCRequest(request);
    if (!EnsureWalletIsAvailable(pwallet, request.fHelp)) {
        return NullUniValue;
    }

    if (request.fHelp || request.params.size() > 0)
        throw std::runtime_error(
            "listlockunspent\n"
            "\nReturns list of temporarily unspendable outputs.\n"
            "See the lockunspent call to lock and unlock transactions for spending.\n"
            "\nResult:\n"
            "[\n"
            "  {\n"
            "    \"txid\" : \"transactionid\",     (string) The transaction id locked\n"
            "    \"vout\" : n                      (numeric) The vout value\n"
            "  }\n"
            "  ,...\n"
            "]\n"
            "\nExamples:\n"
            "\nList the unspent transactions\n"
            + HelpExampleCli("listunspent", "") +
            "\nLock an unspent transaction\n"
            + HelpExampleCli("lockunspent", "false \"[{\\\"txid\\\":\\\"a08e6907dbbd3d809776dbfc5d82e371b764ed838b5655e72f463568df1aadf0\\\",\\\"vout\\\":1}]\"") +
            "\nList the locked transactions\n"
            + HelpExampleCli("listlockunspent", "") +
            "\nUnlock the transaction again\n"
            + HelpExampleCli("lockunspent", "true \"[{\\\"txid\\\":\\\"a08e6907dbbd3d809776dbfc5d82e371b764ed838b5655e72f463568df1aadf0\\\",\\\"vout\\\":1}]\"") +
            "\nAs a json rpc call\n"
            + HelpExampleRpc("listlockunspent", "")
        );

    ObserveSafeMode();
    LOCK2(cs_main, pwallet->cs_wallet);

    std::vector<COutPoint> vOutpts;
    pwallet->ListLockedCoins(vOutpts);

    UniValue ret(UniValue::VARR);

    for (COutPoint &outpt : vOutpts) {
        UniValue o(UniValue::VOBJ);

        o.push_back(Pair("txid", outpt.hash.GetHex()));
        o.push_back(Pair("vout", (int)outpt.n));
        ret.push_back(o);
    }

    return ret;
}

UniValue settxfee(const JSONRPCRequest& request)
{
    CWallet * const pwallet = GetWalletForJSONRPCRequest(request);
    if (!EnsureWalletIsAvailable(pwallet, request.fHelp)) {
        return NullUniValue;
    }

    if (request.fHelp || request.params.size() < 1 || request.params.size() > 1)
        throw std::runtime_error(
            "settxfee amount\n"
            "\nSet the transaction fee per kB. Overwrites the paytxfee parameter.\n"
            "\nArguments:\n"
            "1. amount         (numeric or string, required) The transaction fee in " + CURRENCY_UNIT + "/kB\n"
            "\nResult\n"
            "true|false        (boolean) Returns true if successful\n"
            "\nExamples:\n"
            + HelpExampleCli("settxfee", "0.00001")
            + HelpExampleRpc("settxfee", "0.00001")
        );

    LOCK2(cs_main, pwallet->cs_wallet);

    // Amount
    CAmount nAmount = AmountFromValue(request.params[0]);

    payTxFee = CFeeRate(nAmount, 1000);
    return true;
}

UniValue getwalletinfo(const JSONRPCRequest& request)
{
    CWallet * const pwallet = GetWalletForJSONRPCRequest(request);
    if (!EnsureWalletIsAvailable(pwallet, request.fHelp)) {
        return NullUniValue;
    }

    if (request.fHelp || request.params.size() != 0)
        throw std::runtime_error(
            "getwalletinfo\n"
            "Returns an object containing various wallet state info.\n"
            "\nResult:\n"
            "{\n"
            "  \"walletname\": xxxxx,             (string) the wallet name\n"
            "  \"walletversion\": xxxxx,          (numeric) the wallet version\n"
            "  \"balance\": xxxxxxx,              (numeric) the total confirmed balance of the wallet in " + CURRENCY_UNIT + "\n"
            "  \"unconfirmed_balance\": xxx,      (numeric) the total unconfirmed balance of the wallet in " + CURRENCY_UNIT + "\n"
            "  \"immature_balance\": xxxxxx,      (numeric) the total immature balance of the wallet in " + CURRENCY_UNIT + "\n"
            "  \"txcount\": xxxxxxx,              (numeric) the total number of transactions in the wallet\n"
            "  \"keypoololdest\": xxxxxx,         (numeric) the timestamp (seconds since Unix epoch) of the oldest pre-generated key in the key pool\n"
            "  \"keypoolsize\": xxxx,             (numeric) how many new keys are pre-generated (only counts external keys)\n"
            "  \"keypoolsize_hd_internal\": xxxx, (numeric) how many new keys are pre-generated for internal use (used for change outputs, only appears if the wallet is using this feature, otherwise external keys are used)\n"
            "  \"unlocked_until\": ttt,           (numeric) the timestamp in seconds since epoch (midnight Jan 1 1970 GMT) that the wallet is unlocked for transfers, or 0 if the wallet is locked\n"
            "  \"paytxfee\": x.xxxx,              (numeric) the transaction fee configuration, set in " + CURRENCY_UNIT + "/kB\n"
            "  \"hdmasterkeyid\": \"<hash160>\"     (string) the Hash160 of the HD master pubkey\n"
            "}\n"
            "\nExamples:\n"
            + HelpExampleCli("getwalletinfo", "")
            + HelpExampleRpc("getwalletinfo", "")
        );

    ObserveSafeMode();
    LOCK2(cs_main, pwallet->cs_wallet);

    UniValue obj(UniValue::VOBJ);

    size_t kpExternalSize = pwallet->KeypoolCountExternalKeys();
    obj.push_back(Pair("walletname", pwallet->GetName()));
    obj.push_back(Pair("walletversion", pwallet->GetVersion()));
    obj.push_back(Pair("balance",       ValueFromAmount(pwallet->GetBalance())));
    obj.push_back(Pair("unconfirmed_balance", ValueFromAmount(pwallet->GetUnconfirmedBalance())));
    obj.push_back(Pair("immature_balance",    ValueFromAmount(pwallet->GetImmatureBalance())));
    obj.push_back(Pair("txcount",       (int)pwallet->mapWallet.size()));
    obj.push_back(Pair("keypoololdest", pwallet->GetOldestKeyPoolTime()));
    obj.push_back(Pair("keypoolsize", (int64_t)kpExternalSize));
    CKeyID masterKeyID = pwallet->GetHDChain().masterKeyID;
    if (!masterKeyID.IsNull() && pwallet->CanSupportFeature(FEATURE_HD_SPLIT)) {
        obj.push_back(Pair("keypoolsize_hd_internal",   (int64_t)(pwallet->GetKeyPoolSize() - kpExternalSize)));
    }
    if (pwallet->IsCrypted()) {
        obj.push_back(Pair("unlocked_until", pwallet->nRelockTime));
    }
    obj.push_back(Pair("paytxfee",      ValueFromAmount(payTxFee.GetFeePerK())));
    if (!masterKeyID.IsNull())
         obj.push_back(Pair("hdmasterkeyid", masterKeyID.GetHex()));
    return obj;
}

UniValue listwallets(const JSONRPCRequest& request)
{
    if (request.fHelp || request.params.size() != 0)
        throw std::runtime_error(
            "listwallets\n"
            "Returns a list of currently loaded wallets.\n"
            "For full information on the wallet, use \"getwalletinfo\"\n"
            "\nResult:\n"
            "[                         (json array of strings)\n"
            "  \"walletname\"            (string) the wallet name\n"
            "   ...\n"
            "]\n"
            "\nExamples:\n"
            + HelpExampleCli("listwallets", "")
            + HelpExampleRpc("listwallets", "")
        );

    UniValue obj(UniValue::VARR);

    for (CWalletRef pwallet : vpwallets) {

        if (!EnsureWalletIsAvailable(pwallet, request.fHelp)) {
            return NullUniValue;
        }

        LOCK(pwallet->cs_wallet);

        obj.push_back(pwallet->GetName());
    }

    return obj;
}

UniValue resendwallettransactions(const JSONRPCRequest& request)
{
    CWallet * const pwallet = GetWalletForJSONRPCRequest(request);
    if (!EnsureWalletIsAvailable(pwallet, request.fHelp)) {
        return NullUniValue;
    }

    if (request.fHelp || request.params.size() != 0)
        throw std::runtime_error(
            "resendwallettransactions\n"
            "Immediately re-broadcast unconfirmed wallet transactions to all peers.\n"
            "Intended only for testing; the wallet code periodically re-broadcasts\n"
            "automatically.\n"
            "Returns an RPC error if -walletbroadcast is set to false.\n"
            "Returns array of transaction ids that were re-broadcast.\n"
            );

    if (!g_connman)
        throw JSONRPCError(RPC_CLIENT_P2P_DISABLED, "Error: Peer-to-peer functionality missing or disabled");

    LOCK2(cs_main, pwallet->cs_wallet);

    if (!pwallet->GetBroadcastTransactions()) {
        throw JSONRPCError(RPC_WALLET_ERROR, "Error: Wallet transaction broadcasting is disabled with -walletbroadcast");
    }

    std::vector<uint256> txids = pwallet->ResendWalletTransactionsBefore(GetTime(), g_connman.get());
    UniValue result(UniValue::VARR);
    for (const uint256& txid : txids)
    {
        result.push_back(txid.ToString());
    }
    return result;
}

UniValue listunspent(const JSONRPCRequest& request)
{
    CWallet * const pwallet = GetWalletForJSONRPCRequest(request);
    if (!EnsureWalletIsAvailable(pwallet, request.fHelp)) {
        return NullUniValue;
    }

    if (request.fHelp || request.params.size() > 5)
        throw std::runtime_error(
            "listunspent ( minconf maxconf  [\"addresses\",...] [include_unsafe] [query_options])\n"
            "\nReturns array of unspent transaction outputs\n"
            "with between minconf and maxconf (inclusive) confirmations.\n"
            "Optionally filter to only include txouts paid to specified addresses.\n"
            "\nArguments:\n"
            "1. minconf          (numeric, optional, default=1) The minimum confirmations to filter\n"
            "2. maxconf          (numeric, optional, default=9999999) The maximum confirmations to filter\n"
            "3. \"addresses\"      (string) A json array of merit addresses to filter\n"
            "    [\n"
            "      \"address\"     (string) merit address\n"
            "      ,...\n"
            "    ]\n"
            "4. include_unsafe (bool, optional, default=true) Include outputs that are not safe to spend\n"
            "                  See description of \"safe\" attribute below.\n"
            "5. query_options    (json, optional) JSON with query options\n"
            "    {\n"
            "      \"minimumAmount\"    (numeric or string, default=0) Minimum value of each UTXO in " + CURRENCY_UNIT + "\n"
            "      \"maximumAmount\"    (numeric or string, default=unlimited) Maximum value of each UTXO in " + CURRENCY_UNIT + "\n"
            "      \"maximumCount\"     (numeric or string, default=unlimited) Maximum number of UTXOs\n"
            "      \"minimumSumAmount\" (numeric or string, default=unlimited) Minimum sum value of all UTXOs in " + CURRENCY_UNIT + "\n"
            "    }\n"
            "\nResult\n"
            "[                   (array of json object)\n"
            "  {\n"
            "    \"txid\" : \"txid\",          (string) the transaction id \n"
            "    \"vout\" : n,               (numeric) the vout value\n"
            "    \"address\" : \"address\",    (string) the merit address\n"
            "    \"account\" : \"account\",    (string) DEPRECATED. The associated account, or \"\" for the default account\n"
            "    \"scriptPubKey\" : \"key\",   (string) the script key\n"
            "    \"amount\" : x.xxx,         (numeric) the transaction output amount in " + CURRENCY_UNIT + "\n"
            "    \"confirmations\" : n,      (numeric) The number of confirmations\n"
            "    \"redeemScript\" : n        (string) The redeemScript if scriptPubKey is P2SH\n"
            "    \"spendable\" : xxx,        (bool) Whether we have the private keys to spend this output\n"
            "    \"solvable\" : xxx,         (bool) Whether we know how to spend this output, ignoring the lack of keys\n"
            "    \"safe\" : xxx              (bool) Whether this output is considered safe to spend. Unconfirmed transactions\n"
            "                              from outside keys and unconfirmed replacement transactions are considered unsafe\n"
            "                              and are not eligible for spending by fundrawtransaction and sendtoaddress.\n"
            "  }\n"
            "  ,...\n"
            "]\n"

            "\nExamples\n"
            + HelpExampleCli("listunspent", "")
            + HelpExampleCli("listunspent", "6 9999999 \"[\\\"1PGFqEzfmQch1gKD3ra4k18PNj3tTUUSqg\\\",\\\"1LtvqCaApEdUGFkpKMM4MstjcaL4dKg8SP\\\"]\"")
            + HelpExampleRpc("listunspent", "6, 9999999 \"[\\\"1PGFqEzfmQch1gKD3ra4k18PNj3tTUUSqg\\\",\\\"1LtvqCaApEdUGFkpKMM4MstjcaL4dKg8SP\\\"]\"")
            + HelpExampleCli("listunspent", "6 9999999 '[]' true '{ \"minimumAmount\": 0.005 }'")
            + HelpExampleRpc("listunspent", "6, 9999999, [] , true, { \"minimumAmount\": 0.005 } ")
        );

    ObserveSafeMode();

    int nMinDepth = 1;
    if (!request.params[0].isNull()) {
        RPCTypeCheckArgument(request.params[0], UniValue::VNUM);
        nMinDepth = request.params[0].get_int();
    }

    int nMaxDepth = 9999999;
    if (!request.params[1].isNull()) {
        RPCTypeCheckArgument(request.params[1], UniValue::VNUM);
        nMaxDepth = request.params[1].get_int();
    }

    std::set<CTxDestination> destinations;
    if (!request.params[2].isNull()) {
        RPCTypeCheckArgument(request.params[2], UniValue::VARR);
        UniValue inputs = request.params[2].get_array();
        for (unsigned int idx = 0; idx < inputs.size(); idx++) {
            const UniValue& input = inputs[idx];
            CTxDestination dest = DecodeDestination(input.get_str());
            if (!IsValidDestination(dest)) {
                throw JSONRPCError(RPC_INVALID_ADDRESS_OR_KEY, std::string("Invalid Merit address: ") + input.get_str());
            }
            if (!destinations.insert(dest).second) {
                throw JSONRPCError(RPC_INVALID_PARAMETER, std::string("Invalid parameter, duplicated address: ") + input.get_str());
            }
        }
    }

    bool include_unsafe = true;
    if (!request.params[3].isNull()) {
        RPCTypeCheckArgument(request.params[3], UniValue::VBOOL);
        include_unsafe = request.params[3].get_bool();
    }

    CAmount nMinimumAmount = 0;
    CAmount nMaximumAmount = MAX_MONEY;
    CAmount nMinimumSumAmount = MAX_MONEY;
    uint64_t nMaximumCount = 0;

    if (!request.params[4].isNull()) {
        const UniValue& options = request.params[4].get_obj();

        if (options.exists("minimumAmount"))
            nMinimumAmount = AmountFromValue(options["minimumAmount"]);

        if (options.exists("maximumAmount"))
            nMaximumAmount = AmountFromValue(options["maximumAmount"]);

        if (options.exists("minimumSumAmount"))
            nMinimumSumAmount = AmountFromValue(options["minimumSumAmount"]);

        if (options.exists("maximumCount"))
            nMaximumCount = options["maximumCount"].get_int64();
    }

    UniValue results(UniValue::VARR);
    std::vector<COutput> vecOutputs;
    assert(pwallet != nullptr);
    LOCK2(cs_main, pwallet->cs_wallet);

    pwallet->AvailableCoins(vecOutputs, !include_unsafe, nullptr, nMinimumAmount, nMaximumAmount, nMinimumSumAmount, nMaximumCount, nMinDepth, nMaxDepth);
    for (const COutput& out : vecOutputs) {
        CTxDestination address;
        const CScript& scriptPubKey = out.tx->tx->vout[out.i].scriptPubKey;
        bool fValidAddress = ExtractDestination(scriptPubKey, address);

        if (destinations.size() && (!fValidAddress || !destinations.count(address)))
            continue;

        UniValue entry(UniValue::VOBJ);
        entry.push_back(Pair("txid", out.tx->GetHash().GetHex()));
        entry.push_back(Pair("vout", out.i));

        if (fValidAddress) {
            entry.push_back(Pair("address", EncodeDestination(address)));

            if (pwallet->mapAddressBook.count(address)) {
                entry.push_back(Pair("account", pwallet->mapAddressBook[address].name));
            }

            if (scriptPubKey.IsPayToScriptHash()) {
                const CScriptID& hash = boost::get<CScriptID>(address);
                CScript redeemScript;
                if (pwallet->GetCScript(hash, redeemScript)) {
                    entry.push_back(Pair("redeemScript", HexStr(redeemScript.begin(), redeemScript.end())));
                }
            }
        }

        entry.push_back(Pair("scriptPubKey", HexStr(scriptPubKey.begin(), scriptPubKey.end())));
        entry.push_back(Pair("amount", ValueFromAmount(out.tx->tx->vout[out.i].nValue)));
        entry.push_back(Pair("confirmations", out.nDepth));
        entry.push_back(Pair("spendable", out.fSpendable));
        entry.push_back(Pair("solvable", out.fSolvable));
        entry.push_back(Pair("safe", out.fSafe));
        results.push_back(entry);
    }

    return results;
}

UniValue fundrawtransaction(const JSONRPCRequest& request)
{
    CWallet * const pwallet = GetWalletForJSONRPCRequest(request);
    if (!EnsureWalletIsAvailable(pwallet, request.fHelp)) {
        return NullUniValue;
    }

    if (request.fHelp || request.params.size() < 1 || request.params.size() > 2)
        throw std::runtime_error(
                            "fundrawtransaction \"hexstring\" ( options )\n"
                            "\nAdd inputs to a transaction until it has enough in value to meet its out value.\n"
                            "This will not modify existing inputs, and will add at most one change output to the outputs.\n"
                            "No existing outputs will be modified unless \"subtractFeeFromOutputs\" is specified.\n"
                            "Note that inputs which were signed may need to be resigned after completion since in/outputs have been added.\n"
                            "The inputs added will not be signed, use signrawtransaction for that.\n"
                            "Note that all existing inputs must have their previous output transaction be in the wallet.\n"
                            "Note that all inputs selected must be of standard form and P2SH scripts must be\n"
                            "in the wallet using importaddress or addmultisigaddress (to calculate fees).\n"
                            "You can see whether this is the case by checking the \"solvable\" field in the listunspent output.\n"
                            "Only pay-to-pubkey, multisig, and P2SH versions thereof are currently supported for watch-only\n"
                            "\nArguments:\n"
                            "1. \"hexstring\"           (string, required) The hex string of the raw transaction\n"
                            "2. options                 (object, optional)\n"
                            "   {\n"
                            "     \"changeAddress\"          (string, optional, default pool address) The merit address to receive the change\n"
                            "     \"changePosition\"         (numeric, optional, default random) The index of the change output\n"
                            "     \"includeWatching\"        (boolean, optional, default false) Also select inputs which are watch only\n"
                            "     \"lockUnspents\"           (boolean, optional, default false) Lock selected unspent outputs\n"
                            "     \"feeRate\"                (numeric, optional, default not set: makes wallet determine the fee) Set a specific fee rate in " + CURRENCY_UNIT + "/kB\n"
                            "     \"subtractFeeFromOutputs\" (array, optional) A json array of integers.\n"
                            "                              The fee will be equally deducted from the amount of each specified output.\n"
                            "                              The outputs are specified by their zero-based index, before any change output is added.\n"
                            "                              Those recipients will receive less merits than you enter in their corresponding amount field.\n"
                            "                              If no outputs are specified here, the sender pays the fee.\n"
                            "                                  [vout_index,...]\n"
                            "     \"replaceable\"            (boolean, optional) Marks this transaction as BIP125 replaceable.\n"
                            "                              Allows this transaction to be replaced by a transaction with higher fees\n"
                            "     \"conf_target\"            (numeric, optional) Confirmation target (in blocks)\n"
                            "     \"estimate_mode\"          (string, optional, default=UNSET) The fee estimate mode, must be one of:\n"
                            "         \"UNSET\"\n"
                            "         \"ECONOMICAL\"\n"
                            "         \"CONSERVATIVE\"\n"
                            "   }\n"
                            "                         for backward compatibility: passing in a true instead of an object will result in {\"includeWatching\":true}\n"
                            "\nResult:\n"
                            "{\n"
                            "  \"hex\":       \"value\", (string)  The resulting raw transaction (hex-encoded string)\n"
                            "  \"fee\":       n,         (numeric) Fee in " + CURRENCY_UNIT + " the resulting transaction pays\n"
                            "  \"changepos\": n          (numeric) The position of the added change output, or -1\n"
                            "}\n"
                            "\nExamples:\n"
                            "\nCreate a transaction with no inputs\n"
                            + HelpExampleCli("createrawtransaction", "\"[]\" \"{\\\"myaddress\\\":0.01}\"") +
                            "\nAdd sufficient unsigned inputs to meet the output value\n"
                            + HelpExampleCli("fundrawtransaction", "\"rawtransactionhex\"") +
                            "\nSign the transaction\n"
                            + HelpExampleCli("signrawtransaction", "\"fundedtransactionhex\"") +
                            "\nSend the transaction\n"
                            + HelpExampleCli("sendrawtransaction", "\"signedtransactionhex\"")
                            );

    ObserveSafeMode();
    RPCTypeCheck(request.params, {UniValue::VSTR});

    CCoinControl coinControl;
    int changePosition = -1;
    bool lockUnspents = false;
    UniValue subtractFeeFromOutputs;
    std::set<int> setSubtractFeeFromOutputs;

    if (!request.params[1].isNull()) {
      if (request.params[1].type() == UniValue::VBOOL) {
        // backward compatibility bool only fallback
        coinControl.fAllowWatchOnly = request.params[1].get_bool();
      }
      else {
        RPCTypeCheck(request.params, {UniValue::VSTR, UniValue::VOBJ});

        UniValue options = request.params[1];

        RPCTypeCheckObj(options,
            {
                {"changeAddress", UniValueType(UniValue::VSTR)},
                {"changePosition", UniValueType(UniValue::VNUM)},
                {"includeWatching", UniValueType(UniValue::VBOOL)},
                {"lockUnspents", UniValueType(UniValue::VBOOL)},
                {"reserveChangeKey", UniValueType(UniValue::VBOOL)}, // DEPRECATED (and ignored), should be removed in 0.16 or so.
                {"feeRate", UniValueType()}, // will be checked below
                {"subtractFeeFromOutputs", UniValueType(UniValue::VARR)},
                {"replaceable", UniValueType(UniValue::VBOOL)},
                {"conf_target", UniValueType(UniValue::VNUM)},
                {"estimate_mode", UniValueType(UniValue::VSTR)},
            },
            true, true);

        if (options.exists("changeAddress")) {
            CTxDestination dest = DecodeDestination(options["changeAddress"].get_str());

            if (!IsValidDestination(dest)) {
                throw JSONRPCError(RPC_INVALID_ADDRESS_OR_KEY, "changeAddress must be a valid merit address");
            }

            coinControl.destChange = dest;
        }

        if (options.exists("changePosition"))
            changePosition = options["changePosition"].get_int();

        if (options.exists("includeWatching"))
            coinControl.fAllowWatchOnly = options["includeWatching"].get_bool();

        if (options.exists("lockUnspents"))
            lockUnspents = options["lockUnspents"].get_bool();

        if (options.exists("feeRate"))
        {
            coinControl.m_feerate = CFeeRate(AmountFromValue(options["feeRate"]));
            coinControl.fOverrideFeeRate = true;
        }

        if (options.exists("subtractFeeFromOutputs"))
            subtractFeeFromOutputs = options["subtractFeeFromOutputs"].get_array();

        if (options.exists("replaceable")) {
            coinControl.signalRbf = options["replaceable"].get_bool();
        }
        if (options.exists("conf_target")) {
            if (options.exists("feeRate")) {
                throw JSONRPCError(RPC_INVALID_PARAMETER, "Cannot specify both conf_target and feeRate");
            }
            coinControl.m_confirm_target = ParseConfirmTarget(options["conf_target"]);
        }
        if (options.exists("estimate_mode")) {
            if (options.exists("feeRate")) {
                throw JSONRPCError(RPC_INVALID_PARAMETER, "Cannot specify both estimate_mode and feeRate");
            }
            if (!FeeModeFromString(options["estimate_mode"].get_str(), coinControl.m_fee_mode)) {
                throw JSONRPCError(RPC_INVALID_PARAMETER, "Invalid estimate_mode parameter");
            }
        }
      }
    }

    // parse hex string from parameter
    CMutableTransaction tx;
    if (!DecodeHexTx(tx, request.params[0].get_str(), true))
        throw JSONRPCError(RPC_DESERIALIZATION_ERROR, "TX decode failed");

    if (tx.vout.size() == 0)
        throw JSONRPCError(RPC_INVALID_PARAMETER, "TX must have at least one output");

    if (changePosition != -1 && (changePosition < 0 || (unsigned int)changePosition > tx.vout.size()))
        throw JSONRPCError(RPC_INVALID_PARAMETER, "changePosition out of bounds");

    for (unsigned int idx = 0; idx < subtractFeeFromOutputs.size(); idx++) {
        int pos = subtractFeeFromOutputs[idx].get_int();
        if (setSubtractFeeFromOutputs.count(pos))
            throw JSONRPCError(RPC_INVALID_PARAMETER, strprintf("Invalid parameter, duplicated position: %d", pos));
        if (pos < 0)
            throw JSONRPCError(RPC_INVALID_PARAMETER, strprintf("Invalid parameter, negative position: %d", pos));
        if (pos >= int(tx.vout.size()))
            throw JSONRPCError(RPC_INVALID_PARAMETER, strprintf("Invalid parameter, position too large: %d", pos));
        setSubtractFeeFromOutputs.insert(pos);
    }

    CAmount nFeeOut;
    std::string strFailReason;

    if (!pwallet->FundTransaction(tx, nFeeOut, changePosition, strFailReason, lockUnspents, setSubtractFeeFromOutputs, coinControl)) {
        throw JSONRPCError(RPC_WALLET_ERROR, strFailReason);
    }

    UniValue result(UniValue::VOBJ);
    result.push_back(Pair("hex", EncodeHexTx(tx)));
    result.push_back(Pair("changepos", changePosition));
    result.push_back(Pair("fee", ValueFromAmount(nFeeOut)));

    return result;
}

UniValue bumpfee(const JSONRPCRequest& request)
{
    CWallet * const pwallet = GetWalletForJSONRPCRequest(request);

    if (!EnsureWalletIsAvailable(pwallet, request.fHelp))
        return NullUniValue;

    if (request.fHelp || request.params.size() < 1 || request.params.size() > 2) {
        throw std::runtime_error(
            "bumpfee \"txid\" ( options ) \n"
            "\nBumps the fee of an opt-in-RBF transaction T, replacing it with a new transaction B.\n"
            "An opt-in RBF transaction with the given txid must be in the wallet.\n"
            "The command will pay the additional fee by decreasing (or perhaps removing) its change output.\n"
            "If the change output is not big enough to cover the increased fee, the command will currently fail\n"
            "instead of adding new inputs to compensate. (A future implementation could improve this.)\n"
            "The command will fail if the wallet or mempool contains a transaction that spends one of T's outputs.\n"
            "By default, the new fee will be calculated automatically using estimatefee.\n"
            "The user can specify a confirmation target for estimatefee.\n"
            "Alternatively, the user can specify totalFee, or use RPC settxfee to set a higher fee rate.\n"
            "At a minimum, the new fee rate must be high enough to pay an additional new relay fee (incrementalfee\n"
            "returned by getnetworkinfo) to enter the node's mempool.\n"
            "\nArguments:\n"
            "1. txid                  (string, required) The txid to be bumped\n"
            "2. options               (object, optional)\n"
            "   {\n"
            "     \"confTarget\"        (numeric, optional) Confirmation target (in blocks)\n"
            "     \"totalFee\"          (numeric, optional) Total fee (NOT feerate) to pay, in satoshis.\n"
            "                         In rare cases, the actual fee paid might be slightly higher than the specified\n"
            "                         totalFee if the tx change output has to be removed because it is too close to\n"
            "                         the dust threshold.\n"
            "     \"replaceable\"       (boolean, optional, default true) Whether the new transaction should still be\n"
            "                         marked bip-125 replaceable. If true, the sequence numbers in the transaction will\n"
            "                         be left unchanged from the original. If false, any input sequence numbers in the\n"
            "                         original transaction that were less than 0xfffffffe will be increased to 0xfffffffe\n"
            "                         so the new transaction will not be explicitly bip-125 replaceable (though it may\n"
            "                         still be replaceable in practice, for example if it has unconfirmed ancestors which\n"
            "                         are replaceable).\n"
            "     \"estimate_mode\"     (string, optional, default=UNSET) The fee estimate mode, must be one of:\n"
            "         \"UNSET\"\n"
            "         \"ECONOMICAL\"\n"
            "         \"CONSERVATIVE\"\n"
            "   }\n"
            "\nResult:\n"
            "{\n"
            "  \"txid\":    \"value\",   (string)  The id of the new transaction\n"
            "  \"origfee\":  n,         (numeric) Fee of the replaced transaction\n"
            "  \"fee\":      n,         (numeric) Fee of the new transaction\n"
            "  \"errors\":  [ str... ] (json array of strings) Errors encountered during processing (may be empty)\n"
            "}\n"
            "\nExamples:\n"
            "\nBump the fee, get the new transaction\'s txid\n" +
            HelpExampleCli("bumpfee", "<txid>"));
    }

    RPCTypeCheck(request.params, {UniValue::VSTR, UniValue::VOBJ});
    uint256 hash;
    hash.SetHex(request.params[0].get_str());

    // optional parameters
    CAmount totalFee = 0;
    CCoinControl coin_control;
    coin_control.signalRbf = true;
    if (!request.params[1].isNull()) {
        UniValue options = request.params[1];
        RPCTypeCheckObj(options,
            {
                {"confTarget", UniValueType(UniValue::VNUM)},
                {"totalFee", UniValueType(UniValue::VNUM)},
                {"replaceable", UniValueType(UniValue::VBOOL)},
                {"estimate_mode", UniValueType(UniValue::VSTR)},
            },
            true, true);

        if (options.exists("confTarget") && options.exists("totalFee")) {
            throw JSONRPCError(RPC_INVALID_PARAMETER, "confTarget and totalFee options should not both be set. Please provide either a confirmation target for fee estimation or an explicit total fee for the transaction.");
        } else if (options.exists("confTarget")) { // TODO: alias this to conf_target
            coin_control.m_confirm_target = ParseConfirmTarget(options["confTarget"]);
        } else if (options.exists("totalFee")) {
            totalFee = options["totalFee"].get_int64();
            if (totalFee <= 0) {
                throw JSONRPCError(RPC_INVALID_PARAMETER, strprintf("Invalid totalFee %s (must be greater than 0)", FormatMoney(totalFee)));
            }
        }

        if (options.exists("replaceable")) {
            coin_control.signalRbf = options["replaceable"].get_bool();
        }
        if (options.exists("estimate_mode")) {
            if (!FeeModeFromString(options["estimate_mode"].get_str(), coin_control.m_fee_mode)) {
                throw JSONRPCError(RPC_INVALID_PARAMETER, "Invalid estimate_mode parameter");
            }
        }
    }

    LOCK2(cs_main, pwallet->cs_wallet);
    EnsureWalletIsUnlocked(pwallet);

    CFeeBumper feeBump(pwallet, hash, coin_control, totalFee);
    BumpFeeResult res = feeBump.getResult();
    if (res != BumpFeeResult::OK)
    {
        switch(res) {
            case BumpFeeResult::INVALID_ADDRESS_OR_KEY:
                throw JSONRPCError(RPC_INVALID_ADDRESS_OR_KEY, feeBump.getErrors()[0]);
                break;
            case BumpFeeResult::INVALID_REQUEST:
                throw JSONRPCError(RPC_INVALID_REQUEST, feeBump.getErrors()[0]);
                break;
            case BumpFeeResult::INVALID_PARAMETER:
                throw JSONRPCError(RPC_INVALID_PARAMETER, feeBump.getErrors()[0]);
                break;
            case BumpFeeResult::WALLET_ERROR:
                throw JSONRPCError(RPC_WALLET_ERROR, feeBump.getErrors()[0]);
                break;
            default:
                throw JSONRPCError(RPC_MISC_ERROR, feeBump.getErrors()[0]);
                break;
        }
    }

    // sign bumped transaction
    if (!feeBump.signTransaction(pwallet)) {
        throw JSONRPCError(RPC_WALLET_ERROR, "Can't sign transaction.");
    }
    // commit the bumped transaction
    if(!feeBump.commit(pwallet)) {
        throw JSONRPCError(RPC_WALLET_ERROR, feeBump.getErrors()[0]);
    }
    UniValue result(UniValue::VOBJ);
    result.push_back(Pair("txid", feeBump.getBumpedTxId().GetHex()));
    result.push_back(Pair("origfee", ValueFromAmount(feeBump.getOldFee())));
    result.push_back(Pair("fee", ValueFromAmount(feeBump.getNewFee())));
    UniValue errors(UniValue::VARR);
    for (const std::string& err: feeBump.getErrors())
        errors.push_back(err);
    result.push_back(Pair("errors", errors));

    return result;
}

UniValue generate(const JSONRPCRequest& request)
{
    CWallet * const pwallet = GetWalletForJSONRPCRequest(request);

    if (!EnsureWalletIsAvailable(pwallet, request.fHelp)) {
        return NullUniValue;
    }

    if (request.fHelp || request.params.size() < 1 || request.params.size() > 2) {
        throw std::runtime_error(
            "generate nblocks ( maxtries )\n"
            "\nMine up to nblocks blocks immediately (before the RPC call returns) to an address in the wallet.\n"
            "\nArguments:\n"
            "1. nblocks      (numeric, required) How many blocks are generated immediately.\n"
            "2. maxtries     (numeric, optional) How many iterations to try (default = 1000000).\n"
            "\nResult:\n"
            "[ blockhashes ]     (array) hashes of blocks generated\n"
            "\nExamples:\n"
            "\nGenerate 11 blocks\n"
            + HelpExampleCli("generate", "11")
        );
    }

    int num_generate = request.params[0].get_int();
    uint64_t max_tries = 1000000;
    if (!request.params[1].isNull()) {
        max_tries = request.params[1].get_int();
    }

    std::shared_ptr<CReserveScript> coinbase_script;
    pwallet->GetScriptForMining(coinbase_script);

    // If the keypool is exhausted, no script is returned at all.  Catch this.
    if (!coinbase_script) {
        throw JSONRPCError(RPC_WALLET_KEYPOOL_RAN_OUT, "Error: Keypool ran out, please call keypoolrefill first");
    }

    //throw an error if no script was provided
    if (coinbase_script->reserveScript.empty()) {
        throw JSONRPCError(RPC_INTERNAL_ERROR, "No coinbase script available");
    }

    return generateBlocks(coinbase_script, num_generate, max_tries, true);
}

UniValue validatereferralcode(const JSONRPCRequest& request)
{
    if (request.fHelp || request.params.size() != 1) {
        throw std::runtime_error(
            "validatereferralcode \"code\"\n"
            + HelpExampleCli("validatereferralcode", "code")
        );
    }

    const std::string unlockCode = request.params[0].get_str();
    uint256 codeHash = Hash(unlockCode.begin(), unlockCode.end());
    bool is_valid = prefviewcache->ReferralCodeExists(codeHash);

    UniValue result(is_valid);
    return result;
}

UniValue unlockwallet(const JSONRPCRequest& request)
{
    CWallet * const pwallet = GetWalletForJSONRPCRequest(request);
    if (!EnsureWalletIsAvailable(pwallet, request.fHelp)) {
        return NullUniValue;
    }

    if (request.fHelp || request.params.size() != 1 || request.params[0].get_str().empty()) {
        throw std::runtime_error(
            "unlockwallet \"code\"\n"
            "Updates the wallet with referral code and beacons first key with associated referral.\n"
            "Returns an object containing various wallet state info.\n"
            "\nArguments:\n"
            "1. code      (string, required) Referral code needed to unlock the wallet.\n"
            "\nResult:\n"
            "{\n"
            "  \"walletname\": xxxxx,             (string) the wallet name\n"
            "  \"walletversion\": xxxxx,          (numeric) the wallet version\n"
            "  \"balance\": xxxxxxx,              (numeric) the total confirmed balance of the wallet in " + CURRENCY_UNIT + "\n"
            "  \"unconfirmed_balance\": xxx,      (numeric) the total unconfirmed balance of the wallet in " + CURRENCY_UNIT + "\n"
            "  \"immature_balance\": xxxxxx,      (numeric) the total immature balance of the wallet in " + CURRENCY_UNIT + "\n"
            "  \"txcount\": xxxxxxx,              (numeric) the total number of transactions in the wallet\n"
            "  \"keypoololdest\": xxxxxx,         (numeric) the timestamp (seconds since Unix epoch) of the oldest pre-generated key in the key pool\n"
            "  \"keypoolsize\": xxxx,             (numeric) how many new keys are pre-generated (only counts external keys)\n"
            "  \"keypoolsize_hd_internal\": xxxx, (numeric) how many new keys are pre-generated for internal use (used for change outputs, only appears if the wallet is using this feature, otherwise external keys are used)\n"
            "  \"unlocked_until\": ttt,           (numeric) the timestamp in seconds since epoch (midnight Jan 1 1970 GMT) that the wallet is unlocked for transfers, or 0 if the wallet is locked\n"
            "  \"paytxfee\": x.xxxx,              (numeric) the transaction fee configuration, set in " + CURRENCY_UNIT + "/kB\n"
            "  \"hdmasterkeyid\": \"<hash160>\"   (string) the Hash160 of the HD master pubkey\n"
            "  \"referralcode\":  \"<string>\"    (string) the referral code generated that can be shared with other users\n"
            "  \"codehash\":  \"<string>\"        (string) the referral code hash generated that is stored on blockchain\n"
            "}\n"
            "\nExamples:\n"
            + HelpExampleCli("unlockwallet", "\"referralcode\"")
            + HelpExampleRpc("unlockwallet", "\"referralcode\"")
        );
    }

    LOCK2(cs_main, pwallet->cs_wallet);

    std::string unlockCode = request.params[0].get_str();
    uint256 codeHash = Hash(unlockCode.begin(), unlockCode.end());

    referral::ReferralRef referral = pwallet->Unlock(codeHash);

    // TODO: Make this check more robust.
    UniValue obj(UniValue::VOBJ);

    size_t kpExternalSize = pwallet->KeypoolCountExternalKeys();
    obj.push_back(Pair("walletname", pwallet->GetName()));
    obj.push_back(Pair("walletversion", pwallet->GetVersion()));
    obj.push_back(Pair("balance", ValueFromAmount(pwallet->GetBalance())));
    obj.push_back(Pair("unconfirmed_balance", ValueFromAmount(pwallet->GetUnconfirmedBalance())));
    obj.push_back(Pair("immature_balance", ValueFromAmount(pwallet->GetImmatureBalance())));
    obj.push_back(Pair("txcount", (int)pwallet->mapWallet.size()));
    obj.push_back(Pair("keypoololdest", pwallet->GetOldestKeyPoolTime()));
    obj.push_back(Pair("keypoolsize", (int64_t)kpExternalSize));
    CKeyID masterKeyID = pwallet->GetHDChain().masterKeyID;

    if (!masterKeyID.IsNull() && pwallet->CanSupportFeature(FEATURE_HD_SPLIT))
        obj.push_back(Pair("keypoolsize_hd_internal", (int64_t)(pwallet->GetKeyPoolSize() - kpExternalSize)));

    if (pwallet->IsCrypted())
        obj.push_back(Pair("unlocked_until", pwallet->nRelockTime));

    obj.push_back(Pair("paytxfee", ValueFromAmount(payTxFee.GetFeePerK())));

    if (!masterKeyID.IsNull())
        obj.push_back(Pair("hdmasterkeyid", masterKeyID.GetHex()));

    obj.push_back(Pair("referralcode", referral->m_code));
    obj.push_back(Pair("codehash", referral->m_codeHash.GetHex()));

    return obj;
}

UniValue getanv(const JSONRPCRequest& request)
{
    assert(prefviewdb);

    CWallet * const pwallet = GetWalletForJSONRPCRequest(request);
    if (!EnsureWalletIsAvailable(pwallet, request.fHelp)) {
        return NullUniValue;
    }

    if (request.fHelp)
        throw std::runtime_error(
            "getanv ( key1, key2, ..., keyN )\n"
            "\nIf keys are not specified , returns the wallet's available balance.\n"
            "\nResult:\n"
            "anv              (numeric) The total Aggregate Network Value in " + CURRENCY_UNIT + " received for the keys or wallet.\n"
            "\nExamples:\n"
            "\nThe total amount in the wallet with 1 or more confirmations\n"
            + HelpExampleCli("getanv", "") +
            "\nGet Aggregate Network Value for all keys listed"
            + HelpExampleCli("getanv", "abc, xyz, ggg")
        );

    ObserveSafeMode();
    LOCK2(cs_main, pwallet->cs_wallet);

    std::vector<referral::Address> keys;

    //If we don't specify any key ids, collect keys from wallet.
    if(request.params.empty()) {
        //TODO, use addressbook in CWallet to figure out keys.
        //For HD chains, likely the approach will have to be filtering all
        //keys to figure out which are the persons.
    } else {
        keys.reserve(request.params.size());
        for(size_t i = 0; i < request.params.size(); i++) {
            auto key_hex_str = request.params[i].get_str();
            auto dest = DecodeDestination(key_hex_str);
            if(auto key = boost::get<CKeyID>(&dest)) {
                keys.push_back(*key);
            }
        }
    }

    auto anvs = pog::GetANVs(keys, *prefviewdb);

    auto total =
        std::accumulate(std::begin(anvs), std::end(anvs), CAmount{0},
            [](CAmount total, const referral::AddressANV& v){
                return total + v.anv;
            });

    return total;
}

#ifdef ENABLE_WALLET
UniValue unlockwalletwithaddress(const JSONRPCRequest& request)
{
    if (request.fHelp || request.params.size() != 2 || request.params[0].get_str().empty() || request.params[1].get_str().empty()) {
        throw std::runtime_error(
            "unlockwalletwithaddress \"address\" \"code\"\n"
            "Updates the wallet with referral code and beacons first key with associated referral.\n"
            "Return information about the given merit address..\n"
            "\nArguments:\n"
            "1. address      (string, required) Address of the wallet to unlock.\n"
            "2. code         (string, required) Referral code needed to unlock the wallet.\n"
            "\nResult:\n"
            "{\n"
            "  \"isvalid\":  true|false           (boolean) if address is a valid merit address\n"
            "  \"address\":  \"<string>\"         (string) merit address\n"
            "  \"referralcode\":  \"<string>\"    (string) the referral code generated that can be shared with other users\n"
            "  \"codehash\":  \"<string>\"        (string) the referral code hash generated that is stored on blockchain\n"
            "}\n"
            "\nExamples:\n"
            + HelpExampleCli("unlockwalletwithaddress", "\"1PSSGeFHDnKNxiEyFrD1wcEaHr9hrQDDWc\" \"referralcode\"")
            + HelpExampleRpc("unlockwalletwithaddress", "\"1PSSGeFHDnKNxiEyFrD1wcEaHr9hrQDDWc\", \"referralcode\"")
        );
    }

    if (!g_connman) {
        throw JSONRPCError(RPC_CLIENT_P2P_DISABLED, "Error: Peer-to-peer functionality missing or disabled");
    }


    LOCK(cs_main);

    CMeritAddress address(request.params[0].get_str());
    bool isValid = address.IsValid();

    UniValue ret(UniValue::VOBJ);
    if (!isValid) {
        throw std::runtime_error("Address is not valid or in wrong format.");
    }

    std::string currentAddress = address.ToString();

    // Create referral trasnaction
    std::string unlockCode = request.params[1].get_str();
    uint256 codeHash = Hash(unlockCode.begin(), unlockCode.end());

    // check if provided referral code hash is valid, i.e. exists in the blockchain
    if (!prefviewcache->ReferralCodeExists(codeHash) && !mempoolReferral.ExistsWithCodeHash(codeHash)) {
        throw std::runtime_error(std::string(__func__) + ": provided code does not exist in the chain (RPC)");
    }

    if (CheckAddressBeaconed(address)) {
        throw std::runtime_error(std::string(__func__) + ": Address is already beaconed.");
    }

<<<<<<< HEAD
    referral::ReferralRef referral =
=======
    auto addressUint160 = address.GetUint160();
    assert(addressUint160);

    referral::ReferralRef referral = 
>>>>>>> 90068919
        referral::MakeReferralRef(
                referral::MutableReferral(*addressUint160, codeHash));

    // check that new referral is not in the cache or in mempool
    if (prefviewcache->ReferralCodeExists(referral->GetHash()) || mempoolReferral.ExistsWithCodeHash(referral->GetHash())) {
        throw std::runtime_error(std::string(__func__) + ": new referral is already beaconed");
    }

    CValidationState state;
    bool missingReferrer = false;
    if (!AcceptReferralToMemoryPool(mempoolReferral, state, referral, missingReferrer)) {
        if (missingReferrer) {
            throw JSONRPCError(RPC_REFERRAL_REJECTED, "Missing referrer");
        }

        throw JSONRPCError(RPC_REFERRAL_REJECTED, strprintf("%i: %s", state.GetRejectCode(), state.GetRejectReason()));
    }

    CInv inv(MSG_REFERRAL, referral->GetHash());
    g_connman->ForEachNode([&inv](CNode* pnode) {
        pnode->PushInventory(inv);
    });

    ret.push_back(Pair("isvalid", isValid));
    ret.push_back(Pair("address", currentAddress));
    ret.push_back(Pair("referralcode", referral->m_code)); // referral->m_code
    ret.push_back(Pair("codehash", referral->m_codeHash.GetHex()));

    return ret;
}


UniValue getrewards(const JSONRPCRequest& request)
{
    CWallet * const pwallet = GetWalletForJSONRPCRequest(request);
    if (!EnsureWalletIsAvailable(pwallet, request.fHelp)) {
        return NullUniValue;
    }

    if (request.fHelp || request.params.size() > 3)
        throw std::runtime_error(
            "getrewards\n"
            "Return wallet rewards for being a miner or ambassador.\n"
            "\nResult:\n"
            "{\n"
            "   \"mining\": x.xxxx,     (numeric) The total amount in " + CURRENCY_UNIT + " received for this account for mining.\n"
            "   \"ambassador\": x.xxxx, (numeric) The total amount in " + CURRENCY_UNIT + " received for this account for being ambassador.\n"
            "}\n"
            "\nExamples:\n" + HelpExampleCli("getbalance", "")
        );

    ObserveSafeMode();
    LOCK2(cs_main, pwallet->cs_wallet);

    UniValue ret(UniValue::VOBJ);

    pog::RewardsAmount rewards = pwallet->GetRewards();

    ret.push_back(Pair("mining", ValueFromAmount(rewards.mining)));
    ret.push_back(Pair("ambassador", ValueFromAmount(rewards.ambassador)));

    return ret;
}

#endif

extern UniValue abortrescan(const JSONRPCRequest& request); // in rpcdump.cpp
extern UniValue dumpprivkey(const JSONRPCRequest& request); // in rpcdump.cpp
extern UniValue importprivkey(const JSONRPCRequest& request);
extern UniValue importaddress(const JSONRPCRequest& request);
extern UniValue importpubkey(const JSONRPCRequest& request);
extern UniValue dumpwallet(const JSONRPCRequest& request);
extern UniValue importwallet(const JSONRPCRequest& request);
extern UniValue importprunedfunds(const JSONRPCRequest& request);
extern UniValue removeprunedfunds(const JSONRPCRequest& request);
extern UniValue importmulti(const JSONRPCRequest& request);

static const CRPCCommand commands[] =
{ //  category              name                        actor (function)           argNames
    //  --------------------- ------------------------    -----------------------  ----------
    { "rawtransactions",    "fundrawtransaction",       &fundrawtransaction,       {"hexstring","options"} },
    { "hidden",             "resendwallettransactions", &resendwallettransactions, {} },
    { "wallet",             "abandontransaction",       &abandontransaction,       {"txid"} },
    { "wallet",             "abortrescan",              &abortrescan,              {} },
    { "wallet",             "addmultisigaddress",       &addmultisigaddress,       {"nrequired","keys","account"} },
    { "wallet",             "addwitnessaddress",        &addwitnessaddress,        {"address"} },
    { "wallet",             "backupwallet",             &backupwallet,             {"destination"} },
    { "wallet",             "bumpfee",                  &bumpfee,                  {"txid", "options"} },
    { "wallet",             "dumpprivkey",              &dumpprivkey,              {"address"}  },
    { "wallet",             "dumpwallet",               &dumpwallet,               {"filename"} },
    { "wallet",             "encryptwallet",            &encryptwallet,            {"passphrase"} },
    { "wallet",             "getaccountaddress",        &getaccountaddress,        {"account"} },
    { "wallet",             "getaccount",               &getaccount,               {"address"} },
    { "wallet",             "getaddressesbyaccount",    &getaddressesbyaccount,    {"account"} },
    { "wallet",             "getbalance",               &getbalance,               {"account","minconf","include_watchonly"} },
    { "wallet",             "getnewaddress",            &getnewaddress,            {"account"} },
    { "wallet",             "getrawchangeaddress",      &getrawchangeaddress,      {} },
    { "wallet",             "getreceivedbyaccount",     &getreceivedbyaccount,     {"account","minconf"} },
    { "wallet",             "getreceivedbyaddress",     &getreceivedbyaddress,     {"address","minconf"} },
    { "wallet",             "gettransaction",           &gettransaction,           {"txid","include_watchonly"} },
    { "wallet",             "getunconfirmedbalance",    &getunconfirmedbalance,    {} },
    { "wallet",             "getwalletinfo",            &getwalletinfo,            {} },
    { "wallet",             "importmulti",              &importmulti,              {"requests","options"} },
    { "wallet",             "importprivkey",            &importprivkey,            {"privkey","label","rescan"} },
    { "wallet",             "importwallet",             &importwallet,             {"filename"} },
    { "wallet",             "importaddress",            &importaddress,            {"address","label","rescan","p2sh"} },
    { "wallet",             "importprunedfunds",        &importprunedfunds,        {"rawtransaction","txoutproof"} },
    { "wallet",             "importpubkey",             &importpubkey,             {"pubkey","label","rescan"} },
    { "wallet",             "keypoolrefill",            &keypoolrefill,            {"newsize"} },
    { "wallet",             "listaccounts",             &listaccounts,             {"minconf","include_watchonly"} },
    { "wallet",             "listaddressgroupings",     &listaddressgroupings,     {} },
    { "wallet",             "listlockunspent",          &listlockunspent,          {} },
    { "wallet",             "listreceivedbyaccount",    &listreceivedbyaccount,    {"minconf","include_empty","include_watchonly"} },
    { "wallet",             "listreceivedbyaddress",    &listreceivedbyaddress,    {"minconf","include_empty","include_watchonly"} },
    { "wallet",             "listsinceblock",           &listsinceblock,           {"blockhash","target_confirmations","include_watchonly","include_removed"} },
    { "wallet",             "listtransactions",         &listtransactions,         {"account","count","skip","include_watchonly"} },
    { "wallet",             "listunspent",              &listunspent,              {"minconf","maxconf","addresses","include_unsafe","query_options"} },
    { "wallet",             "listwallets",              &listwallets,              {} },
    { "wallet",             "lockunspent",              &lockunspent,              {"unlock","transactions"} },
    { "wallet",             "move",                     &movecmd,                  {"fromaccount","toaccount","amount","minconf","comment"} },
    { "wallet",             "sendfrom",                 &sendfrom,                 {"fromaccount","toaddress","amount","minconf","comment","comment_to"} },
    { "wallet",             "sendmany",                 &sendmany,                 {"fromaccount","amounts","minconf","comment","subtractfeefrom","replaceable","conf_target","estimate_mode"} },
    { "wallet",             "sendtoaddress",            &sendtoaddress,            {"address","amount","comment","comment_to","subtractfeefromamount","replaceable","conf_target","estimate_mode"} },
    { "wallet",             "easysend",                 &easysend,                 {"amount", "password"} },
    { "wallet",             "easyreceive",              &easyreceive,              {"secret", "senderpubkey", "password"} },
    { "wallet",             "setaccount",               &setaccount,               {"address","account"} },
    { "wallet",             "settxfee",                 &settxfee,                 {"amount"} },
    { "wallet",             "signmessage",              &signmessage,              {"address","message"} },
    { "wallet",             "walletlock",               &walletlock,               {} },
    { "wallet",             "walletpassphrasechange",   &walletpassphrasechange,   {"oldpassphrase","newpassphrase"} },
    { "wallet",             "walletpassphrase",         &walletpassphrase,         {"passphrase","timeout"} },
    { "wallet",             "removeprunedfunds",        &removeprunedfunds,        {"txid"} },

    { "generating",         "generate",                 &generate,                 {"nblocks","maxtries"} },

    // merit specific commands

    { "referral",           "validatereferralcode",     &validatereferralcode,     {"code"} },
    { "referral",           "unlockwallet",             &unlockwallet,             {"code"} },
    { "referral",           "getanv",                   &getanv,                   {"address"} },
    { "wallet",             "getrewards",               &getrewards,               {} },
#ifdef ENABLE_WALLET
    { "referral",           "unlockwalletwithaddress",  &unlockwalletwithaddress,  {"address", "referralcode"} }
#endif
};

void RegisterWalletRPCCommands(CRPCTable &t)
{
    if (gArgs.GetBoolArg("-disablewallet", false))
        return;

    for (unsigned int vcidx = 0; vcidx < ARRAYLEN(commands); vcidx++)
        t.appendCommand(commands[vcidx].name, &commands[vcidx]);
}<|MERGE_RESOLUTION|>--- conflicted
+++ resolved
@@ -3785,14 +3785,10 @@
         throw std::runtime_error(std::string(__func__) + ": Address is already beaconed.");
     }
 
-<<<<<<< HEAD
-    referral::ReferralRef referral =
-=======
     auto addressUint160 = address.GetUint160();
     assert(addressUint160);
 
-    referral::ReferralRef referral = 
->>>>>>> 90068919
+    referral::ReferralRef referral =
         referral::MakeReferralRef(
                 referral::MutableReferral(*addressUint160, codeHash));
 
