// Copyright (c) 2009-2016 The Bitcoin Core developers
// Distributed under the MIT software license, see the accompanying
// file COPYING or http://www.opensource.org/licenses/mit-license.php.

#include "base58.h"
#include "chain.h"
#include "rpc/server.h"
#include "init.h"
#include "validation.h"
#include "script/script.h"
#include "script/standard.h"
#include "sync.h"
#include "util.h"
#include "utiltime.h"
#include "wallet.h"
#include "merkleblock.h"
#include "core_io.h"

#include "rpcwallet.h"

#include <fstream>
#include <stdint.h>

#include <boost/algorithm/string.hpp>
#include <boost/date_time/posix_time/posix_time.hpp>

#include <univalue.h>


std::string static EncodeDumpTime(int64_t nTime) {
    return DateTimeStrFormat("%Y-%m-%dT%H:%M:%SZ", nTime);
}

int64_t static DecodeDumpTime(const std::string &str) {
    static const boost::posix_time::ptime epoch = boost::posix_time::from_time_t(0);
    static const std::locale loc(std::locale::classic(),
        new boost::posix_time::time_input_facet("%Y-%m-%dT%H:%M:%SZ"));
    std::istringstream iss(str);
    iss.imbue(loc);
    boost::posix_time::ptime ptime(boost::date_time::not_a_date_time);
    iss >> ptime;
    if (ptime.is_not_a_date_time())
        return 0;
    return (ptime - epoch).total_seconds();
}

std::string static EncodeDumpString(const std::string &str) {
    std::stringstream ret;
    for (unsigned char c : str) {
        if (c <= 32 || c >= 128 || c == '%') {
            ret << '%' << HexStr(&c, &c + 1);
        } else {
            ret << c;
        }
    }
    return ret.str();
}

std::string DecodeDumpString(const std::string &str) {
    std::stringstream ret;
    for (unsigned int pos = 0; pos < str.length(); pos++) {
        unsigned char c = str[pos];
        if (c == '%' && pos+2 < str.length()) {
            c = (((str[pos+1]>>6)*9+((str[pos+1]-'0')&15)) << 4) | 
                ((str[pos+2]>>6)*9+((str[pos+2]-'0')&15));
            pos += 2;
        }
        ret << c;
    }
    return ret.str();
}

UniValue importprivkey(const JSONRPCRequest& request)
{
    CWallet * const pwallet = GetWalletForJSONRPCRequest(request);
    if (!EnsureWalletIsAvailable(pwallet, request.fHelp)) {
        return NullUniValue;
    }

    if (request.fHelp || request.params.size() < 1 || request.params.size() > 3)
        throw std::runtime_error(
            "importprivkey \"bitcoinprivkey\" ( \"label\" ) ( rescan )\n"
            "\nAdds a private key (as returned by dumpprivkey) to your wallet.\n"
            "\nArguments:\n"
            "1. \"bitcoinprivkey\"   (string, required) The private key (see dumpprivkey)\n"
            "2. \"label\"            (string, optional, default=\"\") An optional label\n"
            "3. rescan               (boolean, optional, default=true) Rescan the wallet for transactions\n"
            "\nNote: This call can take minutes to complete if rescan is true.\n"
            "\nExamples:\n"
            "\nDump a private key\n"
            + HelpExampleCli("dumpprivkey", "\"myaddress\"") +
            "\nImport the private key with rescan\n"
            + HelpExampleCli("importprivkey", "\"mykey\"") +
            "\nImport using a label and without rescan\n"
            + HelpExampleCli("importprivkey", "\"mykey\" \"testing\" false") +
            "\nImport using default blank label and without rescan\n"
            + HelpExampleCli("importprivkey", "\"mykey\" \"\" false") +
            "\nAs a JSON-RPC call\n"
            + HelpExampleRpc("importprivkey", "\"mykey\", \"testing\", false")
        );


    LOCK2(cs_main, pwallet->cs_wallet);

    EnsureWalletIsUnlocked(pwallet);

    std::string strSecret = request.params[0].get_str();
    std::string strLabel = "";
    if (!request.params[1].isNull())
        strLabel = request.params[1].get_str();

    // Whether to perform rescan after import
    bool fRescan = true;
    if (!request.params[2].isNull())
        fRescan = request.params[2].get_bool();

    if (fRescan && fPruneMode)
        throw JSONRPCError(RPC_WALLET_ERROR, "Rescan is disabled in pruned mode");

    CBitcoinSecret vchSecret;
    bool fGood = vchSecret.SetString(strSecret);

    if (!fGood) throw JSONRPCError(RPC_INVALID_ADDRESS_OR_KEY, "Invalid private key encoding");

    CKey key = vchSecret.GetKey();
    if (!key.IsValid()) throw JSONRPCError(RPC_INVALID_ADDRESS_OR_KEY, "Private key outside allowed range");

    CPubKey pubkey = key.GetPubKey();
    assert(key.VerifyPubKey(pubkey));
    CKeyID vchAddress = pubkey.GetID();
    {
        pwallet->MarkDirty();
        pwallet->SetAddressBook(vchAddress, strLabel, "receive");

        // Don't throw error in case a key is already there
        if (pwallet->HaveKey(vchAddress)) {
            return NullUniValue;
        }

        pwallet->mapKeyMetadata[vchAddress].nCreateTime = 1;

        if (!pwallet->AddKeyPubKey(key, pubkey)) {
            throw JSONRPCError(RPC_WALLET_ERROR, "Error adding key to wallet");
        }

        // whenever a key is imported, we need to scan the whole chain
        pwallet->UpdateTimeFirstKey(1);

        if (fRescan) {
            pwallet->RescanFromTime(TIMESTAMP_MIN, true /* update */);
        }
    }

    return NullUniValue;
}

UniValue abortrescan(const JSONRPCRequest& request)
{
    CWallet* const pwallet = GetWalletForJSONRPCRequest(request);
    if (!EnsureWalletIsAvailable(pwallet, request.fHelp)) {
        return NullUniValue;
    }

    if (request.fHelp || request.params.size() > 0)
        throw std::runtime_error(
            "abortrescan\n"
            "\nStops current wallet rescan triggered e.g. by an importprivkey call.\n"
            "\nExamples:\n"
            "\nImport a private key\n"
            + HelpExampleCli("importprivkey", "\"mykey\"") +
            "\nAbort the running wallet rescan\n"
            + HelpExampleCli("abortrescan", "") +
            "\nAs a JSON-RPC call\n"
            + HelpExampleRpc("abortrescan", "")
        );

    if (!pwallet->IsScanning() || pwallet->IsAbortingRescan()) return false;
    pwallet->AbortRescan();
    return true;
}

void ImportAddress(CWallet*, const CBitcoinAddress& address, const std::string& strLabel);
void ImportScript(CWallet* const pwallet, const CScript& script, const std::string& strLabel, bool isRedeemScript)
{
    if (!isRedeemScript && ::IsMine(*pwallet, script) == ISMINE_SPENDABLE) {
        throw JSONRPCError(RPC_WALLET_ERROR, "The wallet already contains the private key for this address or script");
    }

    pwallet->MarkDirty();

    if (!pwallet->HaveWatchOnly(script) && !pwallet->AddWatchOnly(script, 0 /* nCreateTime */)) {
        throw JSONRPCError(RPC_WALLET_ERROR, "Error adding address to wallet");
    }

    if (isRedeemScript) {
        if (!pwallet->HaveCScript(script) && !pwallet->AddCScript(script)) {
            throw JSONRPCError(RPC_WALLET_ERROR, "Error adding p2sh redeemScript to wallet");
        }
        ImportAddress(pwallet, CBitcoinAddress(CScriptID(script)), strLabel);
    } else {
        CTxDestination destination;
        if (ExtractDestination(script, destination)) {
            pwallet->SetAddressBook(destination, strLabel, "receive");
        }
    }
}

void ImportAddress(CWallet* const pwallet, const CBitcoinAddress& address, const std::string& strLabel)
{
    CScript script = GetScriptForDestination(address.Get());
    ImportScript(pwallet, script, strLabel, false);
    // add to address book or update label
    if (address.IsValid())
        pwallet->SetAddressBook(address.Get(), strLabel, "receive");
}

UniValue importaddress(const JSONRPCRequest& request)
{
    CWallet * const pwallet = GetWalletForJSONRPCRequest(request);
    if (!EnsureWalletIsAvailable(pwallet, request.fHelp)) {
        return NullUniValue;
    }

    if (request.fHelp || request.params.size() < 1 || request.params.size() > 4)
        throw std::runtime_error(
            "importaddress \"address\" ( \"label\" rescan p2sh )\n"
            "\nAdds a script (in hex) or address that can be watched as if it were in your wallet but cannot be used to spend.\n"
            "\nArguments:\n"
            "1. \"script\"           (string, required) The hex-encoded script (or address)\n"
            "2. \"label\"            (string, optional, default=\"\") An optional label\n"
            "3. rescan               (boolean, optional, default=true) Rescan the wallet for transactions\n"
            "4. p2sh                 (boolean, optional, default=false) Add the P2SH version of the script as well\n"
            "\nNote: This call can take minutes to complete if rescan is true.\n"
            "If you have the full public key, you should call importpubkey instead of this.\n"
            "\nNote: If you import a non-standard raw script in hex form, outputs sending to it will be treated\n"
            "as change, and not show up in many RPCs.\n"
            "\nExamples:\n"
            "\nImport a script with rescan\n"
            + HelpExampleCli("importaddress", "\"myscript\"") +
            "\nImport using a label without rescan\n"
            + HelpExampleCli("importaddress", "\"myscript\" \"testing\" false") +
            "\nAs a JSON-RPC call\n"
            + HelpExampleRpc("importaddress", "\"myscript\", \"testing\", false")
        );


    std::string strLabel = "";
    if (!request.params[1].isNull())
        strLabel = request.params[1].get_str();

    // Whether to perform rescan after import
    bool fRescan = true;
    if (!request.params[2].isNull())
        fRescan = request.params[2].get_bool();

    if (fRescan && fPruneMode)
        throw JSONRPCError(RPC_WALLET_ERROR, "Rescan is disabled in pruned mode");

    // Whether to import a p2sh version, too
    bool fP2SH = false;
    if (!request.params[3].isNull())
        fP2SH = request.params[3].get_bool();

    LOCK2(cs_main, pwallet->cs_wallet);

    CBitcoinAddress address(request.params[0].get_str());
    if (address.IsValid()) {
        if (fP2SH)
            throw JSONRPCError(RPC_INVALID_ADDRESS_OR_KEY, "Cannot use the p2sh flag with an address - use a script instead");
        ImportAddress(pwallet, address, strLabel);
    } else if (IsHex(request.params[0].get_str())) {
        std::vector<unsigned char> data(ParseHex(request.params[0].get_str()));
        ImportScript(pwallet, CScript(data.begin(), data.end()), strLabel, fP2SH);
    } else {
        throw JSONRPCError(RPC_INVALID_ADDRESS_OR_KEY, "Invalid Bitcoin address or script");
    }

    if (fRescan)
    {
        pwallet->RescanFromTime(TIMESTAMP_MIN, true /* update */);
        pwallet->ReacceptWalletTransactions();
    }

    return NullUniValue;
}

UniValue importprunedfunds(const JSONRPCRequest& request)
{
    CWallet * const pwallet = GetWalletForJSONRPCRequest(request);
    if (!EnsureWalletIsAvailable(pwallet, request.fHelp)) {
        return NullUniValue;
    }

    if (request.fHelp || request.params.size() != 2)
        throw std::runtime_error(
            "importprunedfunds\n"
            "\nImports funds without rescan. Corresponding address or script must previously be included in wallet. Aimed towards pruned wallets. The end-user is responsible to import additional transactions that subsequently spend the imported outputs or rescan after the point in the blockchain the transaction is included.\n"
            "\nArguments:\n"
            "1. \"rawtransaction\" (string, required) A raw transaction in hex funding an already-existing address in wallet\n"
            "2. \"txoutproof\"     (string, required) The hex output from gettxoutproof that contains the transaction\n"
        );

    CMutableTransaction tx;
    if (!DecodeHexTx(tx, request.params[0].get_str()))
        throw JSONRPCError(RPC_DESERIALIZATION_ERROR, "TX decode failed");
    uint256 hashTx = tx.GetHash();
    CWalletTx wtx(pwallet, MakeTransactionRef(std::move(tx)));

    CDataStream ssMB(ParseHexV(request.params[1], "proof"), SER_NETWORK, PROTOCOL_VERSION);
    CMerkleBlock merkleBlock;
    ssMB >> merkleBlock;

    //Search partial merkle tree in proof for our transaction and index in valid block
    std::vector<uint256> vMatch;
    std::vector<unsigned int> vIndex;
    unsigned int txnIndex = 0;
    if (merkleBlock.txn.ExtractMatches(vMatch, vIndex) == merkleBlock.header.hashMerkleRoot) {

        LOCK(cs_main);

        if (!mapBlockIndex.count(merkleBlock.header.GetHash()) || !chainActive.Contains(mapBlockIndex[merkleBlock.header.GetHash()]))
            throw JSONRPCError(RPC_INVALID_ADDRESS_OR_KEY, "Block not found in chain");

        std::vector<uint256>::const_iterator it;
        if ((it = std::find(vMatch.begin(), vMatch.end(), hashTx))==vMatch.end()) {
            throw JSONRPCError(RPC_INVALID_ADDRESS_OR_KEY, "Transaction given doesn't exist in proof");
        }

        txnIndex = vIndex[it - vMatch.begin()];
    }
    else {
        throw JSONRPCError(RPC_INVALID_ADDRESS_OR_KEY, "Something wrong with merkleblock");
    }

    wtx.nIndex = txnIndex;
    wtx.hashBlock = merkleBlock.header.GetHash();

    LOCK2(cs_main, pwallet->cs_wallet);

    if (pwallet->IsMine(wtx)) {
        pwallet->AddToWallet(wtx, false);
        return NullUniValue;
    }

    throw JSONRPCError(RPC_INVALID_ADDRESS_OR_KEY, "No addresses in wallet correspond to included transaction");
}

UniValue removeprunedfunds(const JSONRPCRequest& request)
{
    CWallet * const pwallet = GetWalletForJSONRPCRequest(request);
    if (!EnsureWalletIsAvailable(pwallet, request.fHelp)) {
        return NullUniValue;
    }

    if (request.fHelp || request.params.size() != 1)
        throw std::runtime_error(
            "removeprunedfunds \"txid\"\n"
            "\nDeletes the specified transaction from the wallet. Meant for use with pruned wallets and as a companion to importprunedfunds. This will affect wallet balances.\n"
            "\nArguments:\n"
            "1. \"txid\"           (string, required) The hex-encoded id of the transaction you are deleting\n"
            "\nExamples:\n"
            + HelpExampleCli("removeprunedfunds", "\"a8d0c0184dde994a09ec054286f1ce581bebf46446a512166eae7628734ea0a5\"") +
            "\nAs a JSON-RPC call\n"
            + HelpExampleRpc("removeprunedfunds", "\"a8d0c0184dde994a09ec054286f1ce581bebf46446a512166eae7628734ea0a5\"")
        );

    LOCK2(cs_main, pwallet->cs_wallet);

    uint256 hash;
    hash.SetHex(request.params[0].get_str());
    std::vector<uint256> vHash;
    vHash.push_back(hash);
    std::vector<uint256> vHashOut;

    if (pwallet->ZapSelectTx(vHash, vHashOut) != DB_LOAD_OK) {
        throw JSONRPCError(RPC_WALLET_ERROR, "Could not properly delete the transaction.");
    }

    if(vHashOut.empty()) {
        throw JSONRPCError(RPC_INVALID_PARAMETER, "Transaction does not exist in wallet.");
    }

    return NullUniValue;
}

UniValue importpubkey(const JSONRPCRequest& request)
{
    CWallet * const pwallet = GetWalletForJSONRPCRequest(request);
    if (!EnsureWalletIsAvailable(pwallet, request.fHelp)) {
        return NullUniValue;
    }

    if (request.fHelp || request.params.size() < 1 || request.params.size() > 4)
        throw std::runtime_error(
            "importpubkey \"pubkey\" ( \"label\" rescan )\n"
            "\nAdds a public key (in hex) that can be watched as if it were in your wallet but cannot be used to spend.\n"
            "\nArguments:\n"
            "1. \"pubkey\"           (string, required) The hex-encoded public key\n"
            "2. \"label\"            (string, optional, default=\"\") An optional label\n"
            "3. rescan               (boolean, optional, default=true) Rescan the wallet for transactions\n"
            "\nNote: This call can take minutes to complete if rescan is true.\n"
            "\nExamples:\n"
            "\nImport a public key with rescan\n"
            + HelpExampleCli("importpubkey", "\"mypubkey\"") +
            "\nImport using a label without rescan\n"
            + HelpExampleCli("importpubkey", "\"mypubkey\" \"testing\" false") +
            "\nAs a JSON-RPC call\n"
            + HelpExampleRpc("importpubkey", "\"mypubkey\", \"testing\", false")
        );


    std::string strLabel = "";
    if (!request.params[1].isNull())
        strLabel = request.params[1].get_str();

    // Whether to perform rescan after import
    bool fRescan = true;
    if (!request.params[2].isNull())
        fRescan = request.params[2].get_bool();

    if (fRescan && fPruneMode)
        throw JSONRPCError(RPC_WALLET_ERROR, "Rescan is disabled in pruned mode");

    if (!IsHex(request.params[0].get_str()))
        throw JSONRPCError(RPC_INVALID_ADDRESS_OR_KEY, "Pubkey must be a hex string");
    std::vector<unsigned char> data(ParseHex(request.params[0].get_str()));
    CPubKey pubKey(data.begin(), data.end());
    if (!pubKey.IsFullyValid())
        throw JSONRPCError(RPC_INVALID_ADDRESS_OR_KEY, "Pubkey is not a valid public key");

    LOCK2(cs_main, pwallet->cs_wallet);

    ImportAddress(pwallet, CBitcoinAddress(pubKey.GetID()), strLabel);
    ImportScript(pwallet, GetScriptForRawPubKey(pubKey), strLabel, false);

    if (fRescan)
    {
        pwallet->RescanFromTime(TIMESTAMP_MIN, true /* update */);
        pwallet->ReacceptWalletTransactions();
    }

    return NullUniValue;
}


UniValue importwallet(const JSONRPCRequest& request)
{
    CWallet * const pwallet = GetWalletForJSONRPCRequest(request);
    if (!EnsureWalletIsAvailable(pwallet, request.fHelp)) {
        return NullUniValue;
    }

    if (request.fHelp || request.params.size() != 1)
        throw std::runtime_error(
            "importwallet \"filename\"\n"
            "\nImports keys from a wallet dump file (see dumpwallet).\n"
            "\nArguments:\n"
            "1. \"filename\"    (string, required) The wallet file\n"
            "\nExamples:\n"
            "\nDump the wallet\n"
            + HelpExampleCli("dumpwallet", "\"test\"") +
            "\nImport the wallet\n"
            + HelpExampleCli("importwallet", "\"test\"") +
            "\nImport using the json rpc call\n"
            + HelpExampleRpc("importwallet", "\"test\"")
        );

    if (fPruneMode)
        throw JSONRPCError(RPC_WALLET_ERROR, "Importing wallets is disabled in pruned mode");

    LOCK2(cs_main, pwallet->cs_wallet);

    EnsureWalletIsUnlocked(pwallet);

    std::ifstream file;
    file.open(request.params[0].get_str().c_str(), std::ios::in | std::ios::ate);
    if (!file.is_open())
        throw JSONRPCError(RPC_INVALID_PARAMETER, "Cannot open wallet dump file");

    int64_t nTimeBegin = chainActive.Tip()->GetBlockTime();

    bool fGood = true;

    int64_t nFilesize = std::max((int64_t)1, (int64_t)file.tellg());
    file.seekg(0, file.beg);

    pwallet->ShowProgress(_("Importing..."), 0); // show progress dialog in GUI
    while (file.good()) {
        pwallet->ShowProgress("", std::max(1, std::min(99, (int)(((double)file.tellg() / (double)nFilesize) * 100))));
        std::string line;
        std::getline(file, line);
        if (line.empty() || line[0] == '#')
            continue;

        std::vector<std::string> vstr;
        boost::split(vstr, line, boost::is_any_of(" "));
        if (vstr.size() < 2)
            continue;
        CBitcoinSecret vchSecret;
        if (!vchSecret.SetString(vstr[0]))
            continue;
        CKey key = vchSecret.GetKey();
        CPubKey pubkey = key.GetPubKey();
        assert(key.VerifyPubKey(pubkey));
        CKeyID keyid = pubkey.GetID();
        if (pwallet->HaveKey(keyid)) {
            LogPrintf("Skipping import of %s (key already present)\n", CBitcoinAddress(keyid).ToString());
            continue;
        }
        int64_t nTime = DecodeDumpTime(vstr[1]);
        std::string strLabel;
        bool fLabel = true;
        for (unsigned int nStr = 2; nStr < vstr.size(); nStr++) {
            if (boost::algorithm::starts_with(vstr[nStr], "#"))
                break;
            if (vstr[nStr] == "change=1")
                fLabel = false;
            if (vstr[nStr] == "reserve=1")
                fLabel = false;
            if (boost::algorithm::starts_with(vstr[nStr], "label=")) {
                strLabel = DecodeDumpString(vstr[nStr].substr(6));
                fLabel = true;
            }
        }
        LogPrintf("Importing %s...\n", CBitcoinAddress(keyid).ToString());
        if (!pwallet->AddKeyPubKey(key, pubkey)) {
            fGood = false;
            continue;
        }
        pwallet->mapKeyMetadata[keyid].nCreateTime = nTime;
        if (fLabel)
            pwallet->SetAddressBook(keyid, strLabel, "receive");
        nTimeBegin = std::min(nTimeBegin, nTime);
    }
    file.close();
    pwallet->ShowProgress("", 100); // hide progress dialog in GUI
    pwallet->UpdateTimeFirstKey(nTimeBegin);
    pwallet->RescanFromTime(nTimeBegin, false /* update */);
    pwallet->MarkDirty();

    if (!fGood)
        throw JSONRPCError(RPC_WALLET_ERROR, "Error adding some keys to wallet");

    return NullUniValue;
}

UniValue dumpprivkey(const JSONRPCRequest& request)
{
    CWallet * const pwallet = GetWalletForJSONRPCRequest(request);
    if (!EnsureWalletIsAvailable(pwallet, request.fHelp)) {
        return NullUniValue;
    }

    if (request.fHelp || request.params.size() != 1)
        throw std::runtime_error(
            "dumpprivkey \"address\"\n"
            "\nReveals the private key corresponding to 'address'.\n"
            "Then the importprivkey can be used with this output\n"
            "\nArguments:\n"
            "1. \"address\"   (string, required) The bitcoin address for the private key\n"
            "\nResult:\n"
            "\"key\"                (string) The private key\n"
            "\nExamples:\n"
            + HelpExampleCli("dumpprivkey", "\"myaddress\"")
            + HelpExampleCli("importprivkey", "\"mykey\"")
            + HelpExampleRpc("dumpprivkey", "\"myaddress\"")
        );

    LOCK2(cs_main, pwallet->cs_wallet);

    EnsureWalletIsUnlocked(pwallet);

    std::string strAddress = request.params[0].get_str();
    CBitcoinAddress address;
    if (!address.SetString(strAddress))
        throw JSONRPCError(RPC_INVALID_ADDRESS_OR_KEY, "Invalid Bitcoin address");
    CKeyID keyID;
    if (!address.GetKeyID(keyID))
        throw JSONRPCError(RPC_TYPE_ERROR, "Address does not refer to a key");
    CKey vchSecret;
    if (!pwallet->GetKey(keyID, vchSecret)) {
        throw JSONRPCError(RPC_WALLET_ERROR, "Private key for address " + strAddress + " is not known");
    }
    return CBitcoinSecret(vchSecret).ToString();
}


UniValue dumpwallet(const JSONRPCRequest& request)
{
    CWallet * const pwallet = GetWalletForJSONRPCRequest(request);
    if (!EnsureWalletIsAvailable(pwallet, request.fHelp)) {
        return NullUniValue;
    }

    if (request.fHelp || request.params.size() != 1)
        throw std::runtime_error(
            "dumpwallet \"filename\"\n"
            "\nDumps all wallet keys in a human-readable format.\n"
            "\nArguments:\n"
            "1. \"filename\"    (string, required) The filename with path (either absolute or relative to bitcoind)\n"
            "\nResult:\n"
            "{                           (json object)\n"
            "  \"filename\" : {        (string) The filename with full absolute path\n"
            "}\n"
            "\nExamples:\n"
            + HelpExampleCli("dumpwallet", "\"test\"")
            + HelpExampleRpc("dumpwallet", "\"test\"")
        );

    LOCK2(cs_main, pwallet->cs_wallet);

    EnsureWalletIsUnlocked(pwallet);

    std::ofstream file;
    boost::filesystem::path filepath = request.params[0].get_str();
    filepath = boost::filesystem::absolute(filepath);
    file.open(filepath.string().c_str());
    if (!file.is_open())
        throw JSONRPCError(RPC_INVALID_PARAMETER, "Cannot open wallet dump file");

    std::map<CTxDestination, int64_t> mapKeyBirth;
    const std::map<CKeyID, int64_t>& mapKeyPool = pwallet->GetAllReserveKeys();
    pwallet->GetKeyBirthTimes(mapKeyBirth);

    // sort time/key pairs
    std::vector<std::pair<int64_t, CKeyID> > vKeyBirth;
    for (const auto& entry : mapKeyBirth) {
        if (const CKeyID* keyID = boost::get<CKeyID>(&entry.first)) { // set and test
            vKeyBirth.push_back(std::make_pair(entry.second, *keyID));
        }
    }
    mapKeyBirth.clear();
    std::sort(vKeyBirth.begin(), vKeyBirth.end());

    // produce output
    file << strprintf("# Wallet dump created by Bitcoin %s\n", CLIENT_BUILD);
    file << strprintf("# * Created on %s\n", EncodeDumpTime(GetTime()));
    file << strprintf("# * Best block at time of backup was %i (%s),\n", chainActive.Height(), chainActive.Tip()->GetBlockHash().ToString());
    file << strprintf("#   mined on %s\n", EncodeDumpTime(chainActive.Tip()->GetBlockTime()));
    file << "\n";

    // add the base58check encoded extended master if the wallet uses HD 
    CKeyID masterKeyID = pwallet->GetHDChain().masterKeyID;
    if (!masterKeyID.IsNull())
    {
        CKey key;
        if (pwallet->GetKey(masterKeyID, key)) {
            CExtKey masterKey;
            masterKey.SetMaster(key.begin(), key.size());

            CBitcoinExtKey b58extkey;
            b58extkey.SetKey(masterKey);

            file << "# extended private masterkey: " << b58extkey.ToString() << "\n\n";
        }
    }
    for (std::vector<std::pair<int64_t, CKeyID> >::const_iterator it = vKeyBirth.begin(); it != vKeyBirth.end(); it++) {
        const CKeyID &keyid = it->second;
        std::string strTime = EncodeDumpTime(it->first);
        std::string strAddr = CBitcoinAddress(keyid).ToString();
        CKey key;
        if (pwallet->GetKey(keyid, key)) {
            file << strprintf("%s %s ", CBitcoinSecret(key).ToString(), strTime);
            if (pwallet->mapAddressBook.count(keyid)) {
                file << strprintf("label=%s", EncodeDumpString(pwallet->mapAddressBook[keyid].name));
            } else if (keyid == masterKeyID) {
                file << "hdmaster=1";
            } else if (mapKeyPool.count(keyid)) {
                file << "reserve=1";
            } else if (pwallet->mapKeyMetadata[keyid].hdKeypath == "m") {
                file << "inactivehdmaster=1";
            } else {
                file << "change=1";
            }
            file << strprintf(" # addr=%s%s\n", strAddr, (pwallet->mapKeyMetadata[keyid].hdKeypath.size() > 0 ? " hdkeypath="+pwallet->mapKeyMetadata[keyid].hdKeypath : ""));
        }
    }
    file << "\n";
    file << "# End of dump\n";
    file.close();

    UniValue reply(UniValue::VOBJ);
    reply.push_back(Pair("filename", filepath.string()));

    return reply;
}


UniValue ProcessImport(CWallet * const pwallet, const UniValue& data, const int64_t timestamp)
{
    try {
        bool success = false;

        // Required fields.
        const UniValue& scriptPubKey = data["scriptPubKey"];

        // Should have script or JSON with "address".
        if (!(scriptPubKey.getType() == UniValue::VOBJ && scriptPubKey.exists("address")) && !(scriptPubKey.getType() == UniValue::VSTR)) {
            throw JSONRPCError(RPC_INVALID_PARAMETER, "Invalid scriptPubKey");
        }

        // Optional fields.
        const std::string& strRedeemScript = data.exists("redeemscript") ? data["redeemscript"].get_str() : "";
        const UniValue& pubKeys = data.exists("pubkeys") ? data["pubkeys"].get_array() : UniValue();
        const UniValue& keys = data.exists("keys") ? data["keys"].get_array() : UniValue();
        const bool& internal = data.exists("internal") ? data["internal"].get_bool() : false;
        const bool& watchOnly = data.exists("watchonly") ? data["watchonly"].get_bool() : false;
        const std::string& label = data.exists("label") && !internal ? data["label"].get_str() : "";

        bool isScript = scriptPubKey.getType() == UniValue::VSTR;
        bool isP2SH = strRedeemScript.length() > 0;
        const std::string& output = isScript ? scriptPubKey.get_str() : scriptPubKey["address"].get_str();

        // Parse the output.
        CScript script;
        CBitcoinAddress address;

        if (!isScript) {
            address = CBitcoinAddress(output);
            if (!address.IsValid()) {
                throw JSONRPCError(RPC_INVALID_ADDRESS_OR_KEY, "Invalid address");
            }
            script = GetScriptForDestination(address.Get());
        } else {
            if (!IsHex(output)) {
                throw JSONRPCError(RPC_INVALID_ADDRESS_OR_KEY, "Invalid scriptPubKey");
            }

            std::vector<unsigned char> vData(ParseHex(output));
            script = CScript(vData.begin(), vData.end());
        }

        // Watchonly and private keys
        if (watchOnly && keys.size()) {
            throw JSONRPCError(RPC_INVALID_PARAMETER, "Incompatibility found between watchonly and keys");
        }

        // Internal + Label
        if (internal && data.exists("label")) {
            throw JSONRPCError(RPC_INVALID_PARAMETER, "Incompatibility found between internal and label");
        }

        // Not having Internal + Script
        if (!internal && isScript) {
            throw JSONRPCError(RPC_INVALID_PARAMETER, "Internal must be set for hex scriptPubKey");
        }

        // Keys / PubKeys size check.
        if (!isP2SH && (keys.size() > 1 || pubKeys.size() > 1)) { // Address / scriptPubKey
            throw JSONRPCError(RPC_INVALID_PARAMETER, "More than private key given for one address");
        }

        // Invalid P2SH redeemScript
        if (isP2SH && !IsHex(strRedeemScript)) {
            throw JSONRPCError(RPC_INVALID_ADDRESS_OR_KEY, "Invalid redeem script");
        }

        // Process. //

        // P2SH
        if (isP2SH) {
            // Import redeem script.
            std::vector<unsigned char> vData(ParseHex(strRedeemScript));
            CScript redeemScript = CScript(vData.begin(), vData.end());

            // Invalid P2SH address
            if (!script.IsPayToScriptHash()) {
                throw JSONRPCError(RPC_INVALID_ADDRESS_OR_KEY, "Invalid P2SH address / script");
            }

            pwallet->MarkDirty();

            if (!pwallet->AddWatchOnly(redeemScript, timestamp)) {
                throw JSONRPCError(RPC_WALLET_ERROR, "Error adding address to wallet");
            }

            if (!pwallet->HaveCScript(redeemScript) && !pwallet->AddCScript(redeemScript)) {
                throw JSONRPCError(RPC_WALLET_ERROR, "Error adding p2sh redeemScript to wallet");
            }

            CBitcoinAddress redeemAddress = CBitcoinAddress(CScriptID(redeemScript));
            CScript redeemDestination = GetScriptForDestination(redeemAddress.Get());

            if (::IsMine(*pwallet, redeemDestination) == ISMINE_SPENDABLE) {
                throw JSONRPCError(RPC_WALLET_ERROR, "The wallet already contains the private key for this address or script");
            }

            pwallet->MarkDirty();

            if (!pwallet->AddWatchOnly(redeemDestination, timestamp)) {
                throw JSONRPCError(RPC_WALLET_ERROR, "Error adding address to wallet");
            }

            // add to address book or update label
            if (address.IsValid()) {
                pwallet->SetAddressBook(address.Get(), label, "receive");
            }

            // Import private keys.
            if (keys.size()) {
                for (size_t i = 0; i < keys.size(); i++) {
                    const std::string& privkey = keys[i].get_str();

                    CBitcoinSecret vchSecret;
                    bool fGood = vchSecret.SetString(privkey);

                    if (!fGood) {
                        throw JSONRPCError(RPC_INVALID_ADDRESS_OR_KEY, "Invalid private key encoding");
                    }

                    CKey key = vchSecret.GetKey();

                    if (!key.IsValid()) {
                        throw JSONRPCError(RPC_INVALID_ADDRESS_OR_KEY, "Private key outside allowed range");
                    }

                    CPubKey pubkey = key.GetPubKey();
                    assert(key.VerifyPubKey(pubkey));

                    CKeyID vchAddress = pubkey.GetID();
                    pwallet->MarkDirty();
                    pwallet->SetAddressBook(vchAddress, label, "receive");

                    if (pwallet->HaveKey(vchAddress)) {
                        throw JSONRPCError(RPC_INVALID_ADDRESS_OR_KEY, "Already have this key");
                    }

                    pwallet->mapKeyMetadata[vchAddress].nCreateTime = timestamp;

                    if (!pwallet->AddKeyPubKey(key, pubkey)) {
                        throw JSONRPCError(RPC_WALLET_ERROR, "Error adding key to wallet");
                    }

                    pwallet->UpdateTimeFirstKey(timestamp);
                }
            }

            success = true;
        } else {
            // Import public keys.
            if (pubKeys.size() && keys.size() == 0) {
                const std::string& strPubKey = pubKeys[0].get_str();

                if (!IsHex(strPubKey)) {
                    throw JSONRPCError(RPC_INVALID_ADDRESS_OR_KEY, "Pubkey must be a hex string");
                }

                std::vector<unsigned char> vData(ParseHex(strPubKey));
                CPubKey pubKey(vData.begin(), vData.end());

                if (!pubKey.IsFullyValid()) {
                    throw JSONRPCError(RPC_INVALID_ADDRESS_OR_KEY, "Pubkey is not a valid public key");
                }

                CBitcoinAddress pubKeyAddress = CBitcoinAddress(pubKey.GetID());

                // Consistency check.
                if (!isScript && !(pubKeyAddress.Get() == address.Get())) {
                    throw JSONRPCError(RPC_INVALID_ADDRESS_OR_KEY, "Consistency check failed");
                }

                // Consistency check.
                if (isScript) {
                    CBitcoinAddress scriptAddress;
                    CTxDestination destination;

                    if (ExtractDestination(script, destination)) {
                        scriptAddress = CBitcoinAddress(destination);
                        if (!(scriptAddress.Get() == pubKeyAddress.Get())) {
                            throw JSONRPCError(RPC_INVALID_ADDRESS_OR_KEY, "Consistency check failed");
                        }
                    }
                }

                CScript pubKeyScript = GetScriptForDestination(pubKeyAddress.Get());

                if (::IsMine(*pwallet, pubKeyScript) == ISMINE_SPENDABLE) {
                    throw JSONRPCError(RPC_WALLET_ERROR, "The wallet already contains the private key for this address or script");
                }

                pwallet->MarkDirty();

                if (!pwallet->AddWatchOnly(pubKeyScript, timestamp)) {
                    throw JSONRPCError(RPC_WALLET_ERROR, "Error adding address to wallet");
                }

                // add to address book or update label
                if (pubKeyAddress.IsValid()) {
                    pwallet->SetAddressBook(pubKeyAddress.Get(), label, "receive");
                }

                // TODO Is this necessary?
                CScript scriptRawPubKey = GetScriptForRawPubKey(pubKey);

                if (::IsMine(*pwallet, scriptRawPubKey) == ISMINE_SPENDABLE) {
                    throw JSONRPCError(RPC_WALLET_ERROR, "The wallet already contains the private key for this address or script");
                }

                pwallet->MarkDirty();

                if (!pwallet->AddWatchOnly(scriptRawPubKey, timestamp)) {
                    throw JSONRPCError(RPC_WALLET_ERROR, "Error adding address to wallet");
                }

                success = true;
            }

            // Import private keys.
            if (keys.size()) {
                const std::string& strPrivkey = keys[0].get_str();

                // Checks.
                CBitcoinSecret vchSecret;
                bool fGood = vchSecret.SetString(strPrivkey);

                if (!fGood) {
                    throw JSONRPCError(RPC_INVALID_ADDRESS_OR_KEY, "Invalid private key encoding");
                }

                CKey key = vchSecret.GetKey();
                if (!key.IsValid()) {
                    throw JSONRPCError(RPC_INVALID_ADDRESS_OR_KEY, "Private key outside allowed range");
                }

                CPubKey pubKey = key.GetPubKey();
                assert(key.VerifyPubKey(pubKey));

                CBitcoinAddress pubKeyAddress = CBitcoinAddress(pubKey.GetID());

                // Consistency check.
                if (!isScript && !(pubKeyAddress.Get() == address.Get())) {
                    throw JSONRPCError(RPC_INVALID_ADDRESS_OR_KEY, "Consistency check failed");
                }

                // Consistency check.
                if (isScript) {
                    CBitcoinAddress scriptAddress;
                    CTxDestination destination;

                    if (ExtractDestination(script, destination)) {
                        scriptAddress = CBitcoinAddress(destination);
                        if (!(scriptAddress.Get() == pubKeyAddress.Get())) {
                            throw JSONRPCError(RPC_INVALID_ADDRESS_OR_KEY, "Consistency check failed");
                        }
                    }
                }

                CKeyID vchAddress = pubKey.GetID();
                pwallet->MarkDirty();
                pwallet->SetAddressBook(vchAddress, label, "receive");

                if (pwallet->HaveKey(vchAddress)) {
                    return false;
                }

                pwallet->mapKeyMetadata[vchAddress].nCreateTime = timestamp;

                if (!pwallet->AddKeyPubKey(key, pubKey)) {
                    throw JSONRPCError(RPC_WALLET_ERROR, "Error adding key to wallet");
                }

                pwallet->UpdateTimeFirstKey(timestamp);

                success = true;
            }

            // Import scriptPubKey only.
            if (pubKeys.size() == 0 && keys.size() == 0) {
                if (::IsMine(*pwallet, script) == ISMINE_SPENDABLE) {
                    throw JSONRPCError(RPC_WALLET_ERROR, "The wallet already contains the private key for this address or script");
                }

                pwallet->MarkDirty();

                if (!pwallet->AddWatchOnly(script, timestamp)) {
                    throw JSONRPCError(RPC_WALLET_ERROR, "Error adding address to wallet");
                }

                if (scriptPubKey.getType() == UniValue::VOBJ) {
                    // add to address book or update label
                    if (address.IsValid()) {
                        pwallet->SetAddressBook(address.Get(), label, "receive");
                    }
                }

                success = true;
            }
        }

        UniValue result = UniValue(UniValue::VOBJ);
        result.pushKV("success", UniValue(success));
        return result;
    } catch (const UniValue& e) {
        UniValue result = UniValue(UniValue::VOBJ);
        result.pushKV("success", UniValue(false));
        result.pushKV("error", e);
        return result;
    } catch (...) {
        UniValue result = UniValue(UniValue::VOBJ);
        result.pushKV("success", UniValue(false));
        result.pushKV("error", JSONRPCError(RPC_MISC_ERROR, "Missing required fields"));
        return result;
    }
}

int64_t GetImportTimestamp(const UniValue& data, int64_t now)
{
    if (data.exists("timestamp")) {
        const UniValue& timestamp = data["timestamp"];
        if (timestamp.isNum()) {
            return timestamp.get_int64();
        } else if (timestamp.isStr() && timestamp.get_str() == "now") {
            return now;
        }
        throw JSONRPCError(RPC_TYPE_ERROR, strprintf("Expected number or \"now\" timestamp value for key. got type %s", uvTypeName(timestamp.type())));
    }
    throw JSONRPCError(RPC_TYPE_ERROR, "Missing required timestamp field for key");
}

UniValue importmulti(const JSONRPCRequest& mainRequest)
{
    CWallet * const pwallet = GetWalletForJSONRPCRequest(mainRequest);
    if (!EnsureWalletIsAvailable(pwallet, mainRequest.fHelp)) {
        return NullUniValue;
    }

    // clang-format off
    if (mainRequest.fHelp || mainRequest.params.size() < 1 || mainRequest.params.size() > 2)
        throw std::runtime_error(
            "importmulti \"requests\" ( \"options\" )\n\n"
            "Import addresses/scripts (with private or public keys, redeem script (P2SH)), rescanning all addresses in one-shot-only (rescan can be disabled via options).\n\n"
            "Arguments:\n"
            "1. requests     (array, required) Data to be imported\n"
            "  [     (array of json objects)\n"
            "    {\n"
            "      \"scriptPubKey\": \"<script>\" | { \"address\":\"<address>\" }, (string / json, required) Type of scriptPubKey (string for script, json for address)\n"
            "      \"timestamp\": timestamp | \"now\"                        , (integer / string, required) Creation time of the key in seconds since epoch (Jan 1 1970 GMT),\n"
            "                                                              or the string \"now\" to substitute the current synced blockchain time. The timestamp of the oldest\n"
            "                                                              key will determine how far back blockchain rescans need to begin for missing wallet transactions.\n"
            "                                                              \"now\" can be specified to bypass scanning, for keys which are known to never have been used, and\n"
            "                                                              0 can be specified to scan the entire blockchain. Blocks up to 2 hours before the earliest key\n"
            "                                                              creation time of all keys being imported by the importmulti call will be scanned.\n"
            "      \"redeemscript\": \"<script>\"                            , (string, optional) Allowed only if the scriptPubKey is a P2SH address or a P2SH scriptPubKey\n"
            "      \"pubkeys\": [\"<pubKey>\", ... ]                         , (array, optional) Array of strings giving pubkeys that must occur in the output or redeemscript\n"
            "      \"keys\": [\"<key>\", ... ]                               , (array, optional) Array of strings giving private keys whose corresponding public keys must occur in the output or redeemscript\n"
            "      \"internal\": <true>                                    , (boolean, optional, default: false) Stating whether matching outputs should be treated as not incoming payments\n"
            "      \"watchonly\": <true>                                   , (boolean, optional, default: false) Stating whether matching outputs should be considered watched even when they're not spendable, only allowed if keys are empty\n"
            "      \"label\": <label>                                      , (string, optional, default: '') Label to assign to the address (aka account name, for now), only allowed with internal=false\n"
            "    }\n"
            "  ,...\n"
            "  ]\n"
            "2. options                 (json, optional)\n"
            "  {\n"
            "     \"rescan\": <false>,         (boolean, optional, default: true) Stating if should rescan the blockchain after all imports\n"
            "  }\n"
            "\nExamples:\n" +
            HelpExampleCli("importmulti", "'[{ \"scriptPubKey\": { \"address\": \"<my address>\" }, \"timestamp\":1455191478 }, "
                                          "{ \"scriptPubKey\": { \"address\": \"<my 2nd address>\" }, \"label\": \"example 2\", \"timestamp\": 1455191480 }]'") +
            HelpExampleCli("importmulti", "'[{ \"scriptPubKey\": { \"address\": \"<my address>\" }, \"timestamp\":1455191478 }]' '{ \"rescan\": false}'") +

            "\nResponse is an array with the same size as the input that has the execution result :\n"
            "  [{ \"success\": true } , { \"success\": false, \"error\": { \"code\": -1, \"message\": \"Internal Server Error\"} }, ... ]\n");

    // clang-format on

    RPCTypeCheck(mainRequest.params, {UniValue::VARR, UniValue::VOBJ});

    const UniValue& requests = mainRequest.params[0];

    //Default options
    bool fRescan = true;

    if (!mainRequest.params[1].isNull()) {
        const UniValue& options = mainRequest.params[1];

        if (options.exists("rescan")) {
            fRescan = options["rescan"].get_bool();
        }
    }

    LOCK2(cs_main, pwallet->cs_wallet);
    EnsureWalletIsUnlocked(pwallet);

    // Verify all timestamps are present before importing any keys.
    const int64_t now = chainActive.Tip() ? chainActive.Tip()->GetMedianTimePast() : 0;
    for (const UniValue& data : requests.getValues()) {
        GetImportTimestamp(data, now);
    }

    bool fRunScan = false;
    const int64_t minimumTimestamp = 1;
    int64_t nLowestTimestamp = 0;

    if (fRescan && chainActive.Tip()) {
        nLowestTimestamp = chainActive.Tip()->GetBlockTime();
    } else {
        fRescan = false;
    }

    UniValue response(UniValue::VARR);

    for (const UniValue& data : requests.getValues()) {
        const int64_t timestamp = std::max(GetImportTimestamp(data, now), minimumTimestamp);
        const UniValue result = ProcessImport(pwallet, data, timestamp);
        response.push_back(result);

        if (!fRescan) {
            continue;
        }

        // If at least one request was successful then allow rescan.
        if (result["success"].get_bool()) {
            fRunScan = true;
        }

        // Get the lowest timestamp.
        if (timestamp < nLowestTimestamp) {
            nLowestTimestamp = timestamp;
        }
    }

    if (fRescan && fRunScan && requests.size()) {
<<<<<<< HEAD
        CBlockIndex* pindex = nLowestTimestamp > minimumTimestamp ? chainActive.FindEarliestAtLeast(std::max<int64_t>(nLowestTimestamp - 7200, 0)) : chainActive.Genesis();
        CBlockIndex* scannedRange = nullptr;
        if (pindex) {
            scannedRange = pwalletMain->ScanForWalletTransactions(pindex, true);
            pwalletMain->ReacceptWalletTransactions();
=======
        int64_t scannedTime = pwallet->RescanFromTime(nLowestTimestamp, true /* update */);
        pwallet->ReacceptWalletTransactions();

        if (scannedTime > nLowestTimestamp) {
            std::vector<UniValue> results = response.getValues();
            response.clear();
            response.setArray();
            size_t i = 0;
            for (const UniValue& request : requests.getValues()) {
                // If key creation date is within the successfully scanned
                // range, or if the import result already has an error set, let
                // the result stand unmodified. Otherwise replace the result
                // with an error message.
                if (scannedTime <= GetImportTimestamp(request, now) || results.at(i).exists("error")) {
                    response.push_back(results.at(i));
                } else {
                    UniValue result = UniValue(UniValue::VOBJ);
                    result.pushKV("success", UniValue(false));
                    result.pushKV(
                        "error",
                        JSONRPCError(
                            RPC_MISC_ERROR,
                            strprintf("Rescan failed for key with creation timestamp %d. There was an error reading a "
                                      "block from time %d, which is after or within %d seconds of key creation, and "
                                      "could contain transactions pertaining to the key. As a result, transactions "
                                      "and coins using this key may not appear in the wallet. This error could be "
                                      "caused by pruning or data corruption (see bitcoind log for details) and could "
                                      "be dealt with by downloading and rescanning the relevant blocks (see -reindex "
                                      "and -rescan options).",
                                GetImportTimestamp(request, now), scannedTime - TIMESTAMP_WINDOW - 1, TIMESTAMP_WINDOW)));
                    response.push_back(std::move(result));
                }
                ++i;
            }
>>>>>>> e773ccb6
        }

        if (!scannedRange || scannedRange->nHeight > pindex->nHeight) {
            std::vector<UniValue> results = response.getValues();
            response.clear();
            response.setArray();
            size_t i = 0;
            for (const UniValue& request : requests.getValues()) {
                // If key creation date is within the successfully scanned
                // range, or if the import result already has an error set, let
                // the result stand unmodified. Otherwise replace the result
                // with an error message.
                if (GetImportTimestamp(request, now) - 7200 >= scannedRange->GetBlockTimeMax() || results.at(i).exists("error")) {
                    response.push_back(results.at(i));
                } else {
                    UniValue result = UniValue(UniValue::VOBJ);
                    result.pushKV("success", UniValue(false));
                    result.pushKV("error", JSONRPCError(RPC_MISC_ERROR, strprintf("Failed to rescan before time %d, transactions may be missing.", scannedRange->GetBlockTimeMax())));
                    response.push_back(std::move(result));
                }
                ++i;
            }
        }
    }

    return response;
}<|MERGE_RESOLUTION|>--- conflicted
+++ resolved
@@ -1120,13 +1120,6 @@
     }
 
     if (fRescan && fRunScan && requests.size()) {
-<<<<<<< HEAD
-        CBlockIndex* pindex = nLowestTimestamp > minimumTimestamp ? chainActive.FindEarliestAtLeast(std::max<int64_t>(nLowestTimestamp - 7200, 0)) : chainActive.Genesis();
-        CBlockIndex* scannedRange = nullptr;
-        if (pindex) {
-            scannedRange = pwalletMain->ScanForWalletTransactions(pindex, true);
-            pwalletMain->ReacceptWalletTransactions();
-=======
         int64_t scannedTime = pwallet->RescanFromTime(nLowestTimestamp, true /* update */);
         pwallet->ReacceptWalletTransactions();
 
@@ -1161,7 +1154,6 @@
                 }
                 ++i;
             }
->>>>>>> e773ccb6
         }
 
         if (!scannedRange || scannedRange->nHeight > pindex->nHeight) {
