// Copyright (c) 2009-2010 Satoshi Nakamoto
// Copyright (c) 2009-2016 The Bitcoin Core developers
// Distributed under the MIT software license, see the accompanying
// file COPYING or http://www.opensource.org/licenses/mit-license.php.

#ifndef BITCOIN_WALLET_WALLET_H
#define BITCOIN_WALLET_WALLET_H

#include "amount.h"
#include "policy/feerate.h"
#include "streams.h"
#include "tinyformat.h"
#include "ui_interface.h"
#include "utilstrencodings.h"
#include "validationinterface.h"
#include "script/ismine.h"
#include "script/sign.h"
#include "wallet/crypter.h"
#include "wallet/walletdb.h"
#include "wallet/rpcwallet.h"
#include "primitives/referral.h"

#include <algorithm>
#include <atomic>
#include <map>
#include <set>
#include <stdexcept>
#include <stdint.h>
#include <string>
#include <utility>
#include <vector>

typedef CWallet* CWalletRef;
extern std::vector<CWalletRef> vpwallets;

/**
 * Settings
 */
extern CFeeRate payTxFee;
extern unsigned int nTxConfirmTarget;
extern bool bSpendZeroConfChange;
extern bool fWalletRbf;

static const unsigned int DEFAULT_KEYPOOL_SIZE = 10;
//! -paytxfee default
static const CAmount DEFAULT_TRANSACTION_FEE = 0;
//! -fallbackfee default
static const CAmount DEFAULT_FALLBACK_FEE = 20000;
//! -m_discard_rate default
static const CAmount DEFAULT_DISCARD_FEE = 10000;
//! -mintxfee default
static const CAmount DEFAULT_TRANSACTION_MINFEE = 1000;
//! minimum recommended increment for BIP 125 replacement txs
static const CAmount WALLET_INCREMENTAL_RELAY_FEE = 5000;
//! target minimum change amount
static const CAmount MIN_CHANGE = CENT;
//! final minimum change amount after paying for fees
static const CAmount MIN_FINAL_CHANGE = MIN_CHANGE/2;
//! Default for -spendzeroconfchange
static const bool DEFAULT_SPEND_ZEROCONF_CHANGE = true;
//! Default for -walletrejectlongchains
static const bool DEFAULT_WALLET_REJECT_LONG_CHAINS = false;
//! -txconfirmtarget default
static const unsigned int DEFAULT_TX_CONFIRM_TARGET = 6;
//! -walletrbf default
static const bool DEFAULT_WALLET_RBF = false;
static const bool DEFAULT_WALLETBROADCAST = true;
static const bool DEFAULT_DISABLE_WALLET = false;
//! if set, all keys will be derived by using BIP32
static const bool DEFAULT_USE_HD_WALLET = true;

extern const char * DEFAULT_WALLET_DAT;

static const int64_t TIMESTAMP_MIN = 0;

class CBlockIndex;
class CCoinControl;
class COutput;
class CReserveKey;
class CScript;
class CScheduler;
class CTxMemPool;
class CBlockPolicyEstimator;
class CWalletTx;
struct FeeCalculation;
enum class FeeEstimateMode;

/** (client) version numbers for particular wallet features */
enum WalletFeature
{
    FEATURE_BASE = 10500, // the earliest version new wallets supports (only useful for getinfo's clientversion output)

    FEATURE_WALLETCRYPT = 40000, // wallet encryption
    FEATURE_COMPRPUBKEY = 60000, // compressed public keys

    FEATURE_HD = 130000, // Hierarchical key derivation after BIP32 (HD Wallet)

    FEATURE_HD_SPLIT = 139900, // Wallet with HD chain split (change outputs will use m/0'/1'/k)

    FEATURE_LATEST = FEATURE_COMPRPUBKEY // HD is optional, use FEATURE_COMPRPUBKEY as latest version
};

std::string GenerateAndSendReferralTx(CPubKey& pubkey, uint256 referredBy, CConnman *connman);

/** A key pool entry */
class CKeyPool
{
public:
    int64_t nTime;
    CPubKey vchPubKey;
    bool fInternal; // for change outputs
    bool m_rootReferralKey; // if current key is a root of this wallet referral tree

    CKeyPool();
    CKeyPool(const CPubKey& vchPubKeyIn, bool internalIn, bool rootReferralKeyIn);

    ADD_SERIALIZE_METHODS;

    template <typename Stream, typename Operation>
    inline void SerializationOp(Stream& s, Operation ser_action) {
        int nVersion = s.GetVersion();
        if (!(s.GetType() & SER_GETHASH))
            READWRITE(nVersion);
        READWRITE(nTime);
        READWRITE(vchPubKey);
        if (ser_action.ForRead()) {
            try {
                READWRITE(fInternal);
            }
            catch (std::ios_base::failure&) {
                /* flag as external address if we can't read the internal boolean
                   (this will be the case for any wallet before the HD chain split version) */
                fInternal = false;
            }
        }
        else {
            READWRITE(fInternal);
        }
    }
};

/** Address book data */
class CAddressBookData
{
public:
    std::string name;
    std::string purpose;

    CAddressBookData() : purpose("unknown") {}

    typedef std::map<std::string, std::string> StringMap;
    StringMap destdata;
};

struct CRecipient
{
    CScript scriptPubKey;
    CAmount nAmount;
    bool fSubtractFeeFromAmount;
};

typedef std::map<std::string, std::string> mapValue_t;


static inline void ReadOrderPos(int64_t& nOrderPos, mapValue_t& mapValue)
{
    if (!mapValue.count("n"))
    {
        nOrderPos = -1; // TODO: calculate elsewhere
        return;
    }
    nOrderPos = atoi64(mapValue["n"].c_str());
}


static inline void WriteOrderPos(const int64_t& nOrderPos, mapValue_t& mapValue)
{
    if (nOrderPos == -1)
        return;
    mapValue["n"] = i64tostr(nOrderPos);
}

struct COutputEntry
{
    CTxDestination destination;
    CAmount amount;
    int vout;
};

/** A transaction with a merkle branch linking it to the block chain. */
class CMerkleTx
{
private:
  /** Constant used in hashBlock to indicate tx has been abandoned */
    static const uint256 ABANDON_HASH;

public:
    uint256 hashBlock;
    unsigned int nTimeReceived; //!< time received by this node

    /* An nIndex == -1 means that hashBlock (in nonzero) refers to the earliest
     * block in the chain we know this or any in-wallet dependency conflicts
     * with. Older clients interpret nIndex == -1 as unconfirmed for backward
     * compatibility.
     */
    int nIndex;

    CMerkleTx()
    {
        Init();
    }

    void Init()
    {
        hashBlock = uint256();
        nIndex = -1;
        nTimeReceived = 0;
    }


    ADD_SERIALIZE_METHODS;

    template <typename Stream, typename Operation>
    inline void SerializationOp(Stream& s, Operation ser_action) {
        std::vector<uint256> vMerkleBranch; // For compatibility with older versions.
        READWRITE(hashBlock);
        READWRITE(nTimeReceived);
        READWRITE(vMerkleBranch);
        READWRITE(nIndex);
    }

    void SetMerkleBranch(const CBlockIndex* pIndex, int posInBlock);

    /**
     * Return depth of transaction in blockchain:
     * <0  : conflicts with a transaction this deep in the blockchain
     *  0  : in memory pool, waiting to be included in a block
     * >=1 : this many blocks deep in the main chain
     */
    int GetDepthInMainChain(const CBlockIndex* &pindexRet) const;
    int GetDepthInMainChain() const { const CBlockIndex *pindexRet; return GetDepthInMainChain(pindexRet); }
    bool IsInMainChain() const { const CBlockIndex *pindexRet; return GetDepthInMainChain(pindexRet) > 0; }
    int GetBlocksToMaturity() const;
    bool hashUnset() const { return (hashBlock.IsNull() || hashBlock == ABANDON_HASH); }
    bool isAbandoned() const { return (hashBlock == ABANDON_HASH); }
    void setAbandoned() { hashBlock = ABANDON_HASH; }

    virtual bool IsCoinBase() const { return false; }

};

class ReferralTx : public CMerkleTx {
private:
    const CWallet* m_pWallet;
    bool m_isUnlock;

public:
    ReferralRef m_pReferral;

    ReferralTx(bool isUnlock = false) : m_isUnlock(isUnlock) {};

    ReferralTx(ReferralRef pReferralIn, bool isUnlock = false) : m_isUnlock(isUnlock), m_pReferral{pReferralIn} { }

    void BindWallet(CWallet *pWalletIn)
    {
        m_pWallet = pWalletIn;
    }

    void SetReferral(ReferralRef arg)
    {
        m_pReferral = std::move(arg);
    }

    ReferralRef GetReferral()
     {
        return m_pReferral;
    }

    bool IsUnlockTx() const
    {
        return m_isUnlock;
    }

    ADD_SERIALIZE_METHODS;

    template <typename Stream, typename Operation>
    inline void SerializationOp(Stream& s, Operation ser_action) {
        READWRITE(*(CMerkleTx*)this);
        READWRITE(m_pReferral);
        READWRITE(m_isUnlock);
    }

    bool RelayWalletTransaction(CConnman* connman);
    bool InMempool() const;
    bool AcceptToMemoryPool(const ReferralRef& referral);

    bool IsNull() const {
        return m_pReferral == nullptr || GetHash().IsNull();
    }

    const uint256& GetHash() const {
        return m_pReferral->GetHash();
    }

    bool IsCoinBase() const override { return false; }
};

/**
 * A transaction with a bunch of additional info that only the owner cares about.
 * It includes any unrecorded transactions needed to link it back to the block chain.
 */
class CWalletTx : public CMerkleTx
{
private:
    const CWallet* pwallet;

public:
    CTransactionRef tx;

    /**
     * Key/value map with information about the transaction.
     *
     * The following keys can be read and written through the map and are
     * serialized in the wallet database:
     *
     *     "comment", "to"   - comment strings provided to sendtoaddress,
     *                         sendfrom, sendmany wallet RPCs
     *     "replaces_txid"   - txid (as HexStr) of transaction replaced by
     *                         bumpfee on transaction created by bumpfee
     *     "replaced_by_txid" - txid (as HexStr) of transaction created by
     *                         bumpfee on transaction replaced by bumpfee
     *     "from", "message" - obsolete fields that could be set in UI prior to
     *                         2011 (removed in commit 4d9b223)
     *
     * The following keys are serialized in the wallet database, but shouldn't
     * be read or written through the map (they will be temporarily added and
     * removed from the map during serialization):
     *
     *     "fromaccount"     - serialized strFromAccount value
     *     "n"               - serialized nOrderPos value
     *     "timesmart"       - serialized nTimeSmart value
     *     "spent"           - serialized vfSpent value that existed prior to
     *                         2014 (removed in commit 93a18a3)
     */
    mapValue_t mapValue;
    std::vector<std::pair<std::string, std::string> > vOrderForm;
    unsigned int fTimeReceivedIsTxTime;
    /**
     * Stable timestamp that never changes, and reflects the order a transaction
     * was added to the wallet. Timestamp is based on the block time for a
     * transaction added as part of a block, or else the time when the
     * transaction was received if it wasn't part of a block, with the timestamp
     * adjusted in both cases so timestamp order matches the order transactions
     * were added to the wallet. More details can be found in
     * CWallet::ComputeTimeSmart().
     */
    unsigned int nTimeSmart;
    /**
     * From me flag is set to 1 for transactions that were created by the wallet
     * on this bitcoin node, and set to 0 for transactions that were created
     * externally and came in through the network or sendrawtransaction RPC.
     */
    char fFromMe;
    std::string strFromAccount;
    int64_t nOrderPos; //!< position in ordered transaction list

    // memory only
    mutable bool fDebitCached;
    mutable bool fCreditCached;
    mutable bool fImmatureCreditCached;
    mutable bool fAvailableCreditCached;
    mutable bool fWatchDebitCached;
    mutable bool fWatchCreditCached;
    mutable bool fImmatureWatchCreditCached;
    mutable bool fAvailableWatchCreditCached;
    mutable bool fChangeCached;
    mutable CAmount nDebitCached;
    mutable CAmount nCreditCached;
    mutable CAmount nImmatureCreditCached;
    mutable CAmount nAvailableCreditCached;
    mutable CAmount nWatchDebitCached;
    mutable CAmount nWatchCreditCached;
    mutable CAmount nImmatureWatchCreditCached;
    mutable CAmount nAvailableWatchCreditCached;
    mutable CAmount nChangeCached;

    CWalletTx()
    {
        SetTx(MakeTransactionRef());
        Init(nullptr);
    }

    CWalletTx(const CWallet* pwalletIn, CTransactionRef arg)
    {
        SetTx(std::move(arg));
        Init(pwalletIn);
    }

    void Init(const CWallet* pwalletIn)
    {
        pwallet = pwalletIn;
        mapValue.clear();
        vOrderForm.clear();
        fTimeReceivedIsTxTime = false;
        nTimeSmart = 0;
        fFromMe = false;
        strFromAccount.clear();
        fDebitCached = false;
        fCreditCached = false;
        fImmatureCreditCached = false;
        fAvailableCreditCached = false;
        fWatchDebitCached = false;
        fWatchCreditCached = false;
        fImmatureWatchCreditCached = false;
        fAvailableWatchCreditCached = false;
        fChangeCached = false;
        nDebitCached = 0;
        nCreditCached = 0;
        nImmatureCreditCached = 0;
        nAvailableCreditCached = 0;
        nWatchDebitCached = 0;
        nWatchCreditCached = 0;
        nAvailableWatchCreditCached = 0;
        nImmatureWatchCreditCached = 0;
        nChangeCached = 0;
        nOrderPos = -1;
    }

    const uint256& GetHash() const { return tx->GetHash(); }
    bool IsCoinBase() const override { return tx->IsCoinBase(); }

    void SetTx(CTransactionRef arg)
    {
        tx = std::move(arg);
    }

    /** Helper conversion operator to allow passing CMerkleTx where CTransaction is expected.
        *  TODO: adapt callers and remove this operator. */
    operator const CTransaction&() const { return *tx; }

    ADD_SERIALIZE_METHODS;

    template <typename Stream, typename Operation>
    inline void SerializationOp(Stream& s, Operation ser_action) {
        if (ser_action.ForRead())
            Init(nullptr);
        char fSpent = false;

        if (!ser_action.ForRead())
        {
            mapValue["fromaccount"] = strFromAccount;

            WriteOrderPos(nOrderPos, mapValue);

            if (nTimeSmart)
                mapValue["timesmart"] = strprintf("%u", nTimeSmart);
        }

        READWRITE(*(CMerkleTx*)this);
        READWRITE(tx);
        std::vector<CMerkleTx> vUnused; //!< Used to be vtxPrev
        READWRITE(vUnused);
        READWRITE(mapValue);
        READWRITE(vOrderForm);
        READWRITE(fTimeReceivedIsTxTime);
        READWRITE(fFromMe);
        READWRITE(fSpent);

        if (ser_action.ForRead())
        {
            strFromAccount = mapValue["fromaccount"];

            ReadOrderPos(nOrderPos, mapValue);

            nTimeSmart = mapValue.count("timesmart") ? (unsigned int)atoi64(mapValue["timesmart"]) : 0;
        }

        mapValue.erase("fromaccount");
        mapValue.erase("spent");
        mapValue.erase("n");
        mapValue.erase("timesmart");
    }

    //! make sure balances are recalculated
    void MarkDirty()
    {
        fCreditCached = false;
        fAvailableCreditCached = false;
        fImmatureCreditCached = false;
        fWatchDebitCached = false;
        fWatchCreditCached = false;
        fAvailableWatchCreditCached = false;
        fImmatureWatchCreditCached = false;
        fDebitCached = false;
        fChangeCached = false;
    }

    void BindWallet(CWallet *pwalletIn)
    {
        pwallet = pwalletIn;
        MarkDirty();
    }

    /** Pass this transaction to the mempool. Fails if absolute fee exceeds absurd fee. */
    bool AcceptToMemoryPool(const CAmount& nAbsurdFee, CValidationState& state);

    //! filter decides which addresses will count towards the debit
    CAmount GetDebit(const isminefilter& filter) const;
    CAmount GetCredit(const isminefilter& filter) const;
    CAmount GetImmatureCredit(bool fUseCache=true) const;
    CAmount GetAvailableCredit(bool fUseCache=true) const;
    CAmount GetImmatureWatchOnlyCredit(const bool& fUseCache=true) const;
    CAmount GetAvailableWatchOnlyCredit(const bool& fUseCache=true) const;
    CAmount GetChange() const;

    void GetAmounts(std::list<COutputEntry>& listReceived,
                    std::list<COutputEntry>& listSent, CAmount& nFee, std::string& strSentAccount, const isminefilter& filter) const;

    bool IsFromMe(const isminefilter& filter) const
    {
        return (GetDebit(filter) > 0);
    }

    // True if only scriptSigs are different
    bool IsEquivalentTo(const CWalletTx& tx) const;

    bool InMempool() const;
    bool IsTrusted() const;

    int64_t GetTxTime() const;
    int GetRequestCount() const;

    // RelayWalletTransaction may only be called if fBroadcastTransactions!
    bool RelayWalletTransaction(CConnman* connman);

    std::set<uint256> GetConflicts() const;
};


class CInputCoin {
public:
    CInputCoin(const CWalletTx* walletTx, unsigned int i)
    {
        if (!walletTx)
            throw std::invalid_argument("walletTx should not be null");
        if (i >= walletTx->tx->vout.size())
            throw std::out_of_range("The output index is out of range");

        outpoint = COutPoint(walletTx->GetHash(), i);
        txout = walletTx->tx->vout[i];
    }

    COutPoint outpoint;
    CTxOut txout;

    bool operator<(const CInputCoin& rhs) const {
        return outpoint < rhs.outpoint;
    }

    bool operator!=(const CInputCoin& rhs) const {
        return outpoint != rhs.outpoint;
    }

    bool operator==(const CInputCoin& rhs) const {
        return outpoint == rhs.outpoint;
    }
};

class COutput
{
public:
    const CWalletTx *tx;
    int i;
    int nDepth;

    /** Whether we have the private keys to spend this output */
    bool fSpendable;

    /** Whether we know how to spend this output, ignoring the lack of keys */
    bool fSolvable;

    /**
     * Whether this output is considered safe to spend. Unconfirmed transactions
     * from outside keys and unconfirmed replacement transactions are considered
     * unsafe and will not be used to fund new spending transactions.
     */
    bool fSafe;

    COutput(const CWalletTx *txIn, int iIn, int nDepthIn, bool fSpendableIn, bool fSolvableIn, bool fSafeIn)
    {
        tx = txIn; i = iIn; nDepth = nDepthIn; fSpendable = fSpendableIn; fSolvable = fSolvableIn; fSafe = fSafeIn;
    }

    std::string ToString() const;
};




/** Private key that includes an expiration date in case it never gets used. */
class CWalletKey
{
public:
    CPrivKey vchPrivKey;
    int64_t nTimeCreated;
    int64_t nTimeExpires;
    std::string strComment;
    //! todo: add something to note what created it (user, getnewaddress, change)
    //!   maybe should have a map<string, string> property map

    explicit CWalletKey(int64_t nExpires=0);

    ADD_SERIALIZE_METHODS;

    template <typename Stream, typename Operation>
    inline void SerializationOp(Stream& s, Operation ser_action) {
        int nVersion = s.GetVersion();
        if (!(s.GetType() & SER_GETHASH))
            READWRITE(nVersion);
        READWRITE(vchPrivKey);
        READWRITE(nTimeCreated);
        READWRITE(nTimeExpires);
        READWRITE(LIMITED_STRING(strComment, 65536));
    }
};

/**
 * Internal transfers.
 * Database key is acentry<account><counter>.
 */
class CAccountingEntry
{
public:
    std::string strAccount;
    CAmount nCreditDebit;
    int64_t nTime;
    std::string strOtherAccount;
    std::string strComment;
    mapValue_t mapValue;
    int64_t nOrderPos; //!< position in ordered transaction list
    uint64_t nEntryNo;

    CAccountingEntry()
    {
        SetNull();
    }

    void SetNull()
    {
        nCreditDebit = 0;
        nTime = 0;
        strAccount.clear();
        strOtherAccount.clear();
        strComment.clear();
        nOrderPos = -1;
        nEntryNo = 0;
    }

    ADD_SERIALIZE_METHODS;

    template <typename Stream, typename Operation>
    inline void SerializationOp(Stream& s, Operation ser_action) {
        int nVersion = s.GetVersion();
        if (!(s.GetType() & SER_GETHASH))
            READWRITE(nVersion);
        //! Note: strAccount is serialized as part of the key, not here.
        READWRITE(nCreditDebit);
        READWRITE(nTime);
        READWRITE(LIMITED_STRING(strOtherAccount, 65536));

        if (!ser_action.ForRead())
        {
            WriteOrderPos(nOrderPos, mapValue);

            if (!(mapValue.empty() && _ssExtra.empty()))
            {
                CDataStream ss(s.GetType(), s.GetVersion());
                ss.insert(ss.begin(), '\0');
                ss << mapValue;
                ss.insert(ss.end(), _ssExtra.begin(), _ssExtra.end());
                strComment.append(ss.str());
            }
        }

        READWRITE(LIMITED_STRING(strComment, 65536));

        size_t nSepPos = strComment.find("\0", 0, 1);
        if (ser_action.ForRead())
        {
            mapValue.clear();
            if (std::string::npos != nSepPos)
            {
                CDataStream ss(std::vector<char>(strComment.begin() + nSepPos + 1, strComment.end()), s.GetType(), s.GetVersion());
                ss >> mapValue;
                _ssExtra = std::vector<char>(ss.begin(), ss.end());
            }
            ReadOrderPos(nOrderPos, mapValue);
        }
        if (std::string::npos != nSepPos)
            strComment.erase(nSepPos);

        mapValue.erase("n");
    }

private:
    std::vector<char> _ssExtra;
};


/**
 * A CWallet is an extension of a keystore, which also maintains a set of transactions and balances,
 * and provides the ability to create new transactions.
 */
class CWallet final : public CCryptoKeyStore, public CValidationInterface
{
private:
    static std::atomic<bool> fFlushScheduled;
    std::atomic<bool> fAbortRescan;
    std::atomic<bool> fScanningWallet;

    /**
     * Select a set of coins such that nValueRet >= nTargetValue and at least
     * all coins from coinControl are selected; Never select unconfirmed coins
     * if they are not ours
     */
    bool SelectCoins(const std::vector<COutput>& vAvailableCoins, const CAmount& nTargetValue, std::set<CInputCoin>& setCoinsRet, CAmount& nValueRet, const CCoinControl *coinControl = nullptr) const;

    CWalletDB *pwalletdbEncryption;

    //! the current wallet version: clients below this version are not able to load the wallet
    int nWalletVersion;

    //! the maximum wallet format version: memory-only variable that specifies to what version this wallet may be upgraded
    int nWalletMaxVersion;

    int64_t nNextResend;
    int64_t nLastResend;
    bool fBroadcastTransactions;

    /**
     * Used to keep track of spent outpoints, and
     * detect and report conflicts (double-spends or
     * mutated transactions where the mutant gets mined).
     */
    typedef std::multimap<COutPoint, uint256> TxSpends;
    TxSpends mapTxSpends;
    void AddToSpends(const COutPoint& outpoint, const uint256& wtxid);
    void AddToSpends(const uint256& wtxid);

    /* Mark a transaction (and its in-wallet descendants) as conflicting with a particular block. */
    void MarkConflicted(const uint256& hashBlock, const uint256& hashTx);

    void SyncMetaData(std::pair<TxSpends::iterator, TxSpends::iterator>);

    /* Used by TransactionAddedToMemorypool/BlockConnected/Disconnected.
     * Should be called with pindexBlock and posInBlock if this is for a transaction that is included in a block. */
    void SyncTransaction(const CTransactionRef& tx, const CBlockIndex *pindex = nullptr, int posInBlock = 0);
<<<<<<< HEAD
    void SyncTransaction(const ReferralRef& tx, const CBlockIndex *pindex = nullptr, int posInBlock = 0);
=======
    void SyncRefTransaction(const ReferralRef& tx, const CBlockIndex *pindex = nullptr, int posInBlock = 0);
>>>>>>> cfc17600

    /* the HD chain data model (external chain counters) */
    CHDChain hdChain;

    /* HD derive new child key (on internal or external chain) */
    void DeriveNewChildKey(CWalletDB& walletdb, CKeyMetadata& metadata, CKey& secret, bool internal = false);

    std::set<int64_t> setInternalKeyPool;
    std::set<int64_t> setExternalKeyPool;
    int64_t m_max_keypool_index;
    std::map<CKeyID, int64_t> m_pool_key_to_index;

    int64_t nTimeFirstKey;

    ReferralTx m_unlockReferralTx;

    /**
     * Private version of AddWatchOnly method which does not accept a
     * timestamp, and which will reset the wallet's nTimeFirstKey value to 1 if
     * the watch key did not previously have a timestamp associated with it.
     * Because this is an inherited virtual method, it is accessible despite
     * being marked private, but it is marked private anyway to encourage use
     * of the other AddWatchOnly which accepts a timestamp and sets
     * nTimeFirstKey more intelligently for more efficient rescans.
     */
    bool AddWatchOnly(const CScript& dest) override;

    std::unique_ptr<CWalletDBWrapper> dbw;

public:
    /*
     * Main wallet lock.
     * This lock protects all the fields added by CWallet.
     */
    mutable CCriticalSection cs_wallet;

    /** Get database handle used by this wallet. Ideally this function would
     * not be necessary.
     */
    CWalletDBWrapper& GetDBHandle()
    {
        return *dbw;
    }

    /** Get a name for this wallet for logging/debugging purposes.
     */
    std::string GetName() const
    {
        if (dbw) {
            return dbw->GetName();
        } else {
            return "dummy";
        }
    }

    void LoadKeyPool(int64_t nIndex, const CKeyPool &keypool);
    void LoadReferral(int64_t nIndex, const Referral &referral);

    // Map from Key ID (for regular keys) or Script ID (for watch-only keys) to
    // key metadata.
    std::map<CTxDestination, CKeyMetadata> mapKeyMetadata;

    typedef std::map<unsigned int, CMasterKey> MasterKeyMap;
    MasterKeyMap mapMasterKeys;
    unsigned int nMasterKeyMaxID;

    // Create wallet with dummy database handle
    CWallet(): dbw(new CWalletDBWrapper())
    {
        SetNull();
    }

    // Create wallet with passed-in database handle
    explicit CWallet(std::unique_ptr<CWalletDBWrapper> dbw_in) : dbw(std::move(dbw_in))
    {
        SetNull();
    }

    ~CWallet()
    {
        delete pwalletdbEncryption;
        pwalletdbEncryption = nullptr;
    }

    void SetNull()
    {
        nWalletVersion = FEATURE_BASE;
        nWalletMaxVersion = FEATURE_BASE;
        nMasterKeyMaxID = 0;
        pwalletdbEncryption = nullptr;
        nOrderPosNext = 0;
        nAccountingEntryNumber = 0;
        nNextResend = 0;
        nLastResend = 0;
        m_max_keypool_index = 0;
        nTimeFirstKey = 0;
        fBroadcastTransactions = false;
        nRelockTime = 0;
        fAbortRescan = false;
        fScanningWallet = false;
    }

    std::map<uint256, CWalletTx> mapWallet;
    std::map<uint256, ReferralTx> mapWalletRTx;
    std::list<CAccountingEntry> laccentries;

    typedef std::pair<CWalletTx*, CAccountingEntry*> TxPair;
    typedef std::multimap<int64_t, TxPair > TxItems;
    TxItems wtxOrdered;

    int64_t nOrderPosNext;
    uint64_t nAccountingEntryNumber;
    std::map<uint256, int> mapRequestCount;

    std::map<CTxDestination, CAddressBookData> mapAddressBook;

    std::set<COutPoint> setLockedCoins;

    const CWalletTx* GetWalletTx(const uint256& hash) const;

    // Sets the referral code to unlock the wallet and sends referral tx to the network
    bool Unlock(const uint256& referralCodeIn);

    //! check whether we are allowed to upgrade (or already support) to the named feature
    bool CanSupportFeature(enum WalletFeature wf) const { AssertLockHeld(cs_wallet); return nWalletMaxVersion >= wf; }

    /**
     * populate vCoins with vector of available COutputs.
     */
    void AvailableCoins(std::vector<COutput>& vCoins, bool fOnlySafe=true, const CCoinControl *coinControl = nullptr, const CAmount& nMinimumAmount = 1, const CAmount& nMaximumAmount = MAX_MONEY, const CAmount& nMinimumSumAmount = MAX_MONEY, const uint64_t& nMaximumCount = 0, const int& nMinDepth = 0, const int& nMaxDepth = 9999999) const;

    /**
     * Return list of available coins and locked coins grouped by non-change output address.
     */
    std::map<CTxDestination, std::vector<COutput>> ListCoins() const;

    /**
     * Find non-change parent output.
     */
    const CTxOut& FindNonChangeParentOutput(const CTransaction& tx, int output) const;

    /**
     * Shuffle and select coins until nTargetValue is reached while avoiding
     * small change; This method is stochastic for some inputs and upon
     * completion the coin set and corresponding actual target value is
     * assembled
     */
    bool SelectCoinsMinConf(const CAmount& nTargetValue, int nConfMine, int nConfTheirs, uint64_t nMaxAncestors, std::vector<COutput> vCoins, std::set<CInputCoin>& setCoinsRet, CAmount& nValueRet) const;

    bool IsSpent(const uint256& hash, unsigned int n) const;

    bool IsLockedCoin(uint256 hash, unsigned int n) const;
    void LockCoin(const COutPoint& output);
    void UnlockCoin(const COutPoint& output);
    void UnlockAllCoins();
    void ListLockedCoins(std::vector<COutPoint>& vOutpts) const;

    /*
     * Rescan abort properties
     */
    void AbortRescan() { fAbortRescan = true; }
    bool IsAbortingRescan() { return fAbortRescan; }
    bool IsScanning() { return fScanningWallet; }

    /**
     * keystore implementation
     * Generate a new key
     */
    CPubKey GenerateNewKey(CWalletDB& walletdb, bool internal = false);
    //! Adds a key to the store, and saves it to disk.
    bool AddKeyPubKey(const CKey& key, const CPubKey &pubkey) override;
    bool AddKeyPubKeyWithDB(CWalletDB &walletdb,const CKey& key, const CPubKey &pubkey);
    //! Adds a key to the store, without saving it to disk (used by LoadWallet)
    bool LoadKey(const CKey& key, const CPubKey &pubkey) { return CCryptoKeyStore::AddKeyPubKey(key, pubkey); }
    //! Load metadata (used by LoadWallet)
    bool LoadKeyMetadata(const CTxDestination& pubKey, const CKeyMetadata &metadata);

    bool LoadMinVersion(int nVersion) { AssertLockHeld(cs_wallet); nWalletVersion = nVersion; nWalletMaxVersion = std::max(nWalletMaxVersion, nVersion); return true; }
    void UpdateTimeFirstKey(int64_t nCreateTime);

    //! Adds an encrypted key to the store, and saves it to disk.
    bool AddCryptedKey(const CPubKey &vchPubKey, const std::vector<unsigned char> &vchCryptedSecret) override;
    //! Adds an encrypted key to the store, without saving it to disk (used by LoadWallet)
    bool LoadCryptedKey(const CPubKey &vchPubKey, const std::vector<unsigned char> &vchCryptedSecret);
    bool AddCScript(const CScript& redeemScript) override;
    bool LoadCScript(const CScript& redeemScript);

    //! Adds a destination data tuple to the store, and saves it to disk
    bool AddDestData(const CTxDestination &dest, const std::string &key, const std::string &value);
    //! Erases a destination data tuple in the store and on disk
    bool EraseDestData(const CTxDestination &dest, const std::string &key);
    //! Adds a destination data tuple to the store, without saving it to disk
    bool LoadDestData(const CTxDestination &dest, const std::string &key, const std::string &value);
    //! Look up a destination data tuple in the store, return true if found false otherwise
    bool GetDestData(const CTxDestination &dest, const std::string &key, std::string *value) const;
    //! Get all destination values matching a prefix.
    std::vector<std::string> GetDestValues(const std::string& prefix) const;

    //! Adds a watch-only address to the store, and saves it to disk.
    bool AddWatchOnly(const CScript& dest, int64_t nCreateTime);
    bool RemoveWatchOnly(const CScript &dest) override;
    //! Adds a watch-only address to the store, without saving it to disk (used by LoadWallet)
    bool LoadWatchOnly(const CScript &dest);

    //! Holds a timestamp at which point the wallet is scheduled (externally) to be relocked. Caller must arrange for actual relocking to occur via Lock().
    int64_t nRelockTime;

    bool Unlock(const SecureString& strWalletPassphrase);
    bool ChangeWalletPassphrase(const SecureString& strOldWalletPassphrase, const SecureString& strNewWalletPassphrase);
    bool EncryptWallet(const SecureString& strWalletPassphrase);

    void GetKeyBirthTimes(std::map<CTxDestination, int64_t> &mapKeyBirth) const;
    unsigned int ComputeTimeSmart(const CWalletTx& wtx) const;

    /**
     * Increment the next transaction order id
     * @return next transaction order id
     */
    int64_t IncOrderPosNext(CWalletDB *pwalletdb = nullptr);
    DBErrors ReorderTransactions();
    bool AccountMove(std::string strFrom, std::string strTo, CAmount nAmount, std::string strComment = "");
    bool GetAccountPubkey(CPubKey &pubKey, std::string strAccount, bool bForceNew = false);

    void MarkDirty();
    bool AddToWallet(const CWalletTx& wtxIn, bool fFlushOnClose=true);
    bool AddToWallet(const ReferralTx& rtxIn, bool fFlushOnClose=true);
    bool LoadToWallet(const CWalletTx& wtxIn);
    bool LoadToWallet(const ReferralTx& rtxIn);
    void TransactionAddedToMempool(const CTransactionRef& tx) override;
    void BlockConnected(const std::shared_ptr<const CBlock>& pblock, const CBlockIndex *pindex, const std::vector<CTransactionRef>& vtxConflicted) override;
    void BlockDisconnected(const std::shared_ptr<const CBlock>& pblock) override;
    bool AddToWalletIfInvolvingMe(const CTransactionRef& tx, const CBlockIndex* pIndex, int posInBlock, bool fUpdate);
    bool AddToWalletIfInvolvingMe(const ReferralRef& rtx, const CBlockIndex* pIndex, int posInBlock, bool fUpdate);
    int64_t RescanFromTime(int64_t startTime, bool update);
    CBlockIndex* ScanForWalletTransactions(CBlockIndex* pindexStart, bool fUpdate = false);
    void ReacceptWalletTransactions();
    void ResendWalletTransactions(int64_t nBestBlockTime, CConnman* connman) override;
    // ResendWalletTransactionsBefore may only be called if fBroadcastTransactions!
    std::vector<uint256> ResendWalletTransactionsBefore(int64_t nTime, CConnman* connman);
    CAmount GetBalance() const;
    CAmount GetUnconfirmedBalance() const;
    CAmount GetImmatureBalance() const;
    CAmount GetWatchOnlyBalance() const;
    CAmount GetUnconfirmedWatchOnlyBalance() const;
    CAmount GetImmatureWatchOnlyBalance() const;
    CAmount GetLegacyBalance(const isminefilter& filter, int minDepth, const std::string* account) const;
    CAmount GetAvailableBalance(const CCoinControl* coinControl = nullptr) const;

    /**
     * Insert additional inputs into the transaction by
     * calling CreateTransaction();
     */
    bool FundTransaction(CMutableTransaction& tx, CAmount& nFeeRet, int& nChangePosInOut, std::string& strFailReason, bool lockUnspents, const std::set<int>& setSubtractFeeFromOutputs, CCoinControl);
    bool SignTransaction(CMutableTransaction& tx);

    /**
     * Create a new transaction paying the recipients with a set of coins
     * selected by SelectCoins(); Also create the change output, when needed
     * @note passing nChangePosInOut as -1 will result in setting a random position
     */
    bool CreateTransaction(const std::vector<CRecipient>& vecSend, CWalletTx& wtxNew, CReserveKey& reservekey, CAmount& nFeeRet, int& nChangePosInOut,
                           std::string& strFailReason, const CCoinControl& coin_control, bool sign = true);
    bool CreateTransaction(ReferralTx& rtx, ReferralRef& referral);
    bool CommitTransaction(CWalletTx& wtxNew, CReserveKey& reservekey, CConnman* connman, CValidationState& state);
    bool CommitTransaction(ReferralTx& rtxNew, CConnman* connman);

    void ListAccountCreditDebit(const std::string& strAccount, std::list<CAccountingEntry>& entries);
    bool AddAccountingEntry(const CAccountingEntry&);
    bool AddAccountingEntry(const CAccountingEntry&, CWalletDB *pwalletdb);
    template <typename ContainerType>
    bool DummySignTx(CMutableTransaction &txNew, const ContainerType &coins) const;

    static CFeeRate minTxFee;
    static CFeeRate fallbackFee;
    static CFeeRate m_discard_rate;
    /**
     * Estimate the minimum fee considering user set parameters
     * and the required fee
     */
    static CAmount GetMinimumFee(unsigned int nTxBytes, const CCoinControl& coin_control, const CTxMemPool& pool, const CBlockPolicyEstimator& estimator, FeeCalculation *feeCalc);
    /**
     * Return the minimum required fee taking into account the
     * floating relay fee and user set minimum transaction fee
     */
    static CAmount GetRequiredFee(unsigned int nTxBytes);

    bool NewKeyPool();
    size_t KeypoolCountExternalKeys();
    bool TopUpKeyPool(unsigned int kpSize = 0, std::shared_ptr<uint256> referredBy = nullptr, bool outReferral = false);
    void ReserveKeyFromKeyPool(int64_t& nIndex, CKeyPool& keypool, bool fRequestedInternal);
    void KeepKey(int64_t nIndex);
    void ReturnKey(int64_t nIndex, bool fInternal, const CPubKey& pubkey);
    bool GetKeyFromPool(CPubKey &key, bool internal = false);
    int64_t GetOldestKeyPoolTime();
    /**
     * Marks all keys in the keypool up to and including reserve_key as used.
     */
    void MarkReserveKeysAsUsed(int64_t keypool_id);
    const std::map<CKeyID, int64_t>& GetAllReserveKeys() const { return m_pool_key_to_index; }

    std::set< std::set<CTxDestination> > GetAddressGroupings();
    std::map<CTxDestination, CAmount> GetAddressBalances();

    std::set<CTxDestination> GetAccountAddresses(const std::string& strAccount) const;

    isminetype IsMine(const CTxIn& txin) const;
    isminetype IsMine(const Referral& ref) const;

    /**
     * Returns amount of debit if the input matches the
     * filter, otherwise returns 0
     */
    CAmount GetDebit(const CTxIn& txin, const isminefilter& filter) const;
    isminetype IsMine(const CTxOut& txout) const;
    CAmount GetCredit(const CTxOut& txout, const isminefilter& filter) const;
    bool IsChange(const CTxOut& txout) const;
    CAmount GetChange(const CTxOut& txout) const;
    bool IsMine(const CTransaction& tx) const;
    /** should probably be renamed to IsRelevantToMe */
    bool IsFromMe(const CTransaction& tx) const;
    CAmount GetDebit(const CTransaction& tx, const isminefilter& filter) const;
    /** Returns whether all of the inputs match the filter */
    bool IsAllFromMe(const CTransaction& tx, const isminefilter& filter) const;
    CAmount GetCredit(const CTransaction& tx, const isminefilter& filter) const;
    CAmount GetChange(const CTransaction& tx) const;
    void SetBestChain(const CBlockLocator& loc) override;

    DBErrors LoadWallet(bool& fFirstRunRet);
    DBErrors ZapWalletTx(std::vector<CWalletTx>& vWtx);
    DBErrors ZapSelectTx(std::vector<uint256>& vHashIn, std::vector<uint256>& vHashOut);

    bool SetAddressBook(const CTxDestination& address, const std::string& strName, const std::string& purpose);

    bool DelAddressBook(const CTxDestination& address);

    const std::string& GetAccountName(const CScript& scriptPubKey) const;

    void Inventory(const uint256 &hash) override
    {
        {
            LOCK(cs_wallet);
            std::map<uint256, int>::iterator mi = mapRequestCount.find(hash);
            if (mi != mapRequestCount.end())
                (*mi).second++;
        }
    }

    void GetScriptForMining(std::shared_ptr<CReserveScript> &script);

    unsigned int GetKeyPoolSize()
    {
        AssertLockHeld(cs_wallet); // set{Ex,In}ternalKeyPool
        return setInternalKeyPool.size() + setExternalKeyPool.size();
    }

    //! signify that a particular wallet feature is now used. this may change nWalletVersion and nWalletMaxVersion if those are lower
    bool SetMinVersion(enum WalletFeature, CWalletDB* pwalletdbIn = nullptr, bool fExplicit = false);

    //! change which version we're allowed to upgrade to (note that this does not immediately imply upgrading to that format)
    bool SetMaxVersion(int nVersion);

    //! get the current wallet format (the oldest client version guaranteed to understand this wallet)
    int GetVersion() { LOCK(cs_wallet); return nWalletVersion; }

    //! Get wallet transactions that conflict with given transaction (spend same outputs)
    std::set<uint256> GetConflicts(const uint256& txid) const;

    //! Check if a given transaction has any of its outputs spent by another transaction in the wallet
    bool HasWalletSpend(const uint256& txid) const;

    //! Flush wallet (bitdb flush)
    void Flush(bool shutdown=false);

    //! Responsible for reading and validating the -wallet arguments and verifying the wallet database.
    //  This function will perform salvage on the wallet if requested, as long as only one wallet is
    //  being loaded (CWallet::ParameterInteraction forbids -salvagewallet, -zapwallettxes or -upgradewallet with multiwallet).
    static bool Verify();

    /**
     * Address book entry changed.
     * @note called with lock cs_wallet held.
     */
    boost::signals2::signal<void (CWallet *wallet, const CTxDestination
            &address, const std::string &label, bool isMine,
            const std::string &purpose,
            ChangeType status)> NotifyAddressBookChanged;

    /**
     * Wallet transaction added, removed or updated.
     * @note called with lock cs_wallet held.
     */
    boost::signals2::signal<void (CWallet *wallet, const uint256 &hashTx,
            ChangeType status)> NotifyTransactionChanged;

    /** Show progress e.g. for rescan */
    boost::signals2::signal<void (const std::string &title, int nProgress)> ShowProgress;

    /** Watch-only address added */
    boost::signals2::signal<void (bool fHaveWatchOnly)> NotifyWatchonlyChanged;

    /** Inquire whether this wallet broadcasts transactions. */
    bool GetBroadcastTransactions() const { return fBroadcastTransactions; }
    /** Set whether this wallet broadcasts transactions. */
    void SetBroadcastTransactions(bool broadcast) { fBroadcastTransactions = broadcast; }

    /** Return whether transaction can be abandoned */
    bool TransactionCanBeAbandoned(const uint256& hashTx) const;

    /* Mark a transaction (and it in-wallet descendants) as abandoned so its inputs may be respent. */
    bool AbandonTransaction(const uint256& hashTx);

    /** Mark a transaction as replaced by another transaction (e.g., BIP 125). */
    bool MarkReplaced(const uint256& originalHash, const uint256& newHash);

    /* Returns the wallets help message */
    static std::string GetWalletHelpString(bool showDebug);

    /* Initializes the wallet, returns a new CWallet instance or a null pointer in case of an error */
    static CWallet* CreateWalletFromFile(const std::string walletFile);
    static bool InitLoadWallet();

    /**
     * Wallet post-init setup
     * Gives the wallet a chance to register repetitive tasks and complete post-init tasks
     */
    void postInitProcess(CScheduler& scheduler);

    /* Wallets parameter interaction */
    static bool ParameterInteraction();

    bool BackupWallet(const std::string& strDest);

    /* Set the HD chain model (chain child index counters) */
    bool SetHDChain(const CHDChain& chain, bool memonly);
    const CHDChain& GetHDChain() const { return hdChain; }

    /* Returns true if HD is enabled */
    bool IsHDEnabled() const;

    /* Generates a new HD master key (will not be activated) */
    CPubKey GenerateNewHDMasterKey();

    /* Set the current HD master key (will reset the chain child index counters)
       Sets the master key's version based on the current wallet version (so the
       caller must ensure the current wallet version is correct before calling
       this function). */
    bool SetHDMasterKey(const CPubKey& key);

<<<<<<< HEAD
    bool SetUnlockReferralTx(const ReferralTx& rtx);
    ReferralRef GenerateNewReferral(CPubKey& pubkey, uint256 referredBy);
=======
    bool SetReferralTx(const ReferralTx& rtx);
    ReferralRef GenerateNewReferral(CPubKey& pubkey, uint256 referredBy, CWalletDB& walletdb);
    void ReferralAddedToMempool(const ReferralRef& pref);
>>>>>>> cfc17600

    bool IsReferred() const;
};

/** A key allocated from the key pool. */
class CReserveKey final : public CReserveScript
{
protected:
    CWallet* pwallet;
    int64_t nIndex;
    CPubKey vchPubKey;
    bool fInternal;
public:
    explicit CReserveKey(CWallet* pwalletIn)
    {
        nIndex = -1;
        pwallet = pwalletIn;
        fInternal = false;
    }

    CReserveKey() = default;
    CReserveKey(const CReserveKey&) = delete;
    CReserveKey& operator=(const CReserveKey&) = delete;

    ~CReserveKey()
    {
        ReturnKey();
    }

    void ReturnKey();
    bool GetReservedKey(CPubKey &pubkey, bool internal = false);
    void KeepKey();
    void KeepScript() override { KeepKey(); }
};


/**
 * Account information.
 * Stored in wallet with key "acc"+string account name.
 */
class CAccount
{
public:
    CPubKey vchPubKey;

    CAccount()
    {
        SetNull();
    }

    void SetNull()
    {
        vchPubKey = CPubKey();
    }

    ADD_SERIALIZE_METHODS;

    template <typename Stream, typename Operation>
    inline void SerializationOp(Stream& s, Operation ser_action) {
        int nVersion = s.GetVersion();
        if (!(s.GetType() & SER_GETHASH))
            READWRITE(nVersion);
        READWRITE(vchPubKey);
    }
};

// Helper for producing a bunch of max-sized low-S signatures (eg 72 bytes)
// ContainerType is meant to hold pair<CWalletTx *, int>, and be iterable
// so that each entry corresponds to each vIn, in order.
template <typename ContainerType>
bool CWallet::DummySignTx(CMutableTransaction &txNew, const ContainerType &coins) const
{
    // Fill in dummy signatures for fee calculation.
    int nIn = 0;
    for (const auto& coin : coins)
    {
        const CScript& scriptPubKey = coin.txout.scriptPubKey;
        SignatureData sigdata;

        if (!ProduceSignature(DummySignatureCreator(this), scriptPubKey, sigdata))
        {
            return false;
        } else {
            UpdateTransaction(txNew, nIn, sigdata);
        }

        nIn++;
    }
    return true;
}

#endif // BITCOIN_WALLET_WALLET_H<|MERGE_RESOLUTION|>--- conflicted
+++ resolved
@@ -755,11 +755,7 @@
     /* Used by TransactionAddedToMemorypool/BlockConnected/Disconnected.
      * Should be called with pindexBlock and posInBlock if this is for a transaction that is included in a block. */
     void SyncTransaction(const CTransactionRef& tx, const CBlockIndex *pindex = nullptr, int posInBlock = 0);
-<<<<<<< HEAD
     void SyncTransaction(const ReferralRef& tx, const CBlockIndex *pindex = nullptr, int posInBlock = 0);
-=======
-    void SyncRefTransaction(const ReferralRef& tx, const CBlockIndex *pindex = nullptr, int posInBlock = 0);
->>>>>>> cfc17600
 
     /* the HD chain data model (external chain counters) */
     CHDChain hdChain;
@@ -1208,14 +1204,9 @@
        this function). */
     bool SetHDMasterKey(const CPubKey& key);
 
-<<<<<<< HEAD
     bool SetUnlockReferralTx(const ReferralTx& rtx);
     ReferralRef GenerateNewReferral(CPubKey& pubkey, uint256 referredBy);
-=======
-    bool SetReferralTx(const ReferralTx& rtx);
-    ReferralRef GenerateNewReferral(CPubKey& pubkey, uint256 referredBy, CWalletDB& walletdb);
     void ReferralAddedToMempool(const ReferralRef& pref);
->>>>>>> cfc17600
 
     bool IsReferred() const;
 };
