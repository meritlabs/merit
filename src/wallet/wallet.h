--- conflicted
+++ resolved
@@ -100,11 +100,7 @@
     FEATURE_LATEST = FEATURE_COMPRPUBKEY // HD is optional, use FEATURE_COMPRPUBKEY as latest version
 };
 
-<<<<<<< HEAD
-std::string GenerateAndSendReferralTx(CConnman *connman);
-=======
 std::string GenerateAndSendReferralTx(CPubKey& pubkey, uint256 referredBy, CConnman *connman);
->>>>>>> 749bea41
 
 /** A key pool entry */
 class CKeyPool
