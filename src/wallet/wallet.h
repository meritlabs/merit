--- conflicted
+++ resolved
@@ -755,11 +755,7 @@
     /* Used by TransactionAddedToMemorypool/BlockConnected/Disconnected.
      * Should be called with pindexBlock and posInBlock if this is for a transaction that is included in a block. */
     void SyncTransaction(const CTransactionRef& tx, const CBlockIndex *pindex = nullptr, int posInBlock = 0);
-<<<<<<< HEAD
     void SyncRefTransaction(const ReferralRef& tx, const CBlockIndex *pindex = nullptr, int posInBlock = 0);
-=======
-    void SyncTransaction(const ReferralRef& tx, const CBlockIndex *pindex = nullptr, int posInBlock = 0);
->>>>>>> 87204276
 
     /* the HD chain data model (external chain counters) */
     CHDChain hdChain;
@@ -1208,14 +1204,8 @@
        this function). */
     bool SetHDMasterKey(const CPubKey& key);
 
-<<<<<<< HEAD
-    bool SetReferralTx(const ReferralTx& rtx);
-    ReferralRef GenerateNewReferral(CPubKey& pubkey, uint256 referredBy, CWalletDB& walletdb);
-    void ReferralAddedToMempool(const ReferralRef& pref);
-=======
     bool SetUnlockReferralTx(const ReferralTx& rtx);
     ReferralRef GenerateNewReferral(CPubKey& pubkey, uint256 referredBy);
->>>>>>> 87204276
 
     bool IsReferred() const;
 };
