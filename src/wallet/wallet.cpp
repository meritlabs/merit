--- conflicted
+++ resolved
@@ -1427,7 +1427,6 @@
     SyncTransaction(ptx);
 }
 
-<<<<<<< HEAD
 void CWallet::SyncRefTransaction(const ReferralRef& pref, const CBlockIndex *pindex, int posInBlock) {
     // add referral transaction to map
 }
@@ -1436,16 +1435,6 @@
     LOCK2(cs_main, cs_wallet);
     SyncRefTransaction(pref);
 }
-=======
-void CWallet::SyncTransaction(const ReferralRef& pref, const CBlockIndex *pindex, int posInBlock) {
-    AddToWalletIfInvolvingMe(pref, pindex, posInBlock, true);
-}
-
-// void CWallet::ReferralAddedToMempool(const ReferralRef& pref) {
-//     LOCK2(cs_main, cs_wallet);
-//     SyncTransaction(pref);
-// }
->>>>>>> 87204276
 
 void CWallet::BlockConnected(const std::shared_ptr<const CBlock>& pblock, const CBlockIndex *pindex, const std::vector<CTransactionRef>& vtxConflicted) {
     LOCK2(cs_main, cs_wallet);
@@ -1464,11 +1453,7 @@
         SyncTransaction(pblock->vtx[i], pindex, i);
     }
     for (size_t i = 0; i < pblock->m_vRef.size(); i++) {
-<<<<<<< HEAD
         SyncRefTransaction(pblock->m_vRef[i], pindex, i);
-=======
-        SyncTransaction(pblock->m_vRef[i]);
->>>>>>> 87204276
     }
 }
 
@@ -1479,11 +1464,7 @@
         SyncTransaction(ptx);
     }
     for (const ReferralRef& pref : pblock->m_vRef) {
-<<<<<<< HEAD
         SyncRefTransaction(pref);
-=======
-        SyncTransaction(pref);
->>>>>>> 87204276
     }
 }
 
@@ -3603,11 +3584,7 @@
 {
     AssertLockHeld(cs_wallet);
 
-<<<<<<< HEAD
     m_setReferralKeyPool.insert(nIndex);
-=======
-    // TODO: figure out if we need to set referral to CKeyMetadata and update mapKeyMetadata here
->>>>>>> 87204276
 }
 
 bool CWallet::TopUpKeyPool(unsigned int kpSize, std::shared_ptr<uint256> referredBy, bool outReferral)
