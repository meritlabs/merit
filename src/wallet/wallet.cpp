// Copyright (c) 2014-2017 The Merit Foundation developers
// Copyright (c) 2009-2010 Satoshi Nakamoto
// Copyright (c) 2009-2016 The Bitcoin Core developers
// Distributed under the MIT software license, see the accompanying
// file COPYING or http://www.opensource.org/licenses/mit-license.php.

#include "wallet/wallet.h"

#include "base58.h"
#include "checkpoints.h"
#include "chain.h"
#include "wallet/coincontrol.h"
#include "consensus/consensus.h"
#include "consensus/validation.h"
#include "fs.h"
#include "init.h"
#include "key.h"
#include "keystore.h"
#include "validation.h"
#include "net.h"
#include "policy/fees.h"
#include "policy/policy.h"
#include "policy/rbf.h"
#include "primitives/block.h"
#include "primitives/transaction.h"
#include "referrals.h"
#include "script/script.h"
#include "script/sign.h"
#include "scheduler.h"
#include "timedata.h"
#include "txmempool.h"
#include "util.h"
#include "ui_interface.h"
#include "utilmoneystr.h"
#include "wallet/fees.h"

#include <assert.h>
#include <numeric>
#include <sstream>

#include <boost/algorithm/string/replace.hpp>
#include <boost/thread.hpp>

std::vector<CWalletRef> vpwallets;
/** Transaction fee set by the user */
CFeeRate payTxFee(DEFAULT_TRANSACTION_FEE);
unsigned int nTxConfirmTarget = DEFAULT_TX_CONFIRM_TARGET;
bool bSpendZeroConfChange = DEFAULT_SPEND_ZEROCONF_CHANGE;
bool fWalletRbf = DEFAULT_WALLET_RBF;

const char * DEFAULT_WALLET_DAT = "wallet.dat";
const uint32_t BIP32_HARDENED_KEY_LIMIT = 0x80000000;

/**
 * Fees smaller than this (in satoshi) are considered zero fee (for transaction creation)
 * Override with -mintxfee
 */
CFeeRate CWallet::minTxFee = CFeeRate(DEFAULT_TRANSACTION_MINFEE);
/**
 * If fee estimation does not have enough data to provide estimates, use this fee instead.
 * Has no effect if not using fee estimation
 * Override with -fallbackfee
 */
CFeeRate CWallet::fallbackFee = CFeeRate(DEFAULT_FALLBACK_FEE);

CFeeRate CWallet::m_discard_rate = CFeeRate(DEFAULT_DISCARD_FEE);

const uint256 CMerkleTx::ABANDON_HASH(uint256S("0000000000000000000000000000000000000000000000000000000000000001"));

/** @defgroup mapWallet
 *
 * @{
 */

struct CompareValueOnly
{
    bool operator()(const CInputCoin& t1,
                    const CInputCoin& t2) const
    {
        return t1.txout.nValue < t2.txout.nValue;
    }
};

std::string COutput::ToString() const
{
    return strprintf("COutput(%s, %d, %d) [%s]", tx->GetHash().ToString(), i, nDepth, FormatMoney(tx->tx->vout[i].nValue));
}

class CAffectedKeysVisitor : public boost::static_visitor<void> {
private:
    const CKeyStore &keystore;
    std::vector<CKeyID> &vKeys;

public:
    CAffectedKeysVisitor(const CKeyStore &keystoreIn, std::vector<CKeyID> &vKeysIn) : keystore(keystoreIn), vKeys(vKeysIn) {}

    void Process(const CScript &script) {
        txnouttype type;
        std::vector<CTxDestination> vDest;
        int nRequired;
        if (ExtractDestinations(script, type, vDest, nRequired)) {
            for (const CTxDestination &dest : vDest)
                boost::apply_visitor(*this, dest);
        }
    }

    void operator()(const CKeyID &keyId) {
        if (keystore.HaveKey(keyId))
            vKeys.push_back(keyId);
    }

    void operator()(const CScriptID &scriptId) {
        CScript script;
        if (keystore.GetCScript(scriptId, script))
            Process(script);
    }

    void operator()(const CParamScriptID &scriptId) {
        CScript script;
        if (keystore.GetParamScript(scriptId, script))
            Process(script);
    }

    void operator()(const CNoDestination &none) {}
};

bool DaedalusGeneration()
{
    assert(chainActive.Tip());

    return (chainActive.Tip()->nVersion & DAEDALUS_BIT) != 0;
}

namespace referral
{
bool ReferralTx::RelayWalletTransaction(CConnman *connman)
{
    assert(m_pWallet->GetBroadcastTransactions());

    if (!isAbandoned() && GetDepthInMainChain() == 0)
    {
        CValidationState state;
        if (InMempool() || AcceptToMemoryPool(state)) {
            if (connman) {
                CInv inv(MSG_REFERRAL, m_pReferral->GetHash());

                LogPrint(BCLog::NET, "Relaying referral %s\n", m_pReferral->GetHash().GetHex());
                connman->ForEachNode([&inv](CNode* pnode) {
                    pnode->PushInventory(inv);
                });

                return true;
            }
        }
    }

	return false;
}

bool ReferralTx::InMempool() const
{
    LOCK(mempoolReferral.cs);
    return mempoolReferral.Exists(GetHash());
}

bool ReferralTx::AcceptToMemoryPool(CValidationState& state) {
    bool dummy;
    return ::AcceptReferralToMemoryPool(mempoolReferral, state, GetReferral(), dummy);
}

bool ReferralTx::IsAccepted() const
{
    return GetDepthInMainChain() > (int) CHAIN_DEPTH_TO_UNLOCK_WALLET;
}
}

const CWalletTx* CWallet::GetWalletTx(const uint256& hash) const
{
    LOCK(cs_wallet);
    WalletTxMap::const_iterator it = mapWallet.find(hash);
    if (it == mapWallet.end())
        return nullptr;
    return &(it->second);
}

referral::ReferralRef CWallet::Unlock(const referral::Address& parentAddress, const std::string alias)
{
    // check wallet is not unlocked yet
    if (IsReferred()) {
        throw std::runtime_error(std::string(__func__) + ": wallet is already unlocked");
    }

    // check parent address and alias not to generate keys
    // TODO: remove generated key from map if referral transaction failed and remove this checks
    const bool isBeaconed = CheckAddressBeaconed(parentAddress, true);

    if (!isBeaconed) {
        throw std::runtime_error(std::string(__func__) + ": provided address is not beaconed");
    }

    bool isConfirmed = true;
    if(ExpectDaedalus(chainActive.Tip(), Params().GetConsensus())) {
        isConfirmed = CheckAddressConfirmed(parentAddress, true);
    }

    if (!isConfirmed) {
        throw std::runtime_error(std::string(__func__) + ": provided address is not confirmed");
    }

    // check if provided referral's alias is valid and not yet occupied
    if(!referral::CheckReferralAlias(alias)) {
        throw std::runtime_error(std::string(__func__) + ": the alias doesn't pass validation");
    }

    if (prefviewcache->Exists(alias)) {
        throw std::runtime_error(std::string(__func__) + ": provided alias is already occupied");
    }

    if (mempoolReferral.Exists(alias)) {
        LogPrintf("Alias \"%s\" is already in mempool. There's a chance it would never be confirmed.\n", alias);
    }

    int64_t nIndex = ++m_max_keypool_index;

    CWalletDB walletdb(*dbw);
    LOCK(cs_wallet);

<<<<<<< HEAD
    LOCK(cs_wallet);
=======
    bool internal = IsHDEnabled() && CanSupportFeature(FEATURE_HD_SPLIT);
    LogPrintf("Unlock wallet with %s key\n", internal ? "internal" : "external");
>>>>>>> c2aa1271

    // generate new key pair for the wallet
    CPubKey pubkey(GenerateNewKey(walletdb));
    CKeyPool keypool(pubkey, true);

    // generate new referral associated with new pubkey
    auto referral = GenerateNewReferral(pubkey, parentAddress, alias);

    LogPrintf("Generated new unlock referral. Address: %s\n", referral->GetAddress().ToString());

    if (!walletdb.WritePool(nIndex, keypool)) {
        throw std::runtime_error(std::string(__func__) + ": writing generated key failed");
    }
    LoadKeyPool(nIndex, keypool);

    return referral;
}

CPubKey CWallet::GenerateNewKey(CWalletDB &walletdb)
{
    AssertLockHeld(cs_wallet); // mapKeyMetadata
    // check that hd master key is set
    assert(IsHDEnabled());

    debug("[WARNING] GENERATING NEW KEY\n");

    CKey secret;

    // Create new metadata
    int64_t nCreationTime = GetTime();
    CKeyMetadata metadata(nCreationTime);

    DeriveNewChildKey(walletdb, metadata, secret);

    CPubKey pubkey = secret.GetPubKey();
    assert(secret.VerifyPubKey(pubkey));

    mapKeyMetadata[pubkey.GetID()] = metadata;
    UpdateTimeFirstKey(nCreationTime);

    if (!AddKeyPubKeyWithDB(walletdb, secret, pubkey)) {
        throw std::runtime_error(std::string(__func__) + ": AddKey failed");
    }
    return pubkey;
}

void CWallet::DeriveNewChildKey(CWalletDB &walletdb, CKeyMetadata& metadata, CKey& secret)
{
    // for now we use a fixed keypath scheme of m/0'/0'/k
    CKey key;                      //master key seed (256bit)
    CExtKey masterKey;             //hd master key
    CExtKey accountKey;            //key at m/0'
    CExtKey chainChildKey;         //key at m/0'/0' (external) or m/0'/1' (internal)
    CExtKey childKey;              //key at m/0'/0'/<n>'

    // try to get the master key
    if (!GetKey(hdChain.masterKeyID, key))
        throw std::runtime_error(std::string(__func__) + ": Master key not found");

    masterKey.SetMaster(key.begin(), key.size());

    // derive m/0'
    // use hardened derivation (child keys >= 0x80000000 are hardened after bip32)
    masterKey.Derive(accountKey, BIP32_HARDENED_KEY_LIMIT);

    // derive m/0'/0' (external chain) OR m/0'/1' (internal chain)
    accountKey.Derive(chainChildKey, BIP32_HARDENED_KEY_LIMIT+1);

    // derive child key at next index, skip keys already known to the wallet
    do {
        // always derive hardened keys
        // childIndex | BIP32_HARDENED_KEY_LIMIT = derive childIndex in hardened child-index-range
        // example: 1 | BIP32_HARDENED_KEY_LIMIT == 0x80000001 == 2147483649
        chainChildKey.Derive(childKey, hdChain.nInternalChainCounter | BIP32_HARDENED_KEY_LIMIT);
        metadata.hdKeypath = "m/0'/1'/" + std::to_string(hdChain.nInternalChainCounter) + "'";
        hdChain.nInternalChainCounter++;
    } while (HaveKey(childKey.key.GetPubKey().GetID()));
    secret = childKey.key;
    metadata.hdMasterKeyID = hdChain.masterKeyID;
    // update the chain model in the database
    if (!walletdb.WriteHDChain(hdChain))
        throw std::runtime_error(std::string(__func__) + ": Writing HD chain model failed");
}

bool CWallet::AddKeyPubKeyWithDB(CWalletDB &walletdb, const CKey& secret, const CPubKey &pubkey)
{
    AssertLockHeld(cs_wallet); // mapKeyMetadata

    // CCryptoKeyStore has no concept of wallet databases, but calls AddCryptedKey
    // which is overridden below.  To avoid flushes, the database handle is
    // tunneled through to it.
    bool needsDB = !pwalletdbEncryption;
    if (needsDB) {
        pwalletdbEncryption = &walletdb;
    }
    if (!CCryptoKeyStore::AddKeyPubKey(secret, pubkey)) {
        if (needsDB) pwalletdbEncryption = nullptr;
        return false;
    }
    if (needsDB) pwalletdbEncryption = nullptr;

    // check if we need to remove from watch-only
    CScript script;
    script = GetScriptForDestination(pubkey.GetID());
    if (HaveWatchOnly(script)) {
        RemoveWatchOnly(script);
    }
    script = GetScriptForRawPubKey(pubkey);
    if (HaveWatchOnly(script)) {
        RemoveWatchOnly(script);
    }

    if (!IsCrypted()) {
        return walletdb.WriteKey(pubkey,
            secret.GetPrivKey(),
            mapKeyMetadata[pubkey.GetID()]);
    }
    return true;
}

bool CWallet::AddKeyPubKey(const CKey& secret, const CPubKey &pubkey)
{
    CWalletDB walletdb(*dbw);
    return CWallet::AddKeyPubKeyWithDB(walletdb, secret, pubkey);
}

bool CWallet::AddCryptedKey(const CPubKey &vchPubKey,
                            const std::vector<unsigned char> &vchCryptedSecret)
{
    if (!CCryptoKeyStore::AddCryptedKey(vchPubKey, vchCryptedSecret))
        return false;
    {
        LOCK(cs_wallet);
        if (pwalletdbEncryption)
            return pwalletdbEncryption->WriteCryptedKey(vchPubKey,
                                                        vchCryptedSecret,
                                                        mapKeyMetadata[vchPubKey.GetID()]);
        else
            return CWalletDB(*dbw).WriteCryptedKey(vchPubKey,
                                                            vchCryptedSecret,
                                                            mapKeyMetadata[vchPubKey.GetID()]);
    }
}

bool CWallet::LoadKeyMetadata(const CTxDestination& keyID, const CKeyMetadata &meta)
{
    AssertLockHeld(cs_wallet); // mapKeyMetadata
    UpdateTimeFirstKey(meta.nCreateTime);
    mapKeyMetadata[keyID] = meta;
    return true;
}

bool CWallet::LoadCryptedKey(const CPubKey &vchPubKey, const std::vector<unsigned char> &vchCryptedSecret)
{
    return CCryptoKeyStore::AddCryptedKey(vchPubKey, vchCryptedSecret);
}

/**
 * Update wallet first key creation time. This should be called whenever keys
 * are added to the wallet, with the oldest key creation time.
 */
void CWallet::UpdateTimeFirstKey(int64_t nCreateTime)
{
    AssertLockHeld(cs_wallet);
    if (nCreateTime <= 1) {
        // Cannot determine birthday information, so set the wallet birthday to
        // the beginning of time.
        nTimeFirstKey = 1;
    } else if (!nTimeFirstKey || nCreateTime < nTimeFirstKey) {
        nTimeFirstKey = nCreateTime;
    }
}

bool CWallet::AddCScript(const CScript& redeemScript, const uint160& address)
{
    if (!CCryptoKeyStore::AddCScript(redeemScript, address))
        return false;
    return CWalletDB(*dbw).WriteCScript(address, redeemScript);
}

bool CWallet::AddParamScript(const CScript& redeemScript, const uint160& address)
{
    if (!CCryptoKeyStore::AddParamScript(redeemScript, address))
        return false;
    return CWalletDB(*dbw).WriteCScript(address, redeemScript);
}

bool CWallet::LoadCScript(const CScript& redeemScript, const uint160& address)
{
    return CCryptoKeyStore::AddCScript(redeemScript, address);
}

bool CWallet::LoadParamScript(const CScript& redeemScript, const uint160& address)
{
    return CCryptoKeyStore::AddParamScript(redeemScript, address);
}

bool CWallet::AddWatchOnly(const CScript& dest)
{
    if (!CCryptoKeyStore::AddWatchOnly(dest))
        return false;
    const CKeyMetadata& meta = mapKeyMetadata[CScriptID(dest)];
    UpdateTimeFirstKey(meta.nCreateTime);
    NotifyWatchonlyChanged(true);
    return CWalletDB(*dbw).WriteWatchOnly(dest, meta);
}

bool CWallet::AddWatchOnly(const CScript& dest, int64_t nCreateTime)
{
    mapKeyMetadata[CScriptID(dest)].nCreateTime = nCreateTime;
    return AddWatchOnly(dest);
}

bool CWallet::RemoveWatchOnly(const CScript &dest)
{
    AssertLockHeld(cs_wallet);
    if (!CCryptoKeyStore::RemoveWatchOnly(dest))
        return false;
    if (!HaveWatchOnly())
        NotifyWatchonlyChanged(false);
    if (!CWalletDB(*dbw).EraseWatchOnly(dest))
        return false;

    return true;
}

bool CWallet::LoadWatchOnly(const CScript &dest)
{
    return CCryptoKeyStore::AddWatchOnly(dest);
}

bool CWallet::Unlock(const SecureString& strWalletPassphrase)
{
    CCrypter crypter;
    CKeyingMaterial _vMasterKey;

    {
        LOCK(cs_wallet);
        for (const MasterKeyMap::value_type& pMasterKey : mapMasterKeys)
        {
            if(!crypter.SetKeyFromPassphrase(strWalletPassphrase, pMasterKey.second.vchSalt, pMasterKey.second.nDeriveIterations, pMasterKey.second.nDerivationMethod))
                return false;
            if (!crypter.Decrypt(pMasterKey.second.vchCryptedKey, _vMasterKey))
                continue; // try another master key
            if (CCryptoKeyStore::Unlock(_vMasterKey))
                return true;
        }
    }
    return false;
}

bool CWallet::ChangeWalletPassphrase(const SecureString& strOldWalletPassphrase, const SecureString& strNewWalletPassphrase)
{
    bool fWasLocked = IsLocked();

    {
        LOCK(cs_wallet);
        Lock();

        CCrypter crypter;
        CKeyingMaterial _vMasterKey;
        for (MasterKeyMap::value_type& pMasterKey : mapMasterKeys)
        {
            if(!crypter.SetKeyFromPassphrase(strOldWalletPassphrase, pMasterKey.second.vchSalt, pMasterKey.second.nDeriveIterations, pMasterKey.second.nDerivationMethod))
                return false;
            if (!crypter.Decrypt(pMasterKey.second.vchCryptedKey, _vMasterKey))
                return false;
            if (CCryptoKeyStore::Unlock(_vMasterKey))
            {
                int64_t nStartTime = GetTimeMillis();
                crypter.SetKeyFromPassphrase(strNewWalletPassphrase, pMasterKey.second.vchSalt, pMasterKey.second.nDeriveIterations, pMasterKey.second.nDerivationMethod);
                pMasterKey.second.nDeriveIterations = pMasterKey.second.nDeriveIterations * (100 / ((double)(GetTimeMillis() - nStartTime)));

                nStartTime = GetTimeMillis();
                crypter.SetKeyFromPassphrase(strNewWalletPassphrase, pMasterKey.second.vchSalt, pMasterKey.second.nDeriveIterations, pMasterKey.second.nDerivationMethod);
                pMasterKey.second.nDeriveIterations = (pMasterKey.second.nDeriveIterations + pMasterKey.second.nDeriveIterations * 100 / ((double)(GetTimeMillis() - nStartTime))) / 2;

                if (pMasterKey.second.nDeriveIterations < 25000)
                    pMasterKey.second.nDeriveIterations = 25000;

                LogPrintf("Wallet passphrase changed to an nDeriveIterations of %i\n", pMasterKey.second.nDeriveIterations);

                if (!crypter.SetKeyFromPassphrase(strNewWalletPassphrase, pMasterKey.second.vchSalt, pMasterKey.second.nDeriveIterations, pMasterKey.second.nDerivationMethod))
                    return false;
                if (!crypter.Encrypt(_vMasterKey, pMasterKey.second.vchCryptedKey))
                    return false;
                CWalletDB(*dbw).WriteMasterKey(pMasterKey.first, pMasterKey.second);
                if (fWasLocked)
                    Lock();
                return true;
            }
        }
    }

    return false;
}

void CWallet::SetBestChain(const CBlockLocator& loc)
{
    CWalletDB walletdb(*dbw);
    walletdb.WriteBestBlock(loc);
}

bool CWallet::SetMinVersion(enum WalletFeature nVersion, CWalletDB* pwalletdbIn, bool fExplicit)
{
    LOCK(cs_wallet); // nWalletVersion
    if (nWalletVersion >= nVersion)
        return true;

    // when doing an explicit upgrade, if we pass the max version permitted, upgrade all the way
    if (fExplicit && nVersion > nWalletMaxVersion)
            nVersion = FEATURE_LATEST;

    nWalletVersion = nVersion;

    if (nVersion > nWalletMaxVersion)
        nWalletMaxVersion = nVersion;

    {
        CWalletDB* pwalletdb = pwalletdbIn ? pwalletdbIn : new CWalletDB(*dbw);
        if (nWalletVersion > 10000)
            pwalletdb->WriteMinVersion(nWalletVersion);
        if (!pwalletdbIn)
            delete pwalletdb;
    }

    return true;
}

bool CWallet::SetMaxVersion(int nVersion)
{
    LOCK(cs_wallet); // nWalletVersion, nWalletMaxVersion
    // cannot downgrade below current version
    if (nWalletVersion > nVersion)
        return false;

    nWalletMaxVersion = nVersion;

    return true;
}

std::set<uint256> CWallet::GetConflicts(const uint256& txid) const
{
    std::set<uint256> result;
    AssertLockHeld(cs_wallet);

    WalletTxMap::const_iterator it = mapWallet.find(txid);
    if (it == mapWallet.end())
        return result;
    const CWalletTx& wtx = it->second;

    std::pair<TxSpends::const_iterator, TxSpends::const_iterator> range;

    for (const CTxIn& txin : wtx.tx->vin)
    {
        if (mapTxSpends.count(txin.prevout) <= 1)
            continue;  // No conflict if zero or one spends
        range = mapTxSpends.equal_range(txin.prevout);
        for (TxSpends::const_iterator _it = range.first; _it != range.second; ++_it)
            result.insert(_it->second);
    }
    return result;
}

bool CWallet::HasWalletSpend(const uint256& txid) const
{
    AssertLockHeld(cs_wallet);
    auto iter = mapTxSpends.lower_bound(COutPoint(txid, 0));
    return (iter != mapTxSpends.end() && iter->first.hash == txid);
}

void CWallet::Flush(bool shutdown)
{
    dbw->Flush(shutdown);
}

void CWallet::SyncMetaData(std::pair<TxSpends::iterator, TxSpends::iterator> range)
{
    // We want all the wallet transactions in range to have the same metadata as
    // the oldest (smallest nOrderPos).
    // So: find smallest nOrderPos:

    int nMinOrderPos = std::numeric_limits<int>::max();
    const CWalletTx* copyFrom = nullptr;
    for (TxSpends::iterator it = range.first; it != range.second; ++it)
    {
        const uint256& hash = it->second;
        int n = mapWallet[hash].nOrderPos;
        if (n < nMinOrderPos)
        {
            nMinOrderPos = n;
            copyFrom = &mapWallet[hash];
        }
    }
    // Now copy data from copyFrom to rest:
    for (TxSpends::iterator it = range.first; it != range.second; ++it)
    {
        const uint256& hash = it->second;
        CWalletTx* copyTo = &mapWallet[hash];
        if (copyFrom == copyTo) continue;
        if (!copyFrom->IsEquivalentTo(*copyTo)) continue;
        copyTo->mapValue = copyFrom->mapValue;
        copyTo->vOrderForm = copyFrom->vOrderForm;
        // fTimeReceivedIsTxTime not copied on purpose
        // nTimeReceived not copied on purpose
        copyTo->nTimeSmart = copyFrom->nTimeSmart;
        copyTo->fFromMe = copyFrom->fFromMe;
        copyTo->strFromAccount = copyFrom->strFromAccount;
        // nOrderPos not copied on purpose
        // cached members not copied on purpose
    }
}

/**
 * Outpoint is spent if any non-conflicted transaction
 * spends it:
 */
bool CWallet::IsSpent(const uint256& hash, unsigned int n) const
{
    const COutPoint outpoint(hash, n);
    std::pair<TxSpends::const_iterator, TxSpends::const_iterator> range;
    range = mapTxSpends.equal_range(outpoint);

    for (TxSpends::const_iterator it = range.first; it != range.second; ++it)
    {
        const uint256& wtxid = it->second;
        WalletTxMap::const_iterator mit = mapWallet.find(wtxid);
        if (mit != mapWallet.end()) {
            int depth = mit->second.GetDepthInMainChain();
            if (depth > 0  || (depth == 0 && !mit->second.isAbandoned()))
                return true; // Spent
        }
    }
    return false;
}

void CWallet::AddToSpends(const COutPoint& outpoint, const uint256& wtxid)
{
    mapTxSpends.insert(std::make_pair(outpoint, wtxid));

    std::pair<TxSpends::iterator, TxSpends::iterator> range;
    range = mapTxSpends.equal_range(outpoint);
    SyncMetaData(range);
}


void CWallet::AddToSpends(const uint256& wtxid)
{
    auto it = mapWallet.find(wtxid);
    assert(it != mapWallet.end());
    CWalletTx& thisTx = it->second;
    if (thisTx.IsCoinBase()) // Coinbases don't spend anything!
        return;

    for (const CTxIn& txin : thisTx.tx->vin)
        AddToSpends(txin.prevout, wtxid);
}

bool CWallet::EncryptWallet(const SecureString& strWalletPassphrase)
{
    if (IsCrypted())
        return false;

    CKeyingMaterial _vMasterKey;

    _vMasterKey.resize(WALLET_CRYPTO_KEY_SIZE);
    GetStrongRandBytes(&_vMasterKey[0], WALLET_CRYPTO_KEY_SIZE);

    CMasterKey kMasterKey;

    kMasterKey.vchSalt.resize(WALLET_CRYPTO_SALT_SIZE);
    GetStrongRandBytes(&kMasterKey.vchSalt[0], WALLET_CRYPTO_SALT_SIZE);

    CCrypter crypter;
    int64_t nStartTime = GetTimeMillis();
    crypter.SetKeyFromPassphrase(strWalletPassphrase, kMasterKey.vchSalt, 25000, kMasterKey.nDerivationMethod);
    kMasterKey.nDeriveIterations = 2500000 / ((double)(GetTimeMillis() - nStartTime));

    nStartTime = GetTimeMillis();
    crypter.SetKeyFromPassphrase(strWalletPassphrase, kMasterKey.vchSalt, kMasterKey.nDeriveIterations, kMasterKey.nDerivationMethod);
    kMasterKey.nDeriveIterations = (kMasterKey.nDeriveIterations + kMasterKey.nDeriveIterations * 100 / ((double)(GetTimeMillis() - nStartTime))) / 2;

    if (kMasterKey.nDeriveIterations < 25000)
        kMasterKey.nDeriveIterations = 25000;

    LogPrintf("Encrypting Wallet with an nDeriveIterations of %i\n", kMasterKey.nDeriveIterations);

    if (!crypter.SetKeyFromPassphrase(strWalletPassphrase, kMasterKey.vchSalt, kMasterKey.nDeriveIterations, kMasterKey.nDerivationMethod))
        return false;
    if (!crypter.Encrypt(_vMasterKey, kMasterKey.vchCryptedKey))
        return false;

    {
        LOCK(cs_wallet);
        mapMasterKeys[++nMasterKeyMaxID] = kMasterKey;
        assert(!pwalletdbEncryption);
        pwalletdbEncryption = new CWalletDB(*dbw);
        if (!pwalletdbEncryption->TxnBegin()) {
            delete pwalletdbEncryption;
            pwalletdbEncryption = nullptr;
            return false;
        }
        pwalletdbEncryption->WriteMasterKey(nMasterKeyMaxID, kMasterKey);

        if (!EncryptKeys(_vMasterKey))
        {
            pwalletdbEncryption->TxnAbort();
            delete pwalletdbEncryption;
            // We now probably have half of our keys encrypted in memory, and half not...
            // die and let the user reload the unencrypted wallet.
            assert(false);
        }

        if (!pwalletdbEncryption->TxnCommit()) {
            delete pwalletdbEncryption;
            // We now have keys encrypted in memory, but not on disk...
            // die to avoid confusion and let the user reload the unencrypted wallet.
            assert(false);
        }

        delete pwalletdbEncryption;
        pwalletdbEncryption = nullptr;

        Lock();
        Unlock(strWalletPassphrase);

        // if we are using HD, replace the HD master key (seed) with a new one
        if (IsHDEnabled()) {
            if (!SetHDMasterKey(GenerateNewHDMasterKey())) {
                return false;
            }
        }

        NewKeyPool();
        Lock();

        // Need to completely rewrite the wallet file; if we don't, bdb might keep
        // bits of the unencrypted private key in slack space in the database file.
        dbw->Rewrite();

    }
    NotifyStatusChanged(this);

    return true;
}

DBErrors CWallet::ReorderTransactions()
{
    LOCK(cs_wallet);
    CWalletDB walletdb(*dbw);

    // Old wallets didn't have any defined order for transactions
    // Probably a bad idea to change the output of this

    // First: get all CWalletTx and CAccountingEntry into a sorted-by-time multimap.
    typedef std::pair<CWalletTx*, CAccountingEntry*> TxPair;
    typedef std::multimap<int64_t, TxPair > TxItems;
    TxItems txByTime;

    for (WalletTxMap::iterator it = mapWallet.begin(); it != mapWallet.end(); ++it)
    {
        CWalletTx* wtx = &((*it).second);
        txByTime.insert(std::make_pair(wtx->nTimeReceived, TxPair(wtx, nullptr)));
    }
    std::list<CAccountingEntry> acentries;
    walletdb.ListAccountCreditDebit("", acentries);
    for (CAccountingEntry& entry : acentries)
    {
        txByTime.insert(std::make_pair(entry.nTime, TxPair(nullptr, &entry)));
    }

    nOrderPosNext = 0;
    std::vector<int64_t> nOrderPosOffsets;
    for (TxItems::iterator it = txByTime.begin(); it != txByTime.end(); ++it)
    {
        CWalletTx *const pwtx = (*it).second.first;
        CAccountingEntry *const pacentry = (*it).second.second;
        int64_t& nOrderPos = (pwtx != nullptr) ? pwtx->nOrderPos : pacentry->nOrderPos;

        if (nOrderPos == -1)
        {
            nOrderPos = nOrderPosNext++;
            nOrderPosOffsets.push_back(nOrderPos);

            if (pwtx)
            {
                if (!walletdb.WriteTx(*pwtx))
                    return DB_LOAD_FAIL;
            }
            else
                if (!walletdb.WriteAccountingEntry(pacentry->nEntryNo, *pacentry))
                    return DB_LOAD_FAIL;
        }
        else
        {
            int64_t nOrderPosOff = 0;
            for (const int64_t& nOffsetStart : nOrderPosOffsets)
            {
                if (nOrderPos >= nOffsetStart)
                    ++nOrderPosOff;
            }
            nOrderPos += nOrderPosOff;
            nOrderPosNext = std::max(nOrderPosNext, nOrderPos + 1);

            if (!nOrderPosOff)
                continue;

            // Since we're changing the order, write it back
            if (pwtx)
            {
                if (!walletdb.WriteTx(*pwtx))
                    return DB_LOAD_FAIL;
            }
            else
                if (!walletdb.WriteAccountingEntry(pacentry->nEntryNo, *pacentry))
                    return DB_LOAD_FAIL;
        }
    }
    walletdb.WriteOrderPosNext(nOrderPosNext);

    return DB_LOAD_OK;
}

int64_t CWallet::IncOrderPosNext(CWalletDB *pwalletdb)
{
    AssertLockHeld(cs_wallet); // nOrderPosNext
    int64_t nRet = nOrderPosNext++;
    if (pwalletdb) {
        pwalletdb->WriteOrderPosNext(nOrderPosNext);
    } else {
        CWalletDB(*dbw).WriteOrderPosNext(nOrderPosNext);
    }
    return nRet;
}

bool CWallet::AccountMove(std::string strFrom, std::string strTo, CAmount nAmount, std::string strComment)
{
    CWalletDB walletdb(*dbw);
    if (!walletdb.TxnBegin())
        return false;

    int64_t nNow = GetAdjustedTime();

    // Debit
    CAccountingEntry debit;
    debit.nOrderPos = IncOrderPosNext(&walletdb);
    debit.strAccount = strFrom;
    debit.nCreditDebit = -nAmount;
    debit.nTime = nNow;
    debit.strOtherAccount = strTo;
    debit.strComment = strComment;
    AddAccountingEntry(debit, &walletdb);

    // Credit
    CAccountingEntry credit;
    credit.nOrderPos = IncOrderPosNext(&walletdb);
    credit.strAccount = strTo;
    credit.nCreditDebit = nAmount;
    credit.nTime = nNow;
    credit.strOtherAccount = strFrom;
    credit.strComment = strComment;
    AddAccountingEntry(credit, &walletdb);

    if (!walletdb.TxnCommit())
        return false;

    return true;
}

bool CWallet::GetAccountPubkey(CPubKey &pubKey, std::string strAccount, bool bForceNew)
{
    CWalletDB walletdb(*dbw);

    CAccount account;
    walletdb.ReadAccount(strAccount, account);

    if (!bForceNew) {
        if (!account.vchPubKey.IsValid())
            bForceNew = true;
        else {
            // Check if the current key has been used
            CScript scriptPubKey = GetScriptForDestination(account.vchPubKey.GetID());
            for (WalletTxMap::iterator it = mapWallet.begin();
                 it != mapWallet.end() && account.vchPubKey.IsValid();
                 ++it)
                for (const CTxOut& txout : (*it).second.tx->vout)
                    if (txout.scriptPubKey == scriptPubKey) {
                        bForceNew = true;
                        break;
                    }
        }
    }

    // Generate a new key
    if (bForceNew) {
        if (!GetKeyFromPool(account.vchPubKey))
            return false;

        SetAddressBook(account.vchPubKey.GetID(), strAccount, "receive");
        walletdb.WriteAccount(strAccount, account);
    }

    pubKey = account.vchPubKey;

    return true;
}

void CWallet::MarkDirty()
{
    {
        LOCK(cs_wallet);
        for (std::pair<const uint256, CWalletTx>& item : mapWallet)
            item.second.MarkDirty();
    }
}

bool CWallet::MarkReplaced(const uint256& originalHash, const uint256& newHash)
{
    LOCK(cs_wallet);

    auto mi = mapWallet.find(originalHash);

    // There is a bug if MarkReplaced is not called on an existing wallet transaction.
    assert(mi != mapWallet.end());

    CWalletTx& wtx = (*mi).second;

    // Ensure for now that we're not overwriting data
    assert(wtx.mapValue.count("replaced_by_txid") == 0);

    wtx.mapValue["replaced_by_txid"] = newHash.ToString();

    CWalletDB walletdb(*dbw, "r+");

    bool success = true;
    if (!walletdb.WriteTx(wtx)) {
        LogPrintf("%s: Updating walletdb tx %s failed", __func__, wtx.GetHash().ToString());
        success = false;
    }

    NotifyTransactionChanged(this, originalHash, CT_UPDATED);

    return success;
}

bool CWallet::AddToWallet(const CWalletTx& wtxIn, bool fFlushOnClose)
{
    LOCK(cs_wallet);

    CWalletDB walletdb(*dbw, "r+", fFlushOnClose);

    uint256 hash = wtxIn.GetHash();

    // Inserts only if not already there, returns tx inserted or tx found
    std::pair<WalletTxMap::iterator, bool> ret = mapWallet.insert(std::make_pair(hash, wtxIn));
    CWalletTx& wtx = (*ret.first).second;
    wtx.BindWallet(this);
    bool fInsertedNew = ret.second;
    if (fInsertedNew)
    {
        wtx.nTimeReceived = GetAdjustedTime();
        wtx.nOrderPos = IncOrderPosNext(&walletdb);
        wtxOrdered.insert(std::make_pair(wtx.nOrderPos, TxPair(&wtx, nullptr)));
        wtx.nTimeSmart = ComputeTimeSmart(wtx);
        AddToSpends(hash);
    }

    bool fUpdated = false;
    if (!fInsertedNew)
    {
        // Merge
        if (!wtxIn.hashUnset() && wtxIn.hashBlock != wtx.hashBlock)
        {
            wtx.hashBlock = wtxIn.hashBlock;
            fUpdated = true;
        }
        // If no longer abandoned, update
        if (wtxIn.hashBlock.IsNull() && wtx.isAbandoned())
        {
            wtx.hashBlock = wtxIn.hashBlock;
            fUpdated = true;
        }
        if (wtxIn.nIndex != -1 && (wtxIn.nIndex != wtx.nIndex))
        {
            wtx.nIndex = wtxIn.nIndex;
            fUpdated = true;
        }
        if (wtxIn.fFromMe && wtxIn.fFromMe != wtx.fFromMe)
        {
            wtx.fFromMe = wtxIn.fFromMe;
            fUpdated = true;
        }
    }

    //// debug print
    LogPrintf("AddToWallet %s  %s%s\n", wtxIn.GetHash().ToString(), (fInsertedNew ? "new" : ""), (fUpdated ? "update" : ""));

    // Write to disk
    if (fInsertedNew || fUpdated)
        if (!walletdb.WriteTx(wtx))
            return false;

    // Break debit/credit balance caches:
    wtx.MarkDirty();

    // Notify UI of new or updated transaction
    NotifyTransactionChanged(this, hash, fInsertedNew ? CT_NEW : CT_UPDATED);

    // notify an external script when a wallet transaction comes in or is updated
    std::string strCmd = gArgs.GetArg("-walletnotify", "");

    if ( !strCmd.empty())
    {
        boost::replace_all(strCmd, "%s", wtxIn.GetHash().GetHex());
        boost::thread t(runCommand, strCmd); // thread runs free
    }

    return true;
}


bool CWallet::AddToWallet(const referral::ReferralTx& rtxIn, bool fFlushOnClose)
{
    LOCK(cs_wallet);

    CWalletDB walletdb(*dbw, "r+", fFlushOnClose);

    uint256 hash = rtxIn.GetHash();

    // Inserts only if not already there, returns tx inserted or tx found
    std::pair<std::map<uint256, referral::ReferralTx>::iterator, bool> ret = mapWalletRTx.insert(std::make_pair(hash, rtxIn));
    referral::ReferralTx& rtx = (*ret.first).second;
    rtx.BindWallet(this);
    bool fInsertedNew = ret.second;
    if (fInsertedNew)
    {
        rtx.nTimeReceived = GetAdjustedTime();
    }

    bool fUpdated = false;
    if (!fInsertedNew)
    {
        // Merge
        if (!rtxIn.hashUnset() &&rtxIn.hashBlock != rtx.hashBlock)
        {
            rtx.hashBlock = rtxIn.hashBlock;
            fUpdated = true;
        }
        // If no longer abandoned, update
        if (rtxIn.hashBlock.IsNull() && rtx.isAbandoned())
        {
            rtx.hashBlock = rtxIn.hashBlock;
            fUpdated = true;
        }
        if (rtxIn.nIndex != -1 && (rtxIn.nIndex != rtx.nIndex))
        {
            rtx.nIndex = rtxIn.nIndex;
            fUpdated = true;
        }
    }

    //// debug print
    LogPrintf("AddToWallet %s  %s%s\n",
            rtxIn.GetHash().ToString(),
            (fInsertedNew ? "new" : ""),
            (fUpdated ? "update" : ""));

    // Write to disk
    if (fInsertedNew || fUpdated) {
        if (!walletdb.WriteReferralTx(rtx)) {
            return false;
        }
    }

    // Set unlock referral tx in case this tx is root unlock tx, wallet us not unlocked yet and tx is in the blockchain, aka confirmed
    if (rtx.IsUnlockTx() && !IsReferred()) {
        LogPrintf("Setting Unlock Tx %s  %s%s\n", rtxIn.GetHash().ToString(), (fInsertedNew ? "new" : ""), (fUpdated ? "update" : ""));
        SetUnlockReferralTx(rtx, true);
    }

    // Notify UI of new or updated transaction
    NotifyTransactionChanged(this, hash, CT_NEW);

    // notify an external script when a wallet transaction comes in or is updated
    std::string strCmd = gArgs.GetArg("-walletnotify", "");

    if (!strCmd.empty())
    {
        boost::replace_all(strCmd, "%s", rtx.GetHash().GetHex());
        boost::thread t(runCommand, strCmd); // thread runs free
    }

    return true;
}

bool CWallet::LoadToWallet(const CWalletTx& wtxIn)
{
    uint256 hash = wtxIn.GetHash();

    mapWallet[hash] = wtxIn;
    CWalletTx& wtx = mapWallet[hash];
    wtx.BindWallet(this);
    wtxOrdered.insert(std::make_pair(wtx.nOrderPos, TxPair(&wtx, nullptr)));
    AddToSpends(hash);
    for (const CTxIn& txin : wtx.tx->vin) {
        auto it = mapWallet.find(txin.prevout.hash);
        if (it != mapWallet.end()) {
            CWalletTx& prevtx = it->second;
            if (prevtx.nIndex == -1 && !prevtx.hashUnset()) {
                MarkConflicted(prevtx.hashBlock, wtx.GetHash());
            }
        }
    }

    return true;
}

bool CWallet::LoadToWallet(const referral::ReferralTx& rtxIn)
{
    if (!IsReferred() && rtxIn.IsUnlockTx()) {
        SetUnlockReferralTx(rtxIn);
    }

    uint256 hash = rtxIn.GetHash();

    auto ref = rtxIn.m_pReferral;

    AddReferralAddressPubKey(ref->GetAddress(), ref->pubkey.GetID());

    mapWalletRTx[hash] = rtxIn;
    referral::ReferralTx& rtx = mapWalletRTx[hash];
    rtx.BindWallet(this);

    return true;
}

/**
 * Add a transaction to the wallet, or update it.  pIndex and posInBlock should
 * be set when the transaction was known to be included in a block.  When
 * pIndex == nullptr, then wallet state is not updated in AddToWallet, but
 * notifications happen and cached balances are marked dirty.
 *
 * If fUpdate is true, existing transactions will be updated.
 * TODO: One exception to this is that the abandoned state is cleared under the
 * assumption that any further notification of a transaction that was considered
 * abandoned is an indication that it is not safe to be considered abandoned.
 * Abandoned state should probably be more carefully tracked via different
 * posInBlock signals or by checking mempool presence when necessary.
 */
bool CWallet::AddToWalletIfInvolvingMe(const CTransactionRef& ptx, const CBlockIndex* pIndex, int posInBlock, bool fUpdate)
{
    const CTransaction& tx = *ptx;
    {
        AssertLockHeld(cs_wallet);

        if (pIndex != nullptr) {
            for (const CTxIn& txin : tx.vin) {
                std::pair<TxSpends::const_iterator, TxSpends::const_iterator> range = mapTxSpends.equal_range(txin.prevout);
                while (range.first != range.second) {
                    if (range.first->second != tx.GetHash()) {
                        LogPrintf("Transaction %s (in block %s) conflicts with wallet transaction %s (both spend %s:%i)\n", tx.GetHash().ToString(), pIndex->GetBlockHash().ToString(), range.first->second.ToString(), range.first->first.hash.ToString(), range.first->first.n);
                        MarkConflicted(pIndex->GetBlockHash(), range.first->second);
                    }
                    range.first++;
                }
            }
        }

        bool fExisted = mapWallet.count(tx.GetHash()) != 0;
        if (fExisted && !fUpdate) return false;
        if (fExisted || IsMine(tx) || IsFromMe(tx))
        {
            /* Check if any keys in the wallet keypool that were supposed to be unused
             * have appeared in a new transaction. If so, remove those keys from the keypool.
             * This can happen when restoring an old wallet backup that does not contain
             * the mostly recently created transactions from newer versions of the wallet.
             */

            // loop though all outputs
            for (const CTxOut& txout: tx.vout) {
                // extract addresses and check if they match with an unused keypool key
                std::vector<CKeyID> vAffected;
                CAffectedKeysVisitor(*this, vAffected).Process(txout.scriptPubKey);
                for (const CKeyID &keyid : vAffected) {
                    std::map<CKeyID, int64_t>::const_iterator mi = m_pool_key_to_index.find(keyid);
                    if (mi != m_pool_key_to_index.end()) {
                        LogPrintf("%s: Detected a used keypool key, mark all keypool key up to this key as used\n", __func__);
                        MarkReserveKeysAsUsed(mi->second);

                        if (!TopUpKeyPool()) {
                            LogPrintf("%s: Topping up keypool failed (locked wallet)\n", __func__);
                        }
                    }
                }
            }

            CWalletTx wtx(this, ptx);

            // Get merkle branch if transaction was found in a block
            if (pIndex != nullptr)
                wtx.SetMerkleBranch(pIndex, posInBlock);

            return AddToWallet(wtx, false);
        }
    }
    return false;
}

bool CWallet::AddToWalletIfInvolvingMe(const referral::ReferralRef& pref, const CBlockIndex* pIndex, int posInBlock, bool fUpdate)
{
    const auto& ref = *pref;
    {
        AssertLockHeld(cs_wallet);

        bool fExisted = mapWalletRTx.count(ref.GetHash()) != 0;
        if (fExisted && !fUpdate) {
            return false;
        }

        if (fExisted || IsMine(ref))
        {
            referral::ReferralTx rtx(pref);

            // Get merkle branch if transaction was found in a block
            if (pIndex != nullptr)
                rtx.SetMerkleBranch(pIndex, posInBlock);

            return AddToWallet(rtx);
        }
    }

    return false;
}

bool CWallet::TransactionCanBeAbandoned(const uint256& hashTx) const
{
    LOCK2(cs_main, cs_wallet);
    const CWalletTx* wtx = GetWalletTx(hashTx);
    return wtx && !wtx->isAbandoned() && wtx->GetDepthInMainChain() <= 0 && !wtx->InMempool();
}

bool CWallet::AbandonTransaction(const uint256& hashTx)
{
    LOCK2(cs_main, cs_wallet);

    CWalletDB walletdb(*dbw, "r+");

    std::set<uint256> todo;
    std::set<uint256> done;

    // Can't mark abandoned if confirmed or in mempool
    auto it = mapWallet.find(hashTx);
    assert(it != mapWallet.end());
    CWalletTx& origtx = it->second;
    if (origtx.GetDepthInMainChain() > 0 || origtx.InMempool()) {
        return false;
    }

    todo.insert(hashTx);

    while (!todo.empty()) {
        uint256 now = *todo.begin();
        todo.erase(now);
        done.insert(now);
        auto it = mapWallet.find(now);
        assert(it != mapWallet.end());
        CWalletTx& wtx = it->second;
        int currentconfirm = wtx.GetDepthInMainChain();
        // If the orig tx was not in block, none of its spends can be
        assert(currentconfirm <= 0);
        // if (currentconfirm < 0) {Tx and spends are already conflicted, no need to abandon}
        if (currentconfirm == 0 && !wtx.isAbandoned()) {
            // If the orig tx was not in block/mempool, none of its spends can be in mempool
            assert(!wtx.InMempool());
            wtx.nIndex = -1;
            wtx.setAbandoned();
            wtx.MarkDirty();
            walletdb.WriteTx(wtx);
            NotifyTransactionChanged(this, wtx.GetHash(), CT_UPDATED);
            // Iterate over all its outputs, and mark transactions in the wallet that spend them abandoned too
            TxSpends::const_iterator iter = mapTxSpends.lower_bound(COutPoint(hashTx, 0));
            while (iter != mapTxSpends.end() && iter->first.hash == now) {
                if (!done.count(iter->second)) {
                    todo.insert(iter->second);
                }
                iter++;
            }
            // If a transaction changes 'conflicted' state, that changes the balance
            // available of the outputs it spends. So force those to be recomputed
            for (const CTxIn& txin : wtx.tx->vin)
            {
                auto it = mapWallet.find(txin.prevout.hash);
                if (it != mapWallet.end()) {
                    it->second.MarkDirty();
                }
            }
        }
    }

    return true;
}

void CWallet::MarkConflicted(const uint256& hashBlock, const uint256& hashTx)
{
    LOCK2(cs_main, cs_wallet);

    int conflictconfirms = 0;
    if (mapBlockIndex.count(hashBlock)) {
        CBlockIndex* pindex = mapBlockIndex[hashBlock];
        if (chainActive.Contains(pindex)) {
            conflictconfirms = -(chainActive.Height() - pindex->nHeight + 1);
        }
    }
    // If number of conflict confirms cannot be determined, this means
    // that the block is still unknown or not yet part of the main chain,
    // for example when loading the wallet during a reindex. Do nothing in that
    // case.
    if (conflictconfirms >= 0)
        return;

    // Do not flush the wallet here for performance reasons
    CWalletDB walletdb(*dbw, "r+", false);

    std::set<uint256> todo;
    std::set<uint256> done;

    todo.insert(hashTx);

    while (!todo.empty()) {
        uint256 now = *todo.begin();
        todo.erase(now);
        done.insert(now);
        auto it = mapWallet.find(now);
        assert(it != mapWallet.end());
        CWalletTx& wtx = it->second;
        int currentconfirm = wtx.GetDepthInMainChain();
        if (conflictconfirms < currentconfirm) {
            // Block is 'more conflicted' than current confirm; update.
            // Mark transaction as conflicted with this block.
            wtx.nIndex = -1;
            wtx.hashBlock = hashBlock;
            wtx.MarkDirty();
            walletdb.WriteTx(wtx);
            // Iterate over all its outputs, and mark transactions in the wallet that spend them conflicted too
            TxSpends::const_iterator iter = mapTxSpends.lower_bound(COutPoint(now, 0));
            while (iter != mapTxSpends.end() && iter->first.hash == now) {
                 if (!done.count(iter->second)) {
                     todo.insert(iter->second);
                 }
                 iter++;
            }
            // If a transaction changes 'conflicted' state, that changes the balance
            // available of the outputs it spends. So force those to be recomputed
            for (const CTxIn& txin : wtx.tx->vin) {
                auto it = mapWallet.find(txin.prevout.hash);
                if (it != mapWallet.end()) {
                    it->second.MarkDirty();
                }
            }
        }
    }
}

void CWallet::SyncTransaction(const CTransactionRef& ptx, const CBlockIndex *pindex, int posInBlock) {
    const CTransaction& tx = *ptx;

    if (!AddToWalletIfInvolvingMe(ptx, pindex, posInBlock, true))
        return; // Not one of ours

    // If a transaction changes 'conflicted' state, that changes the balance
    // available of the outputs it spends. So force those to be
    // recomputed, also:
    for (const CTxIn& txin : tx.vin) {
        auto it = mapWallet.find(txin.prevout.hash);
        if (it != mapWallet.end()) {
            it->second.MarkDirty();
        }
    }
}

void CWallet::TransactionAddedToMempool(const CTransactionRef& ptx) {
    LOCK2(cs_main, cs_wallet);
    SyncTransaction(ptx);
}

void CWallet::SyncTransaction(const referral::ReferralRef& pref, const CBlockIndex *pindex, int posInBlock) {
    AddToWalletIfInvolvingMe(pref, pindex, posInBlock, true);
}

void CWallet::ReferralAddedToMempool(const referral::ReferralRef& pref) {
    LOCK2(cs_main, cs_wallet);
    SyncTransaction(pref);
}

void CWallet::BlockConnected(const std::shared_ptr<const CBlock>& pblock, const CBlockIndex *pindex, const std::vector<CTransactionRef>& vtxConflicted) {
    LOCK2(cs_main, cs_wallet);
    // TODO: Temporarily ensure that mempool removals are notified before
    // connected transactions.  This shouldn't matter, but the abandoned
    // state of transactions in our wallet is currently cleared when we
    // receive another notification and there is a race condition where
    // notification of a connected conflict might cause an outside process
    // to abandon a transaction and then have it inadvertently cleared by
    // the notification that the conflicted transaction was evicted.

    for (const CTransactionRef& ptx : vtxConflicted) {
        SyncTransaction(ptx);
    }

    for (size_t i = 0; i < pblock->vtx.size(); i++) {
        SyncTransaction(pblock->vtx[i], pindex, i);
    }

    for (size_t i = 0; i < pblock->invites.size(); i++) {
        SyncTransaction(pblock->invites[i], pindex, i);
    }

    for (size_t i = 0; i < pblock->m_vRef.size(); i++) {
        SyncTransaction(pblock->m_vRef[i], pindex, i);
    }
}

void CWallet::BlockDisconnected(const std::shared_ptr<const CBlock>& pblock) {
    LOCK2(cs_main, cs_wallet);

    for (const auto& ptx : pblock->vtx) {
        SyncTransaction(ptx);
    }

    for (const auto& inv : pblock->invites) {
        SyncTransaction(inv);
    }

    for (const auto& pref : pblock->m_vRef) {
        SyncTransaction(pref);
    }
}

isminetype CWallet::IsMine(const CTxIn &txin) const
{
    {
        LOCK(cs_wallet);
        WalletTxMap::const_iterator mi = mapWallet.find(txin.prevout.hash);
        if (mi != mapWallet.end())
        {
            const CWalletTx& prev = (*mi).second;
            if (txin.prevout.n < prev.tx->vout.size())
                return IsMine(prev.tx->vout[txin.prevout.n]);
        }
    }
    return ISMINE_NO;
}

isminetype CWallet::IsMine(const referral::Referral& ref) const
{
    LOCK(cs_wallet);
    return mapWalletRTx.count(ref.GetHash()) ? ISMINE_ALL : ISMINE_NO;
}

// Note that this function doesn't distinguish between a 0-valued input,
// and a not-"is mine" (according to the filter) input.
CAmount CWallet::GetDebit(const CTxIn &txin, const isminefilter& filter) const
{
    {
        LOCK(cs_wallet);
        WalletTxMap::const_iterator mi = mapWallet.find(txin.prevout.hash);
        if (mi != mapWallet.end())
        {
            const CWalletTx& prev = (*mi).second;
            if (txin.prevout.n < prev.tx->vout.size())
                if (IsMine(prev.tx->vout[txin.prevout.n]) & filter)
                    return prev.tx->vout[txin.prevout.n].nValue;
        }
    }
    return 0;
}

isminetype CWallet::IsMine(const CTxOut& txout) const
{
    return ::IsMine(*this, txout.scriptPubKey);
}

CAmount CWallet::GetCredit(const CTxOut& txout, const isminefilter& filter) const
{
    if (!MoneyRange(txout.nValue))
        throw std::runtime_error(std::string(__func__) + ": value out of range");
    return ((IsMine(txout) & filter) ? txout.nValue : 0);
}

bool CWallet::IsChange(const CTxOut& txout) const
{
    // TODO: fix handling of 'change' outputs. The assumption is that any
    // payment to a script that is ours, but is not in the address book
    // is change. That assumption is likely to break when we implement multisignature
    // wallets that return change back into a multi-signature-protected address;
    // a better way of identifying which outputs are 'the send' and which are
    // 'the change' will need to be implemented (maybe extend CWalletTx to remember
    // which output, if any, was change).
    if (::IsMine(*this, txout.scriptPubKey))
    {
        CTxDestination address;
        if (!ExtractDestination(txout.scriptPubKey, address))
            return true;

        LOCK(cs_wallet);
        if (!mapAddressBook.count(address))
            return true;
    }
    return false;
}

CAmount CWallet::GetChange(const CTxOut& txout) const
{
    if (!MoneyRange(txout.nValue))
        throw std::runtime_error(std::string(__func__) + ": value out of range");
    return (IsChange(txout) ? txout.nValue : 0);
}

bool CWallet::IsMine(const CTransaction& tx) const
{
    for (const CTxOut& txout : tx.vout)
        if (IsMine(txout))
            return true;
    return false;
}

bool CWallet::IsFromMe(const CTransaction& tx) const
{
    return (GetDebit(tx, ISMINE_ALL) > 0);
}

CAmount CWallet::GetDebit(const CTransaction& tx, const isminefilter& filter) const
{
    CAmount nDebit = 0;
    for (const CTxIn& txin : tx.vin)
    {
        nDebit += GetDebit(txin, filter);
        if (!MoneyRange(nDebit))
            throw std::runtime_error(std::string(__func__) + ": value out of range");
    }
    return nDebit;
}

bool CWallet::IsAllFromMe(const CTransaction& tx, const isminefilter& filter) const
{
    LOCK(cs_wallet);

    for (const CTxIn& txin : tx.vin)
    {
        auto mi = mapWallet.find(txin.prevout.hash);
        if (mi == mapWallet.end())
            return false; // any unknown inputs can't be from us

        const CWalletTx& prev = (*mi).second;

        if (txin.prevout.n >= prev.tx->vout.size())
            return false; // invalid input!

        if (!(IsMine(prev.tx->vout[txin.prevout.n]) & filter))
            return false;
    }
    return true;
}

CAmount CWallet::GetCredit(const CTransaction& tx, const isminefilter& filter) const
{
    CAmount nCredit = 0;
    for (const CTxOut& txout : tx.vout)
    {
        nCredit += GetCredit(txout, filter);
        if (!MoneyRange(nCredit))
            throw std::runtime_error(std::string(__func__) + ": value out of range");
    }
    return nCredit;
}

CAmount CWallet::GetChange(const CTransaction& tx) const
{
    CAmount nChange = 0;
    for (const CTxOut& txout : tx.vout)
    {
        nChange += GetChange(txout);
        if (!MoneyRange(nChange))
            throw std::runtime_error(std::string(__func__) + ": value out of range");
    }
    return nChange;
}

CPubKey CWallet::GenerateNewHDMasterKey()
{
    CKey key;
    key.MakeNewKey(true);

    int64_t nCreationTime = GetTime();
    CKeyMetadata metadata(nCreationTime);

    // calculate the pubkey
    CPubKey pubkey = key.GetPubKey();
    assert(key.VerifyPubKey(pubkey));

    // set the hd keypath to "m" -> Master, refers the masterkeyid to itself
    metadata.hdKeypath     = "m";
    metadata.hdMasterKeyID = pubkey.GetID();

    {
        LOCK(cs_wallet);

        // mem store the metadata
        mapKeyMetadata[pubkey.GetID()] = metadata;

        // write the key&metadata to the database
        if (!AddKeyPubKey(key, pubkey))
            throw std::runtime_error(std::string(__func__) + ": AddKeyPubKey failed");
    }

    return pubkey;
}

bool CWallet::SetHDMasterKey(const CPubKey& pubkey)
{
    LOCK(cs_wallet);
    // store the keyid (hash160) together with
    // the child index counter in the database
    // as a hdchain object
    CHDChain newHdChain;
    newHdChain.nVersion = CHDChain::VERSION_HD_CHAIN_SPLIT;
    newHdChain.masterKeyID = pubkey.GetID();
    SetHDChain(newHdChain, false);

    return true;
}

bool CWallet::SetHDChain(const CHDChain& chain, bool memonly)
{
    LOCK(cs_wallet);
    if (!memonly && !CWalletDB(*dbw).WriteHDChain(chain))
        throw std::runtime_error(std::string(__func__) + ": writing chain failed");

    hdChain = chain;
    return true;
}

bool CWallet::IsHDEnabled() const
{
    return !hdChain.masterKeyID.IsNull();
}

// TODO: add optional priv key to sign easysend reciever referral
referral::ReferralRef CWallet::GenerateNewReferral(
        char addressType,
        const referral::Address& address,
        const CPubKey& signPubKey,
        const referral::Address& parentAddress,
        const std::string alias,
        CKey key)
{
    if (!signPubKey.IsValid()) {
        throw std::runtime_error("Cannot generate referral, the public key used is invalid");
    }

    // check if we need to set new version of referrals
    auto referral_version =
        ExpectDaedalus(chainActive.Tip(), Params().GetConsensus()) ?
        referral::Referral::INVITE_VERSION :
        referral::Referral::CURRENT_VERSION;

    // generate referral for given public key
    auto referral =
        referral::MakeReferralRef(
                referral::MutableReferral(
                    addressType, address, signPubKey, parentAddress, alias, referral_version));

    AddReferralAddressPubKey(referral->GetAddress(), signPubKey.GetID());

    referral::ReferralTx rtx{true};

    CValidationState state;
    CreateTransaction(rtx, referral, key);
    if(!CommitTransaction(rtx, g_connman.get(), state)) {
        std::stringstream e;
        e << "Unable to submit the beacon message: "
          << FormatStateMessage(state);

        throw std::runtime_error(e.str());
    }

    return referral;
}

referral::ReferralRef CWallet::GenerateNewReferral(
        const CScriptID& id,
        const referral::Address& parentAddress,
        const CPubKey& signPubKey,
        const std::string alias)
{
    return GenerateNewReferral(2, id, signPubKey, parentAddress, alias);
}

referral::ReferralRef CWallet::GenerateNewReferral(
        const CParamScriptID& id,
        const referral::Address& parentAddress,
        const CPubKey& signPubKey,
        const std::string alias)
{
    return GenerateNewReferral(3, id, signPubKey, parentAddress, alias);
}

referral::ReferralRef CWallet::GenerateNewReferral(
        const CPubKey& pubkey,
        const referral::Address& parentAddress,
        const std::string alias,
        CKey key)
{
    const referral::Address key_id = pubkey.GetID();
    return GenerateNewReferral(1, key_id, pubkey, parentAddress, alias, key);
}

CTransactionRef CWallet::ConfirmAddress(const CTxDestination& dest)
{
    CWalletTx wtx(true);

    CCoinControl coin_control;
    CScript scriptPubKey = GetScriptForDestination(dest);

    const int available_invites = GetBalance(true);

    // Check amount
    if (available_invites <= 0) {
        std::stringstream e;
        const auto immature_invites = GetImmatureBalance(true);
        if(immature_invites > 0) {
            e << "No mature invites available. There are immature "
              << immature_invites
              << " invites awating confirmations" << std::endl;
            throw std::runtime_error{e.str()};
        } else {
            throw std::runtime_error{"No mature invites available"};
        }
    }

    // Create and send the transaction
    CReserveKey reservekey(this);
    std::string strError;
    std::vector<CRecipient> vecSend;
    int nChangePosRet = -1;
    CRecipient recipient = {scriptPubKey, 1, false};
    vecSend.push_back(recipient);

    if (!CreateInviteTransaction(
                vecSend,
                wtx,
                reservekey,
                nChangePosRet,
                strError,
                coin_control)) {
        throw std::runtime_error{strError};
    }

    CValidationState state;
    if (!CommitTransaction(
                wtx,
                reservekey,
                g_connman.get(),
                state)) {

        strError = strprintf(
                "Error: The transaction was rejected! Reason given: %s",
                state.GetRejectReason());

        throw std::runtime_error{strError};
    }

    return wtx.tx;
}

bool CWallet::SetUnlockReferralTx(const referral::ReferralTx& rtx, bool topUpKeyPool)
{
    if (IsReferred() || !rtx.IsUnlockTx()) {
        return false;
    }

    LogPrintf("Setting unlock referral tx\n");

    // set referral tx as unlock tx
    m_unlockReferralTx = rtx;

    if (topUpKeyPool) {
        // top up keypool after unlocking wallet
        TopUpKeyPool();
    }

    return true;
}

bool CWallet::IsReferred() const
{
    return !m_unlockReferralTx.IsNull();
}

referral::Address CWallet::ReferralAddress() const
{
    return IsReferred() ? m_unlockReferralTx.m_pReferral->GetAddress() : referral::Address{};
}

CPubKey CWallet::ReferralPubKey() const
{
    return IsReferred() ? m_unlockReferralTx.m_pReferral->pubkey : CPubKey{};
}

int64_t CWalletTx::GetTxTime() const
{
    int64_t n = nTimeSmart;
    return n ? n : nTimeReceived;
}

int CWalletTx::GetRequestCount() const
{
    // Returns -1 if it wasn't being tracked
    int nRequests = -1;
    {
        LOCK(pwallet->cs_wallet);
        if (IsCoinBase())
        {
            // Generated block
            if (!hashUnset())
            {
                std::map<uint256, int>::const_iterator mi = pwallet->mapRequestCount.find(hashBlock);
                if (mi != pwallet->mapRequestCount.end())
                    nRequests = (*mi).second;
            }
        }
        else
        {
            // Did anyone request this transaction?
            std::map<uint256, int>::const_iterator mi = pwallet->mapRequestCount.find(GetHash());
            if (mi != pwallet->mapRequestCount.end())
            {
                nRequests = (*mi).second;

                // How about the block it's in?
                if (nRequests == 0 && !hashUnset())
                {
                    std::map<uint256, int>::const_iterator _mi = pwallet->mapRequestCount.find(hashBlock);
                    if (_mi != pwallet->mapRequestCount.end())
                        nRequests = (*_mi).second;
                    else
                        nRequests = 1; // If it's in someone else's block it must have got out
                }
            }
        }
    }
    return nRequests;
}

void CWalletTx::GetAmounts(std::list<COutputEntry>& listReceived,
                           std::list<COutputEntry>& listSent, CAmount& nFee, std::string& strSentAccount, const isminefilter& filter) const
{
    nFee = 0;
    listReceived.clear();
    listSent.clear();
    strSentAccount = strFromAccount;

    // Compute fee:
    CAmount nDebit = GetDebit(filter);
    if (nDebit > 0) // debit>0 means we signed/sent this transaction
    {
        CAmount nValueOut = tx->GetValueOut();
        nFee = nDebit - nValueOut;
    }

    // Sent/received.
    for (unsigned int i = 0; i < tx->vout.size(); ++i)
    {
        const CTxOut& txout = tx->vout[i];
        isminetype fIsMine = pwallet->IsMine(txout);
        // Only need to handle txouts if AT LEAST one of these is true:
        //   1) they debit from us (sent)
        //   2) the output is to us (received)
        if (nDebit > 0)
        {
            // Don't report 'change' txouts
            if (pwallet->IsChange(txout))
                continue;
        }
        else if (!(fIsMine & filter))
            continue;

        // In either case, we need to get the destination address
        CTxDestination address;

        if (!ExtractDestination(txout.scriptPubKey, address) && !txout.scriptPubKey.IsUnspendable())
        {
            LogPrintf("CWalletTx::GetAmounts: Unknown transaction type found, txid %s\n",
                     this->GetHash().ToString());
            address = CNoDestination();
        }

        COutputEntry output = {address, txout.nValue, (int)i};

        // If we are debited by the transaction, add the output as a "sent" entry
        if (nDebit > 0)
            listSent.push_back(output);

        // If we are receiving the output, add it as a "received" entry
        if (fIsMine & filter)
            listReceived.push_back(output);
    }

}

/**
 * Scan active chain for relevant transactions after importing keys. This should
 * be called whenever new keys are added to the wallet, with the oldest key
 * creation time.
 *
 * @return Earliest timestamp that could be successfully scanned from. Timestamp
 * returned will be higher than startTime if relevant blocks could not be read.
 */
int64_t CWallet::RescanFromTime(int64_t startTime, bool update)
{
    AssertLockHeld(cs_main);
    AssertLockHeld(cs_wallet);

    // Find starting block. May be null if nCreateTime is greater than the
    // highest blockchain timestamp, in which case there is nothing that needs
    // to be scanned.
    CBlockIndex* const startBlock = chainActive.FindEarliestAtLeast(startTime - TIMESTAMP_WINDOW);
    LogPrintf("%s: Rescanning last %i blocks\n", __func__, startBlock ? chainActive.Height() - startBlock->nHeight + 1 : 0);

    if (startBlock) {
        const CBlockIndex* const failedBlock = ScanForWalletTransactions(startBlock, update);
        if (failedBlock) {
            return failedBlock->GetBlockTimeMax() + TIMESTAMP_WINDOW + 1;
        }
    }
    return startTime;
}

/**
 * Scan the block chain (starting in pindexStart) for transactions
 * from or to us. If fUpdate is true, found transactions that already
 * exist in the wallet will be updated.
 *
 * Returns null if scan was successful. Otherwise, if a complete rescan was not
 * possible (due to pruning or corruption), returns pointer to the most recent
 * block that could not be scanned.
 */
CBlockIndex* CWallet::ScanForWalletTransactions(CBlockIndex* pindexStart, bool fUpdate)
{
    int64_t nNow = GetTime();
    const CChainParams& chainParams = Params();

    CBlockIndex* pindex = pindexStart;
    CBlockIndex* ret = nullptr;
    {
        LOCK2(cs_main, cs_wallet);
        fAbortRescan = false;
        fScanningWallet = true;

        ShowProgress(_("Rescanning..."), 0); // show rescan progress in GUI as dialog or on splashscreen, if -rescan on startup
        double dProgressStart = GuessVerificationProgress(chainParams.TxData(), pindex);
        double dProgressTip = GuessVerificationProgress(chainParams.TxData(), chainActive.Tip());
        while (pindex && !fAbortRescan)
        {
            if (pindex->nHeight % 100 == 0 && dProgressTip - dProgressStart > 0.0)
                ShowProgress(_("Rescanning..."), std::max(1, std::min(99, (int)((GuessVerificationProgress(chainParams.TxData(), pindex) - dProgressStart) / (dProgressTip - dProgressStart) * 100))));
            if (GetTime() >= nNow + 60) {
                nNow = GetTime();
                LogPrintf("Still rescanning. At block %d. Progress=%f\n", pindex->nHeight, GuessVerificationProgress(chainParams.TxData(), pindex));
            }

            CBlock block;
            if (ReadBlockFromDisk(block, pindex, Params().GetConsensus())) {
                for (size_t posInBlock = 0; posInBlock < block.vtx.size(); ++posInBlock) {
                    AddToWalletIfInvolvingMe(block.vtx[posInBlock], pindex, posInBlock, fUpdate);
                }
                for (size_t posInBlock = 0; posInBlock < block.m_vRef.size(); ++posInBlock) {
                    // Add referral transaction to map
                }
            } else {
                ret = pindex;
            }
            pindex = chainActive.Next(pindex);
        }
        if (pindex && fAbortRescan) {
            LogPrintf("Rescan aborted at block %d. Progress=%f\n", pindex->nHeight, GuessVerificationProgress(chainParams.TxData(), pindex));
        }
        ShowProgress(_("Rescanning..."), 100); // hide progress dialog in GUI

        fScanningWallet = false;
    }
    return ret;
}

void CWallet::ReacceptWalletTransactions()
{
    // If transactions aren't being broadcasted, don't let them into local mempool either
    if (!fBroadcastTransactions)
        return;
    LOCK2(cs_main, cs_wallet);
    std::map<int64_t, CWalletTx*> mapSorted;

    // Sort pending wallet transactions based on their initial wallet insertion order
    for (std::pair<const uint256, CWalletTx>& item : mapWallet)
    {
        const uint256& wtxid = item.first;
        CWalletTx& wtx = item.second;
        assert(wtx.GetHash() == wtxid);

        int nDepth = wtx.GetDepthInMainChain();

        if (!wtx.IsCoinBase() && (nDepth == 0 && !wtx.isAbandoned())) {
            mapSorted.insert(std::make_pair(wtx.nOrderPos, &wtx));
        }
    }

    // Try to add wallet transactions to memory pool
    for (std::pair<const int64_t, CWalletTx*>& item : mapSorted)
    {
        CWalletTx& wtx = *(item.second);

        LOCK(mempool.cs);
        CValidationState state;
        wtx.AcceptToMemoryPool(maxTxFee, state);
    }
}

bool CWalletTx::RelayWalletTransaction(CConnman* connman)
{
    assert(pwallet->GetBroadcastTransactions());
    if (!IsCoinBase() && !isAbandoned() && GetDepthInMainChain() == 0)
    {
        CValidationState state;
        /* GetDepthInMainChain already catches known conflicts. */
        if (InMempool() || AcceptToMemoryPool(maxTxFee, state)) {
            LogPrintf("Relaying wtx %s\n", GetHash().ToString());
            if (connman) {
                CInv inv(MSG_TX, GetHash());
                connman->ForEachNode([&inv](CNode* pnode)
                {
                    pnode->PushInventory(inv);
                });
                return true;
            }
        }
    }
    return false;
}

std::set<uint256> CWalletTx::GetConflicts() const
{
    std::set<uint256> result;
    if (pwallet != nullptr)
    {
        uint256 myHash = GetHash();
        result = pwallet->GetConflicts(myHash);
        result.erase(myHash);
    }
    return result;
}

CAmount CWalletTx::GetDebit(const isminefilter& filter) const
{
    if (tx->vin.empty())
        return 0;

    CAmount debit = 0;
    if(filter & ISMINE_SPENDABLE)
    {
        if (fDebitCached)
            debit += nDebitCached;
        else
        {
            nDebitCached = pwallet->GetDebit(*this, ISMINE_SPENDABLE);
            fDebitCached = true;
            debit += nDebitCached;
        }
    }
    if(filter & ISMINE_WATCH_ONLY)
    {
        if(fWatchDebitCached)
            debit += nWatchDebitCached;
        else
        {
            nWatchDebitCached = pwallet->GetDebit(*this, ISMINE_WATCH_ONLY);
            fWatchDebitCached = true;
            debit += nWatchDebitCached;
        }
    }
    return debit;
}

CAmount CWalletTx::GetCredit(const isminefilter& filter) const
{
    // Must wait until coinbase is safely deep enough in the chain before valuing it
    if (IsCoinBase() && GetBlocksToMaturity() > 0)
        return 0;

    CAmount credit = 0;
    if (filter & ISMINE_SPENDABLE)
    {
        // GetBalance can assume transactions in mapWallet won't change
        if (fCreditCached)
            credit += nCreditCached;
        else
        {
            nCreditCached = pwallet->GetCredit(*this, ISMINE_SPENDABLE);
            fCreditCached = true;
            credit += nCreditCached;
        }
    }
    if (filter & ISMINE_WATCH_ONLY)
    {
        if (fWatchCreditCached)
            credit += nWatchCreditCached;
        else
        {
            nWatchCreditCached = pwallet->GetCredit(*this, ISMINE_WATCH_ONLY);
            fWatchCreditCached = true;
            credit += nWatchCreditCached;
        }
    }
    return credit;
}

CAmount CWalletTx::GetImmatureCredit(bool fUseCache) const
{
    if (IsCoinBase() && GetBlocksToMaturity() > 0 && IsInMainChain())
    {
        if (fUseCache && fImmatureCreditCached)
            return nImmatureCreditCached;
        nImmatureCreditCached = pwallet->GetCredit(*this, ISMINE_SPENDABLE);
        fImmatureCreditCached = true;
        return nImmatureCreditCached;
    }

    return 0;
}

CAmount CWalletTx::GetAvailableCredit(bool fUseCache) const
{
    if (pwallet == nullptr)
        return 0;

    // Must wait until coinbase is safely deep enough in the chain before valuing it
    if (IsCoinBase() && GetBlocksToMaturity() > 0)
        return 0;

    if (fUseCache && fAvailableCreditCached)
        return nAvailableCreditCached;

    CAmount nCredit = 0;
    uint256 hashTx = GetHash();
    for (unsigned int i = 0; i < tx->vout.size(); i++)
    {
        if (!pwallet->IsSpent(hashTx, i))
        {
            const CTxOut &txout = tx->vout[i];
            nCredit += pwallet->GetCredit(txout, ISMINE_SPENDABLE);
            if (!MoneyRange(nCredit))
                throw std::runtime_error(std::string(__func__) + " : value out of range");
        }
    }

    nAvailableCreditCached = nCredit;
    fAvailableCreditCached = true;
    return nCredit;
}

CAmount CWalletTx::GetImmatureWatchOnlyCredit(const bool& fUseCache) const
{
    if (IsCoinBase() && GetBlocksToMaturity() > 0 && IsInMainChain())
    {
        if (fUseCache && fImmatureWatchCreditCached)
            return nImmatureWatchCreditCached;
        nImmatureWatchCreditCached = pwallet->GetCredit(*this, ISMINE_WATCH_ONLY);
        fImmatureWatchCreditCached = true;
        return nImmatureWatchCreditCached;
    }

    return 0;
}

CAmount CWalletTx::GetAvailableWatchOnlyCredit(const bool& fUseCache) const
{
    if (pwallet == nullptr)
        return 0;

    // Must wait until coinbase is safely deep enough in the chain before valuing it
    if (IsCoinBase() && GetBlocksToMaturity() > 0)
        return 0;

    if (fUseCache && fAvailableWatchCreditCached)
        return nAvailableWatchCreditCached;

    CAmount nCredit = 0;
    for (unsigned int i = 0; i < tx->vout.size(); i++)
    {
        if (!pwallet->IsSpent(GetHash(), i))
        {
            const CTxOut &txout = tx->vout[i];
            nCredit += pwallet->GetCredit(txout, ISMINE_WATCH_ONLY);
            if (!MoneyRange(nCredit))
                throw std::runtime_error(std::string(__func__) + ": value out of range");
        }
    }

    nAvailableWatchCreditCached = nCredit;
    fAvailableWatchCreditCached = true;
    return nCredit;
}

CAmount CWalletTx::GetChange() const
{
    if (fChangeCached)
        return nChangeCached;
    nChangeCached = pwallet->GetChange(*this);
    fChangeCached = true;
    return nChangeCached;
}

bool CWalletTx::InMempool() const
{
    LOCK(mempool.cs);
    return mempool.exists(GetHash());
}

bool CWalletTx::IsTrusted() const
{
    // Quick answer in most cases
    if (!CheckFinalTx(*this))
        return false;
    int nDepth = GetDepthInMainChain();
    if (nDepth >= 1)
        return true;
    if (nDepth < 0)
        return false;
    if (!bSpendZeroConfChange || !IsFromMe(ISMINE_ALL)) // using wtx's cached debit
        return false;

    // Don't trust unconfirmed transactions from us unless they are in the mempool.
    if (!InMempool())
        return false;

    // Trusted if all inputs are from us and are in the mempool:
    for (const CTxIn& txin : tx->vin)
    {
        // Transactions not sent by us: not trusted
        const CWalletTx* parent = pwallet->GetWalletTx(txin.prevout.hash);
        if (parent == nullptr)
            return false;
        const CTxOut& parentOut = parent->tx->vout[txin.prevout.n];
        if (pwallet->IsMine(parentOut) != ISMINE_SPENDABLE)
            return false;
    }
    return true;
}

bool CWalletTx::IsEquivalentTo(const CWalletTx& _tx) const
{
        CMutableTransaction tx1 = *this->tx;
        CMutableTransaction tx2 = *_tx.tx;
        for (auto& txin : tx1.vin) txin.scriptSig = CScript();
        for (auto& txin : tx2.vin) txin.scriptSig = CScript();
        return CTransaction(tx1) == CTransaction(tx2);
}

std::vector<uint256> CWallet::ResendWalletTransactionsBefore(int64_t nTime, CConnman* connman)
{
    std::vector<uint256> result;

    LOCK(cs_wallet);

    // Sort them in chronological order
    std::multimap<unsigned int, CWalletTx*> mapSorted;
    for (std::pair<const uint256, CWalletTx>& item : mapWallet)
    {
        CWalletTx& wtx = item.second;
        // Don't rebroadcast if newer than nTime:
        if (wtx.nTimeReceived > nTime)
            continue;
        mapSorted.insert(std::make_pair(wtx.nTimeReceived, &wtx));
    }
    for (std::pair<const unsigned int, CWalletTx*>& item : mapSorted)
    {
        CWalletTx& wtx = *item.second;
        if (wtx.RelayWalletTransaction(connman))
            result.push_back(wtx.GetHash());
    }
    return result;
}

void CWallet::ResendWalletTransactions(int64_t nBestBlockTime, CConnman* connman)
{
    // Do this infrequently and randomly to avoid giving away
    // that these are our transactions.
    if (GetTime() < nNextResend || !fBroadcastTransactions)
        return;
    bool fFirst = (nNextResend == 0);
    nNextResend = GetTime() + GetRand(30 * 60);
    if (fFirst)
        return;

    // Only do it if there's been a new block since last time
    if (nBestBlockTime < nLastResend)
        return;
    nLastResend = GetTime();

    // Rebroadcast unconfirmed txes older than 5 minutes before the last
    // block was found:
    std::vector<uint256> relayed = ResendWalletTransactionsBefore(nBestBlockTime-5*60, connman);
    if (!relayed.empty())
        LogPrintf("%s: rebroadcast %u unconfirmed transactions\n", __func__, relayed.size());
}

/** @} */ // end of mapWallet




/** @defgroup Actions
 *
 * @{
 */


CAmount CWallet::GetBalance(bool invite) const
{
    CAmount nTotal = 0;
    {
        LOCK2(cs_main, cs_wallet);
        for (WalletTxMap::const_iterator it = mapWallet.begin(); it != mapWallet.end(); ++it)
        {
            const CWalletTx* pcoin = &(*it).second;
            if (pcoin->IsTrusted() && pcoin->IsInvite() == invite) {
                if(!invite || (invite && pcoin->IsCoinBase())) {
                    nTotal += pcoin->GetAvailableCredit();
                }
            }
        }
    }

    return nTotal;
}

pog::RewardsAmount CWallet::GetRewards() const
{
    LOCK2(cs_main, cs_wallet);

    return std::accumulate(mapWallet.begin(), mapWallet.end(), pog::RewardsAmount{},
        [this](pog::RewardsAmount& acc, const WalletTxMap::value_type& it) {
            const CWalletTx& wtx = it.second;
            const uint256& txHash = it.first;

            if (wtx.IsTrusted() && wtx.tx->IsCoinBase()) {
                for (unsigned int i = 0; i < wtx.tx->vout.size(); i++) {
                    if (!IsSpent(txHash, i)) {
                        const CTxOut& txout = wtx.tx->vout[i];
                        CAmount nCredit = GetCredit(txout, ISMINE_SPENDABLE);
                        if (!MoneyRange(nCredit))
                            throw std::runtime_error(std::string(__func__) + " : value out of range");

                        if (i == 0) {
                            acc.mining += nCredit;
                        } else {
                            acc.ambassador += nCredit;
                        }
                    }
                }
            }

            return acc;
        });
}

CAmount CWallet::GetUnconfirmedBalance(bool invite) const
{
    CAmount nTotal = 0;
    {
        LOCK2(cs_main, cs_wallet);
        for (WalletTxMap::const_iterator it = mapWallet.begin(); it != mapWallet.end(); ++it)
        {
            const CWalletTx* pcoin = &(*it).second;
            if (!pcoin->IsTrusted() &&
                    pcoin->GetDepthInMainChain() == 0 &&
                    pcoin->InMempool() &&
                    pcoin->IsInvite() == invite)

                if(!invite || (invite && pcoin->IsCoinBase())) {
                    nTotal += pcoin->GetAvailableCredit();
                }
        }
    }
    return nTotal;
}

CAmount CWallet::GetImmatureBalance(bool invite) const
{
    CAmount nTotal = 0;
    {
        LOCK2(cs_main, cs_wallet);
        for (WalletTxMap::const_iterator it = mapWallet.begin(); it != mapWallet.end(); ++it)
        {
            const CWalletTx* pcoin = &(*it).second;
            if(pcoin->IsInvite() == invite) {
                if(!invite || (invite && pcoin->IsCoinBase())) {
                    nTotal += pcoin->GetImmatureCredit();
                }
            }
        }
    }
    return nTotal;
}

CAmount CWallet::GetWatchOnlyBalance(bool invite) const
{
    CAmount nTotal = 0;
    {
        LOCK2(cs_main, cs_wallet);
        for (WalletTxMap::const_iterator it = mapWallet.begin(); it != mapWallet.end(); ++it)
        {
            const CWalletTx* pcoin = &(*it).second;
            if (pcoin->IsTrusted() && pcoin->IsInvite() == invite) {
                if(!invite || (invite && pcoin->IsCoinBase())) {
                    nTotal += pcoin->GetAvailableWatchOnlyCredit();
                }
            }
        }
    }

    return nTotal;
}

CAmount CWallet::GetUnconfirmedWatchOnlyBalance(bool invite) const
{
    CAmount nTotal = 0;
    {
        LOCK2(cs_main, cs_wallet);
        for (WalletTxMap::const_iterator it = mapWallet.begin(); it != mapWallet.end(); ++it)
        {
            const CWalletTx* pcoin = &(*it).second;
            if (!pcoin->IsTrusted() &&
                    pcoin->GetDepthInMainChain() == 0 &&
                    pcoin->InMempool() &&
                    pcoin->IsInvite() == invite)
                nTotal += pcoin->GetAvailableWatchOnlyCredit();
        }
    }
    return nTotal;
}

CAmount CWallet::GetImmatureWatchOnlyBalance(bool invite) const
{
    CAmount nTotal = 0;
    {
        LOCK2(cs_main, cs_wallet);
        for (WalletTxMap::const_iterator it = mapWallet.begin(); it != mapWallet.end(); ++it)
        {
            const CWalletTx* pcoin = &(*it).second;
            if(pcoin->IsInvite() == invite)
                nTotal += pcoin->GetImmatureWatchOnlyCredit();
        }
    }
    return nTotal;
}

// Calculate total balance in a different way from GetBalance. The biggest
// difference is that GetBalance sums up all unspent TxOuts paying to the
// wallet, while this sums up both spent and unspent TxOuts paying to the
// wallet, and then subtracts the values of TxIns spending from the wallet. This
// also has fewer restrictions on which unconfirmed transactions are considered
// trusted.
CAmount CWallet::GetLegacyBalance(const isminefilter& filter, int minDepth, const std::string* account) const
{
    LOCK2(cs_main, cs_wallet);

    CAmount balance = 0;
    for (const auto& entry : mapWallet) {
        const CWalletTx& wtx = entry.second;
        const int depth = wtx.GetDepthInMainChain();
        if (depth < 0 || !CheckFinalTx(*wtx.tx) || wtx.GetBlocksToMaturity() > 0) {
            continue;
        }

        // Loop through tx outputs and add incoming payments. For outgoing txs,
        // treat change outputs specially, as part of the amount debited.
        CAmount debit = wtx.GetDebit(filter);
        const bool outgoing = debit > 0;
        for (const CTxOut& out : wtx.tx->vout) {
            if (outgoing && IsChange(out)) {
                debit -= out.nValue;
            } else if (IsMine(out) & filter && depth >= minDepth && (!account || *account == GetAccountName(out.scriptPubKey))) {
                balance += out.nValue;
            }
        }

        // For outgoing txs, subtract amount debited.
        if (outgoing && (!account || *account == wtx.strFromAccount)) {
            balance -= debit;
        }
    }

    if (account) {
        balance += CWalletDB(*dbw).GetAccountCreditDebit(*account);
    }

    return balance;
}

CAmount CWallet::GetAvailableBalance(const CCoinControl* coinControl, bool invite) const
{
    LOCK2(cs_main, cs_wallet);

    CAmount balance = 0;
    std::vector<COutput> vCoins;

    AvailableCoins( vCoins, true, coinControl, invite);

    for (const COutput& out : vCoins) {
        if (out.fSpendable) {
            balance += out.tx->tx->vout[out.i].nValue;
        }
    }
    return balance;
}

void CWallet::AvailableInvites(std::vector<COutput> &invites)
{
    invites.clear();

    {
        LOCK2(cs_main, cs_wallet);

        for (const auto& it: mapWallet) {
            const auto invite_tx = it.second.tx;

            auto safeTx = it.second.IsTrusted();
            auto nDepth = it.second.GetDepthInMainChain();

            if (invite_tx->IsInvite()) {
                for (unsigned int i = 0; i < invite_tx->vout.size(); i++) {
                    if (IsLockedCoin(it.first, i) || IsSpent(it.first, i)) {
                        continue;
                    }

                    if (IsMine(invite_tx->vout[i]) == ISMINE_NO) {
                        continue;
                    }

                    invites.push_back(COutput(&it.second, i, nDepth, true, true, safeTx));
                }
            }
        }
    }
}

void CWallet::AvailableCoins(
        std::vector<COutput> &vCoins,
        bool fOnlySafe,
        const CCoinControl *coinControl,
        bool invite) const
{
    AvailableCoins(
            vCoins,
            fOnlySafe,
            coinControl,
            1,
            MAX_MONEY,
            MAX_MONEY,
            0,
            0,
            99999999,
            invite);
}

void CWallet::AvailableCoins(
        std::vector<COutput> &vCoins,
        bool fOnlySafe,
        const CCoinControl *coinControl,
        const CAmount &nMinimumAmount,
        const CAmount &nMaximumAmount,
        const CAmount &nMinimumSumAmount,
        const uint64_t &nMaximumCount,
        const int &nMinDepth,
        const int &nMaxDepth,
        bool invite) const
{
    vCoins.clear();

    {
        LOCK2(cs_main, cs_wallet);

        CAmount nTotal = 0;

        for (WalletTxMap::const_iterator it = mapWallet.begin(); it != mapWallet.end(); ++it)
        {
            const uint256& wtxid = it->first;
            const CWalletTx* pcoin = &(*it).second;

            if (!CheckFinalTx(*pcoin))
                continue;

            if (pcoin->IsCoinBase() && pcoin->GetBlocksToMaturity() > 0 && !invite)
                continue;

            if (pcoin->IsInvite() != invite)
                continue;

            int nDepth = pcoin->GetDepthInMainChain();
            if (nDepth < 0)
                continue;

            // We should not consider coins which aren't at least in our mempool
            // It's possible for these to be conflicted via ancestors which we may never be able to detect
            if (nDepth == 0 && !pcoin->InMempool())
                continue;

            bool safeTx = pcoin->IsTrusted();

            // We should not consider coins from transactions that are replacing
            // other transactions.
            //
            // Example: There is a transaction A which is replaced by bumpfee
            // transaction B. In this case, we want to prevent creation of
            // a transaction B' which spends an output of B.
            //
            // Reason: If transaction A were initially confirmed, transactions B
            // and B' would no longer be valid, so the user would have to create
            // a new transaction C to replace B'. However, in the case of a
            // one-block reorg, transactions B' and C might BOTH be accepted,
            // when the user only wanted one of them. Specifically, there could
            // be a 1-block reorg away from the chain where transactions A and C
            // were accepted to another chain where B, B', and C were all
            // accepted.
            if (nDepth == 0 && pcoin->mapValue.count("replaces_txid")) {
                safeTx = false;
            }

            // Similarly, we should not consider coins from transactions that
            // have been replaced. In the example above, we would want to prevent
            // creation of a transaction A' spending an output of A, because if
            // transaction B were initially confirmed, conflicting with A and
            // A', we wouldn't want to the user to create a transaction D
            // intending to replace A', but potentially resulting in a scenario
            // where A, A', and D could all be accepted (instead of just B and
            // D, or just A and A' like the user would want).
            if (nDepth == 0 && pcoin->mapValue.count("replaced_by_txid")) {
                safeTx = false;
            }

            if (fOnlySafe && !safeTx) {
                continue;
            }

            if (nDepth < nMinDepth || nDepth > nMaxDepth)
                continue;

            for (unsigned int i = 0; i < pcoin->tx->vout.size(); i++) {
                if (pcoin->tx->vout[i].nValue < nMinimumAmount || pcoin->tx->vout[i].nValue > nMaximumAmount)
                    continue;

                if (coinControl && coinControl->HasSelected() && !coinControl->fAllowOtherInputs && !coinControl->IsSelected(COutPoint((*it).first, i)))
                    continue;

                if (IsLockedCoin((*it).first, i))
                    continue;

                if (IsSpent(wtxid, i))
                    continue;

                isminetype mine = IsMine(pcoin->tx->vout[i]);

                if (mine == ISMINE_NO) {
                    continue;
                }

                bool fSpendableIn = ((mine & ISMINE_SPENDABLE) != ISMINE_NO) || (coinControl && coinControl->fAllowWatchOnly && (mine & ISMINE_WATCH_SOLVABLE) != ISMINE_NO);
                bool fSolvableIn = (mine & (ISMINE_SPENDABLE | ISMINE_WATCH_SOLVABLE)) != ISMINE_NO;

                vCoins.push_back(COutput(pcoin, i, nDepth, fSpendableIn, fSolvableIn, safeTx));

                // Checks the sum amount of all UTXO's.
                if (nMinimumSumAmount != MAX_MONEY) {
                    nTotal += pcoin->tx->vout[i].nValue;

                    if (nTotal >= nMinimumSumAmount) {
                        return;
                    }
                }

                // Checks the maximum number of UTXO's.
                if (nMaximumCount > 0 && vCoins.size() >= nMaximumCount) {
                    return;
                }
            }
        }
    }
}

std::map<CTxDestination, std::vector<COutput>> CWallet::ListCoins() const
{
    // TODO: Add AssertLockHeld(cs_wallet) here.
    //
    // Because the return value from this function contains pointers to
    // CWalletTx objects, callers to this function really should acquire the
    // cs_wallet lock before calling it. However, the current caller doesn't
    // acquire this lock yet. There was an attempt to add the missing lock in
    // https://github.com/bitcoin/bitcoin/pull/10340, but that change has been
    // postponed until after https://github.com/bitcoin/bitcoin/pull/10244 to
    // avoid adding some extra complexity to the Qt code.

    std::map<CTxDestination, std::vector<COutput>> result;

    std::vector<COutput> availableCoins;
    AvailableCoins(availableCoins);

    LOCK2(cs_main, cs_wallet);
    for (auto& coin : availableCoins) {
        CTxDestination address;
        if (coin.fSpendable &&
            ExtractDestination(FindNonChangeParentOutput(*coin.tx->tx, coin.i).scriptPubKey, address)) {
            result[address].emplace_back(std::move(coin));
        }
    }

    std::vector<COutPoint> lockedCoins;
    ListLockedCoins(lockedCoins);
    for (const auto& output : lockedCoins) {
        auto it = mapWallet.find(output.hash);
        if (it != mapWallet.end()) {
            int depth = it->second.GetDepthInMainChain();
            if (depth >= 0 && output.n < it->second.tx->vout.size() &&
                IsMine(it->second.tx->vout[output.n]) == ISMINE_SPENDABLE) {
                CTxDestination address;
                if (ExtractDestination(FindNonChangeParentOutput(*it->second.tx, output.n).scriptPubKey, address)) {
                    result[address].emplace_back(
                        &it->second, output.n, depth, true /* spendable */, true /* solvable */, false /* safe */);
                }
            }
        }
    }

    return result;
}

const CTxOut& CWallet::FindNonChangeParentOutput(const CTransaction& tx, int output) const
{
    const CTransaction* ptx = &tx;
    int n = output;
    while (IsChange(ptx->vout[n]) && ptx->vin.size() > 0) {
        const COutPoint& prevout = ptx->vin[0].prevout;
        auto it = mapWallet.find(prevout.hash);
        if (it == mapWallet.end() || it->second.tx->vout.size() <= prevout.n ||
            !IsMine(it->second.tx->vout[prevout.n])) {
            break;
        }
        ptx = it->second.tx.get();
        n = prevout.n;
    }
    return ptx->vout[n];
}

static void ApproximateBestSubset(const std::vector<CInputCoin>& vValue, const CAmount& nTotalLower, const CAmount& nTargetValue,
                                  std::vector<char>& vfBest, CAmount& nBest, int iterations = 1000)
{
    std::vector<char> vfIncluded;

    vfBest.assign(vValue.size(), true);
    nBest = nTotalLower;

    FastRandomContext insecure_rand;

    for (int nRep = 0; nRep < iterations && nBest != nTargetValue; nRep++)
    {
        vfIncluded.assign(vValue.size(), false);
        CAmount nTotal = 0;
        bool fReachedTarget = false;
        for (int nPass = 0; nPass < 2 && !fReachedTarget; nPass++)
        {
            for (unsigned int i = 0; i < vValue.size(); i++)
            {
                //The solver here uses a randomized algorithm,
                //the randomness serves no real security purpose but is just
                //needed to prevent degenerate behavior and it is important
                //that the rng is fast. We do not use a constant random sequence,
                //because there may be some privacy improvement by making
                //the selection random.
                if (nPass == 0 ? insecure_rand.randbool() : !vfIncluded[i])
                {
                    nTotal += vValue[i].txout.nValue;
                    vfIncluded[i] = true;
                    if (nTotal >= nTargetValue)
                    {
                        fReachedTarget = true;
                        if (nTotal < nBest)
                        {
                            nBest = nTotal;
                            vfBest = vfIncluded;
                        }
                        nTotal -= vValue[i].txout.nValue;
                        vfIncluded[i] = false;
                    }
                }
            }
        }
    }
}

bool CWallet::SelectCoinsMinConf(const CAmount& nTargetValue, const int nConfMine, const int nConfTheirs, const uint64_t nMaxAncestors, std::vector<COutput> vCoins,
                                 std::set<CInputCoin>& setCoinsRet, CAmount& nValueRet) const
{
    setCoinsRet.clear();
    nValueRet = 0;

    // List of values less than target
    boost::optional<CInputCoin> coinLowestLarger;
    std::vector<CInputCoin> vValue;
    CAmount nTotalLower = 0;

    random_shuffle(vCoins.begin(), vCoins.end(), GetRandInt);

    for (const COutput &output : vCoins)
    {
        if (!output.fSpendable)
            continue;

        const CWalletTx *pcoin = output.tx;

        if (output.nDepth < (pcoin->IsFromMe(ISMINE_ALL) ? nConfMine : nConfTheirs))
            continue;

        if (!mempool.TransactionWithinChainLimit(pcoin->GetHash(), nMaxAncestors))
            continue;

        int i = output.i;

        CInputCoin coin = CInputCoin(pcoin, i);

        if (coin.txout.nValue == nTargetValue)
        {
            setCoinsRet.insert(coin);
            nValueRet += coin.txout.nValue;
            return true;
        }
        else if (coin.txout.nValue < nTargetValue + MIN_CHANGE)
        {
            vValue.push_back(coin);
            nTotalLower += coin.txout.nValue;
        }
        else if (!coinLowestLarger || coin.txout.nValue < coinLowestLarger->txout.nValue)
        {
            coinLowestLarger = coin;
        }
    }

    if (nTotalLower == nTargetValue)
    {
        for (const auto& input : vValue)
        {
            setCoinsRet.insert(input);
            nValueRet += input.txout.nValue;
        }
        return true;
    }

    if (nTotalLower < nTargetValue)
    {
        if (!coinLowestLarger)
            return false;
        setCoinsRet.insert(coinLowestLarger.get());
        nValueRet += coinLowestLarger->txout.nValue;
        return true;
    }

    // Solve subset sum by stochastic approximation
    std::sort(vValue.begin(), vValue.end(), CompareValueOnly());
    std::reverse(vValue.begin(), vValue.end());
    std::vector<char> vfBest;
    CAmount nBest;

    ApproximateBestSubset(vValue, nTotalLower, nTargetValue, vfBest, nBest);
    if (nBest != nTargetValue && nTotalLower >= nTargetValue + MIN_CHANGE)
        ApproximateBestSubset(vValue, nTotalLower, nTargetValue + MIN_CHANGE, vfBest, nBest);

    // If we have a bigger coin and (either the stochastic approximation didn't find a good solution,
    //                                   or the next bigger coin is closer), return the bigger coin
    if (coinLowestLarger &&
        ((nBest != nTargetValue && nBest < nTargetValue + MIN_CHANGE) || coinLowestLarger->txout.nValue <= nBest))
    {
        setCoinsRet.insert(coinLowestLarger.get());
        nValueRet += coinLowestLarger->txout.nValue;
    }
    else {
        for (unsigned int i = 0; i < vValue.size(); i++)
            if (vfBest[i])
            {
                setCoinsRet.insert(vValue[i]);
                nValueRet += vValue[i].txout.nValue;
            }

        if (LogAcceptCategory(BCLog::SELECTCOINS)) {
            LogPrint(BCLog::SELECTCOINS, "SelectCoins() best subset: ");
            for (unsigned int i = 0; i < vValue.size(); i++) {
                if (vfBest[i]) {
                    LogPrint(BCLog::SELECTCOINS, "%s ", FormatMoney(vValue[i].txout.nValue));
                }
            }
            LogPrint(BCLog::SELECTCOINS, "total %s\n", FormatMoney(nBest));
        }
    }

    return true;
}

bool CWallet::SelectCoins(const std::vector<COutput>& vAvailableCoins, const CAmount& nTargetValue, std::set<CInputCoin>& setCoinsRet, CAmount& nValueRet, const CCoinControl* coinControl) const
{
    std::vector<COutput> vCoins(vAvailableCoins);

    // coin control -> return all selected outputs (we want all selected to go into the transaction for sure)
    if (coinControl && coinControl->HasSelected() && !coinControl->fAllowOtherInputs)
    {
        for (const COutput& out : vCoins)
        {
            if (!out.fSpendable)
                 continue;
            nValueRet += out.tx->tx->vout[out.i].nValue;
            setCoinsRet.insert(CInputCoin(out.tx, out.i));
        }
        return (nValueRet >= nTargetValue);
    }

    // calculate value from preset inputs and store them
    std::set<CInputCoin> setPresetCoins;
    CAmount nValueFromPresetInputs = 0;

    std::vector<COutPoint> vPresetInputs;
    if (coinControl)
        coinControl->ListSelected(vPresetInputs);
    for (const COutPoint& outpoint : vPresetInputs)
    {
        WalletTxMap::const_iterator it = mapWallet.find(outpoint.hash);
        if (it != mapWallet.end())
        {
            const CWalletTx* pcoin = &it->second;
            // Clearly invalid input, fail
            if (pcoin->tx->vout.size() <= outpoint.n)
                return false;
            nValueFromPresetInputs += pcoin->tx->vout[outpoint.n].nValue;
            setPresetCoins.insert(CInputCoin(pcoin, outpoint.n));
        } else
            return false; // TODO: Allow non-wallet inputs
    }

    // remove preset inputs from vCoins
    for (std::vector<COutput>::iterator it = vCoins.begin(); it != vCoins.end() && coinControl && coinControl->HasSelected();)
    {
        if (setPresetCoins.count(CInputCoin(it->tx, it->i)))
            it = vCoins.erase(it);
        else
            ++it;
    }

    size_t nMaxChainLength = std::min(gArgs.GetArg("-limitancestorcount", DEFAULT_ANCESTOR_LIMIT), gArgs.GetArg("-limitdescendantcount", DEFAULT_DESCENDANT_LIMIT));
    bool fRejectLongChains = gArgs.GetBoolArg("-walletrejectlongchains", DEFAULT_WALLET_REJECT_LONG_CHAINS);

    bool res = nTargetValue <= nValueFromPresetInputs ||
        SelectCoinsMinConf(nTargetValue - nValueFromPresetInputs, 1, 6, 0, vCoins, setCoinsRet, nValueRet) ||
        SelectCoinsMinConf(nTargetValue - nValueFromPresetInputs, 1, 1, 0, vCoins, setCoinsRet, nValueRet) ||
        (bSpendZeroConfChange && SelectCoinsMinConf(nTargetValue - nValueFromPresetInputs, 0, 1, 2, vCoins, setCoinsRet, nValueRet)) ||
        (bSpendZeroConfChange && SelectCoinsMinConf(nTargetValue - nValueFromPresetInputs, 0, 1, std::min((size_t)4, nMaxChainLength/3), vCoins, setCoinsRet, nValueRet)) ||
        (bSpendZeroConfChange && SelectCoinsMinConf(nTargetValue - nValueFromPresetInputs, 0, 1, nMaxChainLength/2, vCoins, setCoinsRet, nValueRet)) ||
        (bSpendZeroConfChange && SelectCoinsMinConf(nTargetValue - nValueFromPresetInputs, 0, 1, nMaxChainLength, vCoins, setCoinsRet, nValueRet)) ||
        (bSpendZeroConfChange && !fRejectLongChains && SelectCoinsMinConf(nTargetValue - nValueFromPresetInputs, 0, 1, std::numeric_limits<uint64_t>::max(), vCoins, setCoinsRet, nValueRet));

    // because SelectCoinsMinConf clears the setCoinsRet, we now add the possible inputs to the coinset
    setCoinsRet.insert(setPresetCoins.begin(), setPresetCoins.end());

    // add preset inputs to the total value selected
    nValueRet += nValueFromPresetInputs;

    return res;
}

bool CWallet::SignTransaction(CMutableTransaction &tx)
{
    AssertLockHeld(cs_wallet); // mapWallet

    // sign the new tx
    CTransaction txNewConst(tx);
    int nIn = 0;
    for (const auto& input : tx.vin) {
        WalletTxMap::const_iterator mi = mapWallet.find(input.prevout.hash);
        if(mi == mapWallet.end() || input.prevout.n >= mi->second.tx->vout.size()) {
            return false;
        }
        const CScript& scriptPubKey = mi->second.tx->vout[input.prevout.n].scriptPubKey;
        const CAmount& amount = mi->second.tx->vout[input.prevout.n].nValue;
        SignatureData sigdata;
        if (!ProduceSignature(TransactionSignatureCreator(this, &txNewConst, nIn, amount, SIGHASH_ALL), scriptPubKey, sigdata)) {
            return false;
        }
        UpdateTransaction(tx, nIn, sigdata);
        nIn++;
    }
    return true;
}

bool CWallet::FundTransaction(CMutableTransaction& tx, CAmount& nFeeRet, int& nChangePosInOut, std::string& strFailReason, bool lockUnspents, const std::set<int>& setSubtractFeeFromOutputs, CCoinControl coinControl)
{
    std::vector<CRecipient> vecSend;

    // Turn the txout set into a CRecipient vector
    for (size_t idx = 0; idx < tx.vout.size(); idx++)
    {
        const CTxOut& txOut = tx.vout[idx];
        CRecipient recipient = {txOut.scriptPubKey, txOut.nValue, setSubtractFeeFromOutputs.count(idx) == 1};
        vecSend.push_back(recipient);
    }

    coinControl.fAllowOtherInputs = true;

    for (const CTxIn& txin : tx.vin)
        coinControl.Select(txin.prevout);

    CReserveKey reservekey(this);
    CWalletTx wtx;
    if (!CreateTransaction(vecSend, wtx, reservekey, nFeeRet, nChangePosInOut, strFailReason, coinControl, false)) {
        return false;
    }

    if (nChangePosInOut != -1) {
        tx.vout.insert(tx.vout.begin() + nChangePosInOut, wtx.tx->vout[nChangePosInOut]);
        // we don't have the normal Create/Commit cycle, and don't want to risk reusing change,
        // so just remove the key from the keypool here.
        reservekey.KeepKey();
    }

    // Copy output sizes from new transaction; they may have had the fee subtracted from them
    for (unsigned int idx = 0; idx < tx.vout.size(); idx++)
        tx.vout[idx].nValue = wtx.tx->vout[idx].nValue;

    // Add new txins (keeping original txin scriptSig/order)
    for (const CTxIn& txin : wtx.tx->vin)
    {
        if (!coinControl.IsSelected(txin.prevout))
        {
            tx.vin.push_back(txin);

            if (lockUnspents)
            {
              LOCK2(cs_main, cs_wallet);
              LockCoin(txin.prevout);
            }
        }
    }


    return true;
}

bool CWallet::CreateTransaction(
        const std::vector<CRecipient>& vecSend,
        CWalletTx& wtxNew,
        CReserveKey& reservekey,
        CAmount& nFeeRet,
        int& nChangePosInOut,
        std::string& strFailReason,
        const CCoinControl& coin_control,
        bool sign)
{
    const bool invite = wtxNew.tx->IsInvite();
    assert(!invite);

    CAmount nValue = 0;
    int nChangePosRequest = nChangePosInOut;
    unsigned int nSubtractFeeFromAmount = 0;
    for (const auto& recipient : vecSend)
    {
        if (nValue < 0 || recipient.nAmount < 0)
        {
            strFailReason = _("Transaction amounts must not be negative");
            return false;
        }
        nValue += recipient.nAmount;

        if (recipient.fSubtractFeeFromAmount)
            nSubtractFeeFromAmount++;

        CTxDestination dest;
        ExtractDestination(recipient.scriptPubKey, dest);

        //check blockchain and mempool for beacon
        if (!CheckAddressBeaconed(dest, true)) {
            std::stringstream e;
            e << _("Transaction recipient address \"")
              << EncodeDestination(dest)
              << _("\" is not beaconed");

            strFailReason = e.str();

            return false;
        }
    }

    if (vecSend.empty())
    {
        strFailReason = _("Transaction must have at least one recipient");
        return false;
    }

    wtxNew.fTimeReceivedIsTxTime = true;
    wtxNew.BindWallet(this);
    CMutableTransaction txNew;
    txNew.nVersion = wtxNew.tx->nVersion;

    // Discourage fee sniping.
    //
    // For a large miner the value of the transactions in the best block and
    // the mempool can exceed the cost of deliberately attempting to mine two
    // blocks to orphan the current best block. By setting nLockTime such that
    // only the next block can include the transaction, we discourage this
    // practice as the height restricted and limited blocksize gives miners
    // considering fee sniping fewer options for pulling off this attack.
    //
    // A simple way to think about this is from the wallet's point of view we
    // always want the blockchain to move forward. By setting nLockTime this
    // way we're basically making the statement that we only want this
    // transaction to appear in the next block; we don't want to potentially
    // encourage reorgs by allowing transactions to appear at lower heights
    // than the next block in forks of the best chain.
    //
    // Of course, the subsidy is high enough, and transaction volume low
    // enough, that fee sniping isn't a problem yet, but by implementing a fix
    // now we ensure code won't be written that makes assumptions about
    // nLockTime that preclude a fix later.
    txNew.nLockTime = chainActive.Height();

    // Secondly occasionally randomly pick a nLockTime even further back, so
    // that transactions that are delayed after signing for whatever reason,
    // e.g. high-latency mix networks and some CoinJoin implementations, have
    // better privacy.
    if (GetRandInt(10) == 0)
        txNew.nLockTime = std::max(0, (int)txNew.nLockTime - GetRandInt(100));

    assert(txNew.nLockTime <= (unsigned int)chainActive.Height());
    assert(txNew.nLockTime < LOCKTIME_THRESHOLD);
    FeeCalculation feeCalc;
    CAmount nFeeNeeded;
    unsigned int nBytes;
    {
        std::set<CInputCoin> setCoins;
        LOCK2(cs_main, cs_wallet);
        {
            std::vector<COutput> vAvailableCoins;
            AvailableCoins(vAvailableCoins, true, &coin_control, false);

            // Create change script that will be used if we need change
            // TODO: pass in scriptChange instead of reservekey so
            // change transaction isn't always pay-to-merit-address
            CScript scriptChange;

            // coin control: send change to custom address
            if (!boost::get<CNoDestination>(&coin_control.destChange)) {
                scriptChange = GetScriptForDestination(coin_control.destChange);
            } else { // no coin control: send change to newly generated address
                // Note: We use a new key here to keep it from being obvious which side is the change.
                //  The drawback is that by not reusing a previous key, the change may be lost if a
                //  backup is restored, if the backup doesn't have the new private key for the change.
                //  If we reused the old key, it would be possible to add code to look for and
                //  rediscover unknown transactions that were written with keys of ours to recover
                //  post-backup change.

                // Reserve a new key pair from key pool
                CPubKey vchPubKey;
                bool ret;
                ret = reservekey.GetReservedKey(vchPubKey);
                if (!ret)
                {
                    strFailReason = _("Keypool ran out, please call keypoolrefill first");
                    return false;
                }

                scriptChange = GetScriptForDestination(vchPubKey.GetID());
            }

            CTxOut change_prototype_txout(0, scriptChange);
            size_t change_prototype_size = GetSerializeSize(change_prototype_txout, SER_DISK, 0);

            CFeeRate discard_rate = GetDiscardRate(::feeEstimator);
            nFeeRet = 0;
            bool pick_new_inputs = true;
            CAmount nValueIn = 0;

            // Start with no fee and loop until there is enough fee
            while (true)
            {
                nChangePosInOut = nChangePosRequest;
                txNew.vin.clear();
                txNew.vout.clear();
                wtxNew.fFromMe = true;
                bool fFirst = true;

                CAmount nValueToSelect = nValue;
                if (nSubtractFeeFromAmount == 0)
                    nValueToSelect += nFeeRet;
                // vouts to the payees
                for (const auto& recipient : vecSend)
                {
                    CTxOut txout(recipient.nAmount, recipient.scriptPubKey);

                    if (recipient.fSubtractFeeFromAmount) {
                        txout.nValue -= nFeeRet / nSubtractFeeFromAmount; // Subtract fee equally from each selected recipient

                        if (fFirst) { // first receiver pays the remainder not divisible by output count
                            fFirst = false;
                            txout.nValue -= nFeeRet % nSubtractFeeFromAmount;
                        }
                    }

                    if (IsDust(txout, ::dustRelayFee)) {
                        if (recipient.fSubtractFeeFromAmount && nFeeRet > 0) {
                            if (txout.nValue < 0)
                                strFailReason = _("The transaction amount is too small to pay the fee");
                            else
                                strFailReason = _("The transaction amount is too small to send after the fee has been deducted");
                        }
                        else
                            strFailReason = _("Transaction amount too small");
                        return false;
                    }
                    txNew.vout.push_back(txout);
                }

                // Choose coins to use
                if (pick_new_inputs) {
                    nValueIn = 0;
                    setCoins.clear();
                    if (!SelectCoins(vAvailableCoins, nValueToSelect, setCoins, nValueIn, &coin_control))
                    {
                        strFailReason = _("Insufficient funds");
                        return false;
                    }
                }

                const CAmount nChange = nValueIn - nValueToSelect;

                if (nChange > 0)
                {
                    // Fill a vout to ourself
                    CTxOut newTxOut(nChange, scriptChange);

                    // Never create dust outputs; if we would, just
                    // add the dust to the fee.
                    if (IsDust(newTxOut, discard_rate))
                    {
                        nChangePosInOut = -1;
                        nFeeRet += nChange;
                    }
                    else
                    {
                        if (nChangePosInOut == -1)
                        {
                            // Insert change txn at random position:
                            nChangePosInOut = GetRandInt(txNew.vout.size()+1);
                        }
                        else if ((unsigned int)nChangePosInOut > txNew.vout.size())
                        {
                            strFailReason = _("Change index out of range");
                            return false;
                        }

                        std::vector<CTxOut>::iterator position = txNew.vout.begin()+nChangePosInOut;
                        txNew.vout.insert(position, newTxOut);
                    }
                } else {
                    nChangePosInOut = -1;
                }

                // Fill vin
                //
                // Note how the sequence number is set to non-maxint so that
                // the nLockTime set above actually works.
                //
                // BIP125 defines opt-in RBF as any nSequence < maxint-1, so
                // we use the highest possible value in that range (maxint-2)
                // to avoid conflicting with other possible uses of nSequence,
                // and in the spirit of "smallest possible change from prior
                // behavior."
                const uint32_t nSequence = coin_control.signalRbf ? MAX_BIP125_RBF_SEQUENCE : (CTxIn::SEQUENCE_FINAL - 1);
                for (const auto& coin : setCoins)
                    txNew.vin.push_back(CTxIn(coin.outpoint,CScript(),
                                              nSequence));

                // Fill in dummy signatures for fee calculation.
                if (!DummySignTx(txNew, setCoins)) {
                    strFailReason = _("Signing transaction failed D");
                    return false;
                }

                nBytes = GetVirtualTransactionSize(txNew);

                // Remove scriptSigs to eliminate the fee calculation dummy signatures
                for (auto& vin : txNew.vin) {
                    vin.scriptSig = CScript();
                    vin.scriptWitness.SetNull();
                }

                nFeeNeeded = GetMinimumFee(nBytes, coin_control, ::mempool, ::feeEstimator, &feeCalc);

                // If we made it here and we aren't even able to meet the relay fee on the next pass, give up
                // because we must be at the maximum allowed fee.
                if (nFeeNeeded < ::minRelayTxFee.GetFee(nBytes))
                {
                    strFailReason = _("Transaction too large for fee policy");
                    return false;
                }

                if (nFeeRet >= nFeeNeeded) {
                    // Reduce fee to only the needed amount if possible. This
                    // prevents potential overpayment in fees if the coins
                    // selected to meet nFeeNeeded result in a transaction that
                    // requires less fee than the prior iteration.

                    // If we have no change and a big enough excess fee, then
                    // try to construct transaction again only without picking
                    // new inputs. We now know we only need the smaller fee
                    // (because of reduced tx size) and so we should add a
                    // change output. Only try this once.
                    if (nChangePosInOut == -1 && nSubtractFeeFromAmount == 0 && pick_new_inputs) {
                        unsigned int tx_size_with_change = nBytes + change_prototype_size + 2; // Add 2 as a buffer in case increasing # of outputs changes compact size
                        CAmount fee_needed_with_change = GetMinimumFee(tx_size_with_change, coin_control, ::mempool, ::feeEstimator, nullptr);
                        CAmount minimum_value_for_change = GetDustThreshold(change_prototype_txout, discard_rate);
                        if (nFeeRet >= fee_needed_with_change + minimum_value_for_change) {
                            pick_new_inputs = false;
                            nFeeRet = fee_needed_with_change;
                            continue;
                        }
                    }

                    // If we have change output already, just increase it
                    if (nFeeRet > nFeeNeeded && nChangePosInOut != -1 && nSubtractFeeFromAmount == 0) {
                        CAmount extraFeePaid = nFeeRet - nFeeNeeded;
                        std::vector<CTxOut>::iterator change_position = txNew.vout.begin()+nChangePosInOut;
                        change_position->nValue += extraFeePaid;
                        nFeeRet -= extraFeePaid;
                    }
                    break; // Done, enough fee included.
                }
                else if (!pick_new_inputs) {
                    // This shouldn't happen, we should have had enough excess
                    // fee to pay for the new output and still meet nFeeNeeded
                    // Or we should have just subtracted fee from recipients and
                    // nFeeNeeded should not have changed
                    strFailReason = _("Transaction fee and change calculation failed");
                    return false;
                }

                // Try to reduce change to include necessary fee
                if (nChangePosInOut != -1 && nSubtractFeeFromAmount == 0) {
                    CAmount additionalFeeNeeded = nFeeNeeded - nFeeRet;
                    std::vector<CTxOut>::iterator change_position = txNew.vout.begin()+nChangePosInOut;
                    // Only reduce change if remaining amount is still a large enough output.
                    if (change_position->nValue >= MIN_FINAL_CHANGE + additionalFeeNeeded) {
                        change_position->nValue -= additionalFeeNeeded;
                        nFeeRet += additionalFeeNeeded;
                        break; // Done, able to increase fee from change
                    }
                }

                // If subtracting fee from recipients, we now know what fee we
                // need to subtract, we have no reason to reselect inputs
                if (nSubtractFeeFromAmount > 0) {
                    pick_new_inputs = false;
                }

                // Include more fee and try again.
                nFeeRet = nFeeNeeded;
                continue;
            }
        }

        if (nChangePosInOut == -1) reservekey.ReturnKey(); // Return any reserved key if we don't have change

        if (sign)
        {
            CTransaction txNewConst(txNew);
            int nIn = 0;
            for (const auto& coin : setCoins)
            {
                const CScript& scriptPubKey = coin.txout.scriptPubKey;
                SignatureData sigdata;

                if (!ProduceSignature(TransactionSignatureCreator(this, &txNewConst, nIn, coin.txout.nValue, SIGHASH_ALL), scriptPubKey, sigdata))
                {
                    strFailReason = _("Signing transaction failed");
                    return false;
                } else {
                    UpdateTransaction(txNew, nIn, sigdata);
                }

                nIn++;
            }
        }

        // Embed the constructed transaction data in wtxNew.
        wtxNew.SetTx(MakeTransactionRef(std::move(txNew)));

        // Limit size
        if (GetTransactionWeight(wtxNew) >= MAX_STANDARD_TX_WEIGHT)
        {
            strFailReason = _("Transaction too large");
            return false;
        }
    }

    if (gArgs.GetBoolArg("-walletrejectlongchains", DEFAULT_WALLET_REJECT_LONG_CHAINS)) {
        // Lastly, ensure this tx will pass the mempool's chain limits
        LockPoints lp;
        CTxMemPoolEntry entry(*wtxNew.tx, 0, 0, 0, false, 0, lp);
        CTxMemPool::setEntries setAncestors;
        size_t nLimitAncestors = gArgs.GetArg("-limitancestorcount", DEFAULT_ANCESTOR_LIMIT);
        size_t nLimitAncestorSize = gArgs.GetArg("-limitancestorsize", DEFAULT_ANCESTOR_SIZE_LIMIT)*1000;
        size_t nLimitDescendants = gArgs.GetArg("-limitdescendantcount", DEFAULT_DESCENDANT_LIMIT);
        size_t nLimitDescendantSize = gArgs.GetArg("-limitdescendantsize", DEFAULT_DESCENDANT_SIZE_LIMIT)*1000;
        std::string errString;
        if (!mempool.CalculateMemPoolAncestors(entry, setAncestors, nLimitAncestors, nLimitAncestorSize, nLimitDescendants, nLimitDescendantSize, errString)) {
            strFailReason = _("Transaction has too long of a mempool chain");
            return false;
        }
    }

    LogPrintf("Fee Calculation: Fee:%d Bytes:%u Needed:%d Tgt:%d (requested %d) Reason:\"%s\" Decay %.5f: Estimation: (%g - %g) %.2f%% %.1f/(%.1f %d mem %.1f out) Fail: (%g - %g) %.2f%% %.1f/(%.1f %d mem %.1f out)\n",
              nFeeRet, nBytes, nFeeNeeded, feeCalc.returnedTarget, feeCalc.desiredTarget, StringForFeeReason(feeCalc.reason), feeCalc.est.decay,
              feeCalc.est.pass.start, feeCalc.est.pass.end,
              100 * feeCalc.est.pass.withinTarget / (feeCalc.est.pass.totalConfirmed + feeCalc.est.pass.inMempool + feeCalc.est.pass.leftMempool),
              feeCalc.est.pass.withinTarget, feeCalc.est.pass.totalConfirmed, feeCalc.est.pass.inMempool, feeCalc.est.pass.leftMempool,
              feeCalc.est.fail.start, feeCalc.est.fail.end,
              100 * feeCalc.est.fail.withinTarget / (feeCalc.est.fail.totalConfirmed + feeCalc.est.fail.inMempool + feeCalc.est.fail.leftMempool),
              feeCalc.est.fail.withinTarget, feeCalc.est.fail.totalConfirmed, feeCalc.est.fail.inMempool, feeCalc.est.fail.leftMempool);
    return true;
}

bool CWallet::CreateInviteTransaction(
        const std::vector<CRecipient>& vecSend,
        CWalletTx& wtxNew,
        CReserveKey& reservekey,
        int& nChangePosInOut,
        std::string& strFailReason,
        const CCoinControl& coin_control,
        bool sign)
{
    const bool invite = wtxNew.tx->IsInvite();
    assert(invite);

    CAmount nValue = 0;
    int nChangePosRequest = nChangePosInOut;

    if (vecSend.empty()) {
        strFailReason = _("Transaction must have at least one recipient");
        return false;
    }

    for (const auto& recipient : vecSend) {
        if (nValue < 0 || recipient.nAmount < 0) {
            strFailReason = _("Transaction amounts must not be negative");
            return false;
        }
        nValue += recipient.nAmount;

        CTxDestination dest;
        ExtractDestination(recipient.scriptPubKey, dest);

        //check blockchain and mempool for beacon
        if (!CheckAddressBeaconed(dest, true)) {
            std::stringstream e;
            e << _("Transaction recipient address \"")
              << EncodeDestination(dest)
              << _("\" is not beaconed");

            strFailReason = e.str();

            return false;
        }
    }

    wtxNew.fTimeReceivedIsTxTime = true;
    wtxNew.BindWallet(this);

    CMutableTransaction txNew;
    txNew.nVersion = wtxNew.tx->nVersion;
    txNew.nLockTime = chainActive.Height();
    if (GetRandInt(10) == 0)
        txNew.nLockTime = std::max(0, (int)txNew.nLockTime - GetRandInt(100));

    assert(txNew.nLockTime <= (unsigned int)chainActive.Height());
    assert(txNew.nLockTime < LOCKTIME_THRESHOLD);

    unsigned int nBytes;
    {
        std::set<CInputCoin> setCoins;
        LOCK2(cs_main, cs_wallet);
        {
            std::vector<COutput> vAvailableCoins;
            AvailableCoins(vAvailableCoins, true, &coin_control, invite);

            // Create change script that will be used if we need change
            // TODO: pass in scriptChange instead of reservekey so
            // change transaction isn't always pay-to-merit-address
            CScript scriptChange;

            // coin control: send change to custom address
            if (!boost::get<CNoDestination>(&coin_control.destChange)) {
                scriptChange = GetScriptForDestination(coin_control.destChange);
            } else { // no coin control: send change to newly generated address
                // Note: We use a new key here to keep it from being obvious which side is the change.
                //  The drawback is that by not reusing a previous key, the change may be lost if a
                //  backup is restored, if the backup doesn't have the new private key for the change.
                //  If we reused the old key, it would be possible to add code to look for and
                //  rediscover unknown transactions that were written with keys of ours to recover
                //  post-backup change.

                // Reserve a new key pair from key pool
                CPubKey vchPubKey;
                bool ret;
                ret = reservekey.GetReservedKey(vchPubKey);
                if (!ret)
                {
                    strFailReason = _("Keypool ran out, please call keypoolrefill first");
                    return false;
                }

                scriptChange = GetScriptForDestination(vchPubKey.GetID());
            }

            CTxOut change_prototype_txout(0, scriptChange);
            CAmount nValueIn = 0;

            // Start with no fee and loop until there is enough fee
            nChangePosInOut = nChangePosRequest;
            wtxNew.fFromMe = true;

            CAmount nValueToSelect = nValue;

            // vouts to the payees
            for (const auto& recipient : vecSend)
            {
                CTxOut txout(recipient.nAmount, recipient.scriptPubKey);
                txNew.vout.push_back(txout);
            }

            nValueIn = 0;
            if (!SelectCoins(vAvailableCoins, nValueToSelect, setCoins, nValueIn, &coin_control))
            {
                strFailReason = _("Insufficient funds");
                return false;
            }

            const CAmount nChange = nValueIn - nValueToSelect;

            if (nChange > 0)
            {
                // Fill a vout to ourself
                CTxOut newTxOut(nChange, scriptChange);

                if (nChangePosInOut == -1)
                {
                    // Insert change txn at random position:
                    nChangePosInOut = GetRandInt(txNew.vout.size()+1);
                }
                else if ((unsigned int)nChangePosInOut > txNew.vout.size())
                {
                    strFailReason = _("Change index out of range");
                    return false;
                }

                std::vector<CTxOut>::iterator position = txNew.vout.begin()+nChangePosInOut;
                txNew.vout.insert(position, newTxOut);
            } else {
                nChangePosInOut = -1;
            }

            const uint32_t nSequence = coin_control.signalRbf ? MAX_BIP125_RBF_SEQUENCE : (CTxIn::SEQUENCE_FINAL - 1);
            for (const auto& coin : setCoins)
                txNew.vin.push_back(CTxIn(coin.outpoint,CScript(),
                            nSequence));

            nBytes = GetVirtualTransactionSize(txNew);

        }

        if (nChangePosInOut == -1) reservekey.ReturnKey(); // Return any reserved key if we don't have change

        if (sign)
        {
            CTransaction txNewConst(txNew);
            int nIn = 0;
            for (const auto& coin : setCoins)
            {
                const CScript& scriptPubKey = coin.txout.scriptPubKey;
                SignatureData sigdata;

                if (!ProduceSignature(TransactionSignatureCreator(this, &txNewConst, nIn, coin.txout.nValue, SIGHASH_ALL), scriptPubKey, sigdata))
                {
                    strFailReason = _("Signing transaction failed");
                    return false;
                } else {
                    UpdateTransaction(txNew, nIn, sigdata);
                }

                nIn++;
            }
        }

        // Embed the constructed transaction data in wtxNew.
        wtxNew.SetTx(MakeTransactionRef(std::move(txNew)));

        // Limit size
        if (GetTransactionWeight(wtxNew) >= MAX_STANDARD_TX_WEIGHT)
        {
            strFailReason = _("Transaction too large");
            return false;
        }
    }

    if (gArgs.GetBoolArg("-walletrejectlongchains", DEFAULT_WALLET_REJECT_LONG_CHAINS)) {
        // Lastly, ensure this tx will pass the mempool's chain limits
        LockPoints lp;
        CTxMemPoolEntry entry(*wtxNew.tx, 0, 0, 0, false, 0, lp);
        CTxMemPool::setEntries setAncestors;
        size_t nLimitAncestors = gArgs.GetArg("-limitancestorcount", DEFAULT_ANCESTOR_LIMIT);
        size_t nLimitAncestorSize = gArgs.GetArg("-limitancestorsize", DEFAULT_ANCESTOR_SIZE_LIMIT)*1000;
        size_t nLimitDescendants = gArgs.GetArg("-limitdescendantcount", DEFAULT_DESCENDANT_LIMIT);
        size_t nLimitDescendantSize = gArgs.GetArg("-limitdescendantsize", DEFAULT_DESCENDANT_SIZE_LIMIT)*1000;
        std::string errString;
        if (!mempool.CalculateMemPoolAncestors(entry, setAncestors, nLimitAncestors, nLimitAncestorSize, nLimitDescendants, nLimitDescendantSize, errString)) {
            strFailReason = _("Transaction has too long of a mempool chain");
            return false;
        }
    }

    return true;
}

bool CWallet::CreateTransaction(referral::ReferralTx& rtx, referral::ReferralRef& referral, CKey& key)
{
    // generate referral tx and bind it to this wallet
    rtx.BindWallet(this);

    if (!key.IsValid()) {
        if (!HaveReferralAddressPubKey(referral->GetAddress())) {
            debug("%s: Public key for referral address not found.\n", __func__);
            return false;
        }

        CKeyID pubkey_id;
        GetReferralAddressPubKey(referral->GetAddress(), pubkey_id);

        auto it = mapKeys.find(pubkey_id);
        assert(it != mapKeys.end());

        key.Set(it->second.begin(), it->second.end(), it->second.IsCompressed());
    }

    valtype signature;
    key.Sign((CHashWriter(SER_GETHASH, 0) << referral->parentAddress << referral->GetAddress()).GetHash(), signature);

    referral::MutableReferral newRef{*referral};
    newRef.signature = signature;

    rtx.SetReferral(MakeReferralRef(newRef));

    return true;
}

/**
 * Call after CreateTransaction unless you want to abort
 */
bool CWallet::CommitTransaction(CWalletTx& wtxNew, CReserveKey& reservekey, CConnman* connman, CValidationState& state)
{
    {
        LOCK2(cs_main, cs_wallet);
        LogPrintf("CommitTransaction:\n%s", wtxNew.tx->ToString());
        {
            // Take key pair from key pool so it won't be used again
            reservekey.KeepKey();

            // Add tx to wallet, because if it has change it's also ours,
            // otherwise just for transaction history.
            AddToWallet(wtxNew);

            // Notify that old coins are spent
            for (const CTxIn& txin : wtxNew.tx->vin)
            {
                CWalletTx &coin = mapWallet[txin.prevout.hash];
                coin.BindWallet(this);
                NotifyTransactionChanged(this, coin.GetHash(), CT_UPDATED);
            }
        }

        // Track how many getdata requests our transaction gets
        mapRequestCount[wtxNew.GetHash()] = 0;

        if (fBroadcastTransactions)
        {
            // Broadcast
            if (!wtxNew.AcceptToMemoryPool(maxTxFee, state)) {
                LogPrintf("CommitTransaction(): Transaction cannot be broadcast immediately, %s\n", state.GetRejectReason());
                // TODO: if we expect the failure to be long term or permanent, instead delete wtx from the wallet and return failure.
                return false;
            } else {
                wtxNew.RelayWalletTransaction(connman);
            }
        }
    }
    return true;
}

/**
 * Call after CreateTransaction unless you want to abort
 */
bool CWallet::CommitTransaction(referral::ReferralTx& rtxNew, CConnman* connman, CValidationState& state)
{
    LogPrintf("CommitTransaction:\n%s", rtxNew.m_pReferral->ToString());

    {
        LOCK2(cs_main, cs_wallet);
        // Track how many getdata requests our transaction gets
        mapRequestCount[rtxNew.GetHash()] = 0;

        if (fBroadcastTransactions)
        {
            if (!rtxNew.AcceptToMemoryPool(state)) {
                LogPrintf("CommitTransaction(): Referral transaction cannot be broadcast immediately, %s\n", state.GetRejectReason());
                return false;
            } else {
                rtxNew.RelayWalletTransaction(connman);
            }
        }

        if (!AddToWallet(rtxNew)) {
            return false;
        }
    }

    return true;
}

void CWallet::ListAccountCreditDebit(const std::string& strAccount, std::list<CAccountingEntry>& entries) {
    CWalletDB walletdb(*dbw);
    return walletdb.ListAccountCreditDebit(strAccount, entries);
}

bool CWallet::AddAccountingEntry(const CAccountingEntry& acentry)
{
    CWalletDB walletdb(*dbw);

    return AddAccountingEntry(acentry, &walletdb);
}

bool CWallet::AddAccountingEntry(const CAccountingEntry& acentry, CWalletDB *pwalletdb)
{
    if (!pwalletdb->WriteAccountingEntry(++nAccountingEntryNumber, acentry)) {
        return false;
    }

    laccentries.push_back(acentry);
    CAccountingEntry & entry = laccentries.back();
    wtxOrdered.insert(std::make_pair(entry.nOrderPos, TxPair(nullptr, &entry)));

    return true;
}

DBErrors CWallet::LoadWallet(bool& fFirstRunRet)
{
    LOCK2(cs_main, cs_wallet);

    fFirstRunRet = false;
    CWalletDB wdb(*dbw,"cr+");

    DBErrors nLoadWalletRet = wdb.LoadWallet(this);
    if (nLoadWalletRet == DB_NEED_REWRITE)
    {
        if (dbw->Rewrite("\x04pool"))
        {
            setKeyPool.clear();
            m_pool_key_to_index.clear();
            // Note: can't top-up keypool here, because wallet is locked.
            // User will be prompted to unlock wallet the next operation
            // that requires a new key.
        }
    }

    // This wallet is in its first run if all of these are empty
    fFirstRunRet = mapKeys.empty() && mapCryptedKeys.empty() && mapWatchKeys.empty() && setWatchOnly.empty() && mapScripts.empty();

    if (nLoadWalletRet != DB_LOAD_OK) {
        return nLoadWalletRet;
    }

    uiInterface.LoadWallet(this);

    return DB_LOAD_OK;
}

DBErrors CWallet::ZapSelectTx(std::vector<uint256>& vHashIn, std::vector<uint256>& vHashOut)
{
    AssertLockHeld(cs_wallet); // mapWallet
    DBErrors nZapSelectTxRet = CWalletDB(*dbw,"cr+").ZapSelectTx(vHashIn, vHashOut);
    for (uint256 hash : vHashOut)
        mapWallet.erase(hash);

    if (nZapSelectTxRet == DB_NEED_REWRITE)
    {
        if (dbw->Rewrite("\x04pool"))
        {
            setKeyPool.clear();
            m_pool_key_to_index.clear();
            // Note: can't top-up keypool here, because wallet is locked.
            // User will be prompted to unlock wallet the next operation
            // that requires a new key.
        }
    }

    if (nZapSelectTxRet != DB_LOAD_OK)
        return nZapSelectTxRet;

    MarkDirty();

    return DB_LOAD_OK;

}

DBErrors CWallet::ZapWalletTx(std::vector<CWalletTx>& vWtx)
{
    DBErrors nZapWalletTxRet = CWalletDB(*dbw,"cr+").ZapWalletTx(vWtx);
    if (nZapWalletTxRet == DB_NEED_REWRITE)
    {
        if (dbw->Rewrite("\x04pool"))
        {
            LOCK(cs_wallet);
            setKeyPool.clear();
            m_pool_key_to_index.clear();
            // Note: can't top-up keypool here, because wallet is locked.
            // User will be prompted to unlock wallet the next operation
            // that requires a new key.
        }
    }

    if (nZapWalletTxRet != DB_LOAD_OK)
        return nZapWalletTxRet;

    return DB_LOAD_OK;
}


bool CWallet::SetAddressBook(const CTxDestination& address, const std::string& strName, const std::string& strPurpose)
{
    bool fUpdated = false;
    {
        LOCK(cs_wallet); // mapAddressBook
        std::map<CTxDestination, CAddressBookData>::iterator mi = mapAddressBook.find(address);
        fUpdated = mi != mapAddressBook.end();
        mapAddressBook[address].name = strName;
        if (!strPurpose.empty()) /* update purpose only if requested */
            mapAddressBook[address].purpose = strPurpose;
    }
    NotifyAddressBookChanged(this, address, strName, ::IsMine(*this, address) != ISMINE_NO,
                             strPurpose, (fUpdated ? CT_UPDATED : CT_NEW) );
    if (!strPurpose.empty() && !CWalletDB(*dbw).WritePurpose(EncodeDestination(address), strPurpose))
        return false;
    return CWalletDB(*dbw).WriteName(EncodeDestination(address), strName);
}

bool CWallet::DelAddressBook(const CTxDestination& address)
{
    {
        LOCK(cs_wallet); // mapAddressBook

        // Delete destdata tuples associated with address
        std::string strAddress = EncodeDestination(address);
        for (const std::pair<std::string, std::string> &item : mapAddressBook[address].destdata)
        {
            CWalletDB(*dbw).EraseDestData(strAddress, item.first);
        }
        mapAddressBook.erase(address);
    }

    NotifyAddressBookChanged(this, address, "", ::IsMine(*this, address) != ISMINE_NO, "", CT_DELETED);

    CWalletDB(*dbw).ErasePurpose(EncodeDestination(address));
    return CWalletDB(*dbw).EraseName(EncodeDestination(address));
}

const std::string& CWallet::GetAccountName(const CScript& scriptPubKey) const
{
    CTxDestination address;
    if (ExtractDestination(scriptPubKey, address) && !scriptPubKey.IsUnspendable()) {
        auto mi = mapAddressBook.find(address);
        if (mi != mapAddressBook.end()) {
            return mi->second.name;
        }
    }
    // A scriptPubKey that doesn't have an entry in the address book is
    // associated with the default account ("").
    const static std::string DEFAULT_ACCOUNT_NAME;
    return DEFAULT_ACCOUNT_NAME;
}

/**
 * Mark old keypool keys as used,
 * and generate all new keys
 */
bool CWallet::NewKeyPool()
{
    {
        LOCK(cs_wallet);
        CWalletDB walletdb(*dbw);

        for (int64_t nIndex : setKeyPool) {
            walletdb.ErasePool(nIndex);
        }
        setKeyPool.clear();

        m_pool_key_to_index.clear();

        if (!TopUpKeyPool()) {
            return false;
        }
        LogPrintf("CWallet::NewKeyPool rewrote keypool\n");
    }
    return true;
}

void CWallet::LoadKeyPool(int64_t nIndex, const CKeyPool &keypool)
{
    AssertLockHeld(cs_wallet);
    setKeyPool.insert(nIndex);
    m_max_keypool_index = std::max(m_max_keypool_index, nIndex);
    m_pool_key_to_index[keypool.vchPubKey.GetID()] = nIndex;

    // If no metadata exists yet, create a default with the pool key's
    // creation time. Note that this may be overwritten by actually
    // stored metadata for that key later, which is fine.
    CKeyID keyid = keypool.vchPubKey.GetID();
    if (mapKeyMetadata.count(keyid) == 0)
        mapKeyMetadata[keyid] = CKeyMetadata(keypool.nTime);
}

void CWallet::LoadReferral(int64_t nIndex, const referral::Referral& referral)
{
    AssertLockHeld(cs_wallet);

    // TODO: figure out if we need to set referral to CKeyMetadata and update mapKeyMetadata here
}

bool CWallet::TopUpKeyPool(unsigned int kpSize, std::shared_ptr<referral::Address> parentAddress, bool outReferral)
{
    {
        LOCK2(cs_main, cs_wallet);
        if (IsLocked() || !IsReferred()) {
            return false;
        }

        // do not derive new keys while in daedalus generation
        if (DaedalusGeneration()) {
            return true;
        }

        CWalletDB walletdb(*dbw);
        std::shared_ptr<referral::Address> currentTopReferral;

        if (parentAddress != nullptr) {
            currentTopReferral = std::move(parentAddress);
        } else if (IsReferred()) {
            LogPrintf("parentAddress not provided. Looking for unlock referral\n");

            currentTopReferral = std::make_shared<referral::Address>(m_unlockReferralTx.GetReferral()->GetAddress());
        } else {
            LogPrintf("parentAddress not found\n");
            return false;
        }

        // Top up key pool
        unsigned int nTargetSize;
        if (kpSize > 0)
            nTargetSize = kpSize;
        else
            nTargetSize = std::max(gArgs.GetArg("-keypool", DEFAULT_KEYPOOL_SIZE), (int64_t) 0);

        // count amount of available keys
        // make sure the keypool size fits the user selected target (-keypool)
        int64_t missingKeys = std::max(std::max((int64_t) nTargetSize, (int64_t) 1) - (int64_t)setKeyPool.size(), (int64_t) 0);

        LogPrintf("missingKeys = %d\n", missingKeys);

        // skip generating external keys for now
        for (int64_t i = missingKeys; i--;)
        {
            assert(m_max_keypool_index < std::numeric_limits<int64_t>::max()); // How in the hell did you use so many keys?
            int64_t index = ++m_max_keypool_index;

            CPubKey pubkey(GenerateNewKey(walletdb));

            auto referral = GenerateNewReferral(pubkey, *currentTopReferral);

            if (!walletdb.WritePool(index, CKeyPool(pubkey, outReferral))) {
                throw std::runtime_error(std::string(__func__) + ": writing generated key failed");
            }

            setKeyPool.insert(index);
            m_pool_key_to_index[pubkey.GetID()] = index;
        }
        if (missingKeys > 0) {
            LogPrintf("keypool added %d keys, size=%u\n",
                missingKeys, setKeyPool.size());
        }

    }
    return true;
}

void CWallet::ReserveKeyFromKeyPool(int64_t& nIndex, CKeyPool& keypool)
{
    nIndex = -1;
    keypool.vchPubKey = CPubKey();

    if (!IsLocked() && IsReferred()) {
        TopUpKeyPool();
    }

    {
        LOCK(cs_wallet);

        assert(IsHDEnabled());

        // Get the oldest key
        if (setKeyPool.empty())
            return;

        CWalletDB walletdb(*dbw);

        auto it = setKeyPool.begin();
        nIndex = *it;
        if (!walletdb.ReadPool(nIndex, keypool)) {
            throw std::runtime_error(std::string(__func__) + ": read failed");
        }
        if (!HaveKey(keypool.vchPubKey.GetID())) {
            throw std::runtime_error(std::string(__func__) + ": unknown key in key pool");
        }

        assert(keypool.vchPubKey.IsValid());
        assert(CheckAddressBeaconed(keypool.vchPubKey.GetID(), true));

        // do not remove key from pool
        if (DaedalusGeneration()) {
            return;
        }

        setKeyPool.erase(it);
        m_pool_key_to_index.erase(keypool.vchPubKey.GetID());
        LogPrintf("keypool reserve %d\n", nIndex);
    }
}

void CWallet::KeepKey(int64_t nIndex)
{
    // do not remove key from pool
    if (DaedalusGeneration()) {
        return;
    }

    // Remove from key pool
    CWalletDB walletdb(*dbw);
    walletdb.ErasePool(nIndex);
    LogPrintf("keypool keep %d\n", nIndex);
}

void CWallet::ReturnKey(int64_t nIndex, const CPubKey& pubkey)
{
    // do not put key back to pool as it was not removed
    if (DaedalusGeneration()) {
        return;
    }

    // Return to key pool
    {
        LOCK(cs_wallet);
        setKeyPool.insert(nIndex);
        m_pool_key_to_index[pubkey.GetID()] = nIndex;
    }
    LogPrintf("keypool return %d\n", nIndex);
}

bool CWallet::GetKeyFromPool(CPubKey& result)
{
    CKeyPool keypool;
    {
        LOCK(cs_wallet);
        int64_t nIndex = 0;
        ReserveKeyFromKeyPool(nIndex, keypool);
        if (nIndex == -1)
        {
            if (IsLocked() || !IsReferred()) return false;
            CWalletDB walletdb(*dbw);
            result = GenerateNewKey(walletdb);
            return true;
        }
        KeepKey(nIndex);
        result = keypool.vchPubKey;
    }
    return true;
}

static int64_t GetOldestKeyTimeInPool(const std::set<int64_t>& setKeyPool, CWalletDB& walletdb) {
    if (setKeyPool.empty()) {
        return GetTime();
    }

    CKeyPool keypool;
    int64_t nIndex = *(setKeyPool.begin());
    if (!walletdb.ReadPool(nIndex, keypool)) {
        throw std::runtime_error(std::string(__func__) + ": read oldest key in keypool failed");
    }
    assert(keypool.vchPubKey.IsValid());
    return keypool.nTime;
}

int64_t CWallet::GetOldestKeyPoolTime()
{
    LOCK(cs_wallet);
    assert(IsHDEnabled());

    CWalletDB walletdb(*dbw);

    // load oldest key from keypool, get time and return
    return GetOldestKeyTimeInPool(setKeyPool, walletdb);
}

std::map<CTxDestination, CAmount> CWallet::GetAddressBalances()
{
    std::map<CTxDestination, CAmount> balances;

    {
        LOCK(cs_wallet);
        for (const auto& walletEntry : mapWallet)
        {
            const CWalletTx *pcoin = &walletEntry.second;

            if (!pcoin->IsTrusted())
                continue;

            if (pcoin->IsCoinBase() && pcoin->GetBlocksToMaturity() > 0)
                continue;

            int nDepth = pcoin->GetDepthInMainChain();
            if (nDepth < (pcoin->IsFromMe(ISMINE_ALL) ? 0 : 1))
                continue;

            for (unsigned int i = 0; i < pcoin->tx->vout.size(); i++)
            {
                CTxDestination addr;
                if (!IsMine(pcoin->tx->vout[i]))
                    continue;
                if(!ExtractDestination(pcoin->tx->vout[i].scriptPubKey, addr))
                    continue;

                CAmount n = IsSpent(walletEntry.first, i) ? 0 : pcoin->tx->vout[i].nValue;

                if (!balances.count(addr))
                    balances[addr] = 0;
                balances[addr] += n;
            }
        }
    }

    return balances;
}

std::set< std::set<CTxDestination> > CWallet::GetAddressGroupings()
{
    AssertLockHeld(cs_wallet); // mapWallet
    std::set< std::set<CTxDestination> > groupings;
    std::set<CTxDestination> grouping;

    for (const auto& walletEntry : mapWallet)
    {
        const CWalletTx *pcoin = &walletEntry.second;

        if (pcoin->tx->vin.size() > 0)
        {
            bool any_mine = false;
            // group all input addresses with each other
            for (CTxIn txin : pcoin->tx->vin)
            {
                CTxDestination address;
                if(!IsMine(txin)) /* If this input isn't mine, ignore it */
                    continue;
                if(!ExtractDestination(mapWallet[txin.prevout.hash].tx->vout[txin.prevout.n].scriptPubKey, address))
                    continue;
                grouping.insert(address);
                any_mine = true;
            }

            // group change with input addresses
            if (any_mine)
            {
               for (CTxOut txout : pcoin->tx->vout)
                   if (IsChange(txout))
                   {
                       CTxDestination txoutAddr;
                       if(!ExtractDestination(txout.scriptPubKey, txoutAddr))
                           continue;
                       grouping.insert(txoutAddr);
                   }
            }
            if (grouping.size() > 0)
            {
                groupings.insert(grouping);
                grouping.clear();
            }
        }

        // group lone addrs by themselves
        for (const auto& txout : pcoin->tx->vout)
            if (IsMine(txout))
            {
                CTxDestination address;
                if(!ExtractDestination(txout.scriptPubKey, address))
                    continue;
                grouping.insert(address);
                groupings.insert(grouping);
                grouping.clear();
            }
    }

    std::set< std::set<CTxDestination>* > uniqueGroupings; // a set of pointers to groups of addresses
    std::map< CTxDestination, std::set<CTxDestination>* > setmap;  // map addresses to the unique group containing it
    for (std::set<CTxDestination> _grouping : groupings)
    {
        // make a set of all the groups hit by this new group
        std::set< std::set<CTxDestination>* > hits;
        std::map< CTxDestination, std::set<CTxDestination>* >::iterator it;
        for (CTxDestination address : _grouping)
            if ((it = setmap.find(address)) != setmap.end())
                hits.insert((*it).second);

        // merge all hit groups into a new single group and delete old groups
        std::set<CTxDestination>* merged = new std::set<CTxDestination>(_grouping);
        for (std::set<CTxDestination>* hit : hits)
        {
            merged->insert(hit->begin(), hit->end());
            uniqueGroupings.erase(hit);
            delete hit;
        }
        uniqueGroupings.insert(merged);

        // update setmap
        for (CTxDestination element : *merged)
            setmap[element] = merged;
    }

    std::set< std::set<CTxDestination> > ret;
    for (std::set<CTxDestination>* uniqueGrouping : uniqueGroupings)
    {
        ret.insert(*uniqueGrouping);
        delete uniqueGrouping;
    }

    return ret;
}

std::set<CTxDestination> CWallet::GetAccountAddresses(const std::string& strAccount) const
{
    LOCK(cs_wallet);
    std::set<CTxDestination> result;
    for (const std::pair<CTxDestination, CAddressBookData>& item : mapAddressBook)
    {
        const CTxDestination& address = item.first;
        const std::string& strName = item.second.name;
        if (strName == strAccount)
            result.insert(address);
    }
    return result;
}

bool CReserveKey::GetReservedKey(CPubKey& pubkey)
{
    if (nIndex == -1)
    {
        CKeyPool keypool;
        pwallet->ReserveKeyFromKeyPool(nIndex, keypool);
        if (nIndex != -1)
            vchPubKey = keypool.vchPubKey;
        else {
            return false;
        }
    }
    assert(vchPubKey.IsValid());
    pubkey = vchPubKey;
    return true;
}

void CReserveKey::KeepKey()
{
    if (nIndex != -1)
        pwallet->KeepKey(nIndex);
    nIndex = -1;
    vchPubKey = CPubKey();
}

void CReserveKey::ReturnKey()
{
    if (nIndex != -1) {
        pwallet->ReturnKey(nIndex, vchPubKey);
    }
    nIndex = -1;
    vchPubKey = CPubKey();
}

void CWallet::MarkReserveKeysAsUsed(int64_t keypool_id)
{
    // do remove keys while in daedalus generation
    if (DaedalusGeneration()) {
        return;
    }

    AssertLockHeld(cs_wallet);
    auto it = setKeyPool.begin();

    CWalletDB walletdb(*dbw);
    while (it != std::end(setKeyPool)) {
        const int64_t& index = *(it);
        if (index > keypool_id) break; // set*KeyPool is ordered

        CKeyPool keypool;
        if (walletdb.ReadPool(index, keypool)) { //TODO: This should be unnecessary
            m_pool_key_to_index.erase(keypool.vchPubKey.GetID());
        }
        walletdb.ErasePool(index);
        LogPrintf("keypool index %d removed\n", index);
        it = setKeyPool.erase(it);
    }
}

void CWallet::GetScriptForMining(std::shared_ptr<CReserveScript> &script)
{
    std::shared_ptr<CReserveKey> rKey = std::make_shared<CReserveKey>(this);
    CPubKey pubkey;
    if (!rKey->GetReservedKey(pubkey)) {
        return;
    }

    if (DaedalusGeneration() && !CheckAddressConfirmed(pubkey.GetID(), 1)) {
        return;
    }

    script = rKey;
    script->reserveScript = CScript() << ToByteVector(pubkey) << OP_CHECKSIG;
}

void CWallet::LockCoin(const COutPoint& output)
{
    AssertLockHeld(cs_wallet); // setLockedCoins
    setLockedCoins.insert(output);
}

void CWallet::UnlockCoin(const COutPoint& output)
{
    AssertLockHeld(cs_wallet); // setLockedCoins
    setLockedCoins.erase(output);
}

void CWallet::UnlockAllCoins()
{
    AssertLockHeld(cs_wallet); // setLockedCoins
    setLockedCoins.clear();
}

bool CWallet::IsLockedCoin(uint256 hash, unsigned int n) const
{
    AssertLockHeld(cs_wallet); // setLockedCoins
    COutPoint outpt(hash, n);

    return (setLockedCoins.count(outpt) > 0);
}

void CWallet::ListLockedCoins(std::vector<COutPoint>& vOutpts) const
{
    AssertLockHeld(cs_wallet); // setLockedCoins
    for (std::set<COutPoint>::iterator it = setLockedCoins.begin();
         it != setLockedCoins.end(); it++) {
        COutPoint outpt = (*it);
        vOutpts.push_back(outpt);
    }
}

/** @} */ // end of Actions

void CWallet::GetKeyBirthTimes(std::map<CTxDestination, int64_t> &mapKeyBirth) const {
    AssertLockHeld(cs_wallet); // mapKeyMetadata
    mapKeyBirth.clear();

    // get birth times for keys with metadata
    for (const auto& entry : mapKeyMetadata) {
        if (entry.second.nCreateTime) {
            mapKeyBirth[entry.first] = entry.second.nCreateTime;
        }
    }

    // map in which we'll infer heights of other keys
    CBlockIndex *pindexMax = chainActive[std::max(0, chainActive.Height() - 144)]; // the tip can be reorganized; use a 144-block safety margin
    std::map<CKeyID, CBlockIndex*> mapKeyFirstBlock;
    std::set<CKeyID> setKeys;
    GetKeys(setKeys);
    for (const CKeyID &keyid : setKeys) {
        if (mapKeyBirth.count(keyid) == 0)
            mapKeyFirstBlock[keyid] = pindexMax;
    }
    setKeys.clear();

    // if there are no such keys, we're done
    if (mapKeyFirstBlock.empty())
        return;

    // find first block that affects those keys, if there are any left
    std::vector<CKeyID> vAffected;
    for (WalletTxMap::const_iterator it = mapWallet.begin(); it != mapWallet.end(); it++) {
        // iterate over all wallet transactions...
        const CWalletTx &wtx = (*it).second;
        BlockMap::const_iterator blit = mapBlockIndex.find(wtx.hashBlock);
        if (blit != mapBlockIndex.end() && chainActive.Contains(blit->second)) {
            // ... which are already in a block
            int nHeight = blit->second->nHeight;
            for (const CTxOut &txout : wtx.tx->vout) {
                // iterate over all their outputs
                CAffectedKeysVisitor(*this, vAffected).Process(txout.scriptPubKey);
                for (const CKeyID &keyid : vAffected) {
                    // ... and all their affected keys
                    std::map<CKeyID, CBlockIndex*>::iterator rit = mapKeyFirstBlock.find(keyid);
                    if (rit != mapKeyFirstBlock.end() && nHeight < rit->second->nHeight)
                        rit->second = blit->second;
                }
                vAffected.clear();
            }
        }
    }

    // Extract block timestamps for those keys
    for (std::map<CKeyID, CBlockIndex*>::const_iterator it = mapKeyFirstBlock.begin(); it != mapKeyFirstBlock.end(); it++)
        mapKeyBirth[it->first] = it->second->GetBlockTime() - TIMESTAMP_WINDOW; // block times can be 2h off
}

/**
 * Compute smart timestamp for a transaction being added to the wallet.
 *
 * Logic:
 * - If sending a transaction, assign its timestamp to the current time.
 * - If receiving a transaction outside a block, assign its timestamp to the
 *   current time.
 * - If receiving a block with a future timestamp, assign all its (not already
 *   known) transactions' timestamps to the current time.
 * - If receiving a block with a past timestamp, before the most recent known
 *   transaction (that we care about), assign all its (not already known)
 *   transactions' timestamps to the same timestamp as that most-recent-known
 *   transaction.
 * - If receiving a block with a past timestamp, but after the most recent known
 *   transaction, assign all its (not already known) transactions' timestamps to
 *   the block time.
 *
 * For more information see CWalletTx::nTimeSmart,
 * https://bitcointalk.org/?topic=54527, or
 * https://github.com/bitcoin/bitcoin/pull/1393.
 */
unsigned int CWallet::ComputeTimeSmart(const CWalletTx& wtx) const
{
    unsigned int nTimeSmart = wtx.nTimeReceived;
    if (!wtx.hashUnset()) {
        if (mapBlockIndex.count(wtx.hashBlock)) {
            int64_t latestNow = wtx.nTimeReceived;
            int64_t latestEntry = 0;

            // Tolerate times up to the last timestamp in the wallet not more than 5 minutes into the future
            int64_t latestTolerated = latestNow + 300;
            const TxItems& txOrdered = wtxOrdered;
            for (auto it = txOrdered.rbegin(); it != txOrdered.rend(); ++it) {
                CWalletTx* const pwtx = it->second.first;
                if (pwtx == &wtx) {
                    continue;
                }
                CAccountingEntry* const pacentry = it->second.second;
                int64_t nSmartTime;
                if (pwtx) {
                    nSmartTime = pwtx->nTimeSmart;
                    if (!nSmartTime) {
                        nSmartTime = pwtx->nTimeReceived;
                    }
                } else {
                    nSmartTime = pacentry->nTime;
                }
                if (nSmartTime <= latestTolerated) {
                    latestEntry = nSmartTime;
                    if (nSmartTime > latestNow) {
                        latestNow = nSmartTime;
                    }
                    break;
                }
            }

            int64_t blocktime = mapBlockIndex[wtx.hashBlock]->GetBlockTime();
            nTimeSmart = std::max(latestEntry, std::min(blocktime, latestNow));
        } else {
            LogPrintf("%s: found %s in block %s not in index\n", __func__, wtx.GetHash().ToString(), wtx.hashBlock.ToString());
        }
    }
    return nTimeSmart;
}

bool CWallet::AddDestData(const CTxDestination &dest, const std::string &key, const std::string &value)
{
    if (boost::get<CNoDestination>(&dest))
        return false;

    mapAddressBook[dest].destdata.insert(std::make_pair(key, value));
    return CWalletDB(*dbw).WriteDestData(EncodeDestination(dest), key, value);
}

bool CWallet::EraseDestData(const CTxDestination &dest, const std::string &key)
{
    if (!mapAddressBook[dest].destdata.erase(key))
        return false;
    return CWalletDB(*dbw).EraseDestData(EncodeDestination(dest), key);
}

bool CWallet::LoadDestData(const CTxDestination &dest, const std::string &key, const std::string &value)
{
    mapAddressBook[dest].destdata.insert(std::make_pair(key, value));
    return true;
}

bool CWallet::GetDestData(const CTxDestination &dest, const std::string &key, std::string *value) const
{
    std::map<CTxDestination, CAddressBookData>::const_iterator i = mapAddressBook.find(dest);
    if(i != mapAddressBook.end())
    {
        CAddressBookData::StringMap::const_iterator j = i->second.destdata.find(key);
        if(j != i->second.destdata.end())
        {
            if(value)
                *value = j->second;
            return true;
        }
    }
    return false;
}

std::vector<std::string> CWallet::GetDestValues(const std::string& prefix) const
{
    LOCK(cs_wallet);
    std::vector<std::string> values;
    for (const auto& address : mapAddressBook) {
        for (const auto& data : address.second.destdata) {
            if (!data.first.compare(0, prefix.size(), prefix)) {
                values.emplace_back(data.second);
            }
        }
    }
    return values;
}

CWallet* CWallet::CreateWalletFromFile(const std::string walletFile)
{
    // needed to restore wallet transaction meta data after -zapwallettxes
    std::vector<CWalletTx> vWtx;

    if (gArgs.GetBoolArg("-zapwallettxes", false)) {
        uiInterface.InitMessage(_("Zapping all transactions from wallet..."));

        std::unique_ptr<CWalletDBWrapper> dbw(new CWalletDBWrapper(&bitdb, walletFile));
        std::unique_ptr<CWallet> tempWallet(new CWallet(std::move(dbw)));
        DBErrors nZapWalletRet = tempWallet->ZapWalletTx(vWtx);
        if (nZapWalletRet != DB_LOAD_OK) {
            InitError(strprintf(_("Error loading %s: Wallet corrupted"), walletFile));
            return nullptr;
        }
    }

    uiInterface.InitMessage(_("Loading wallet..."));

    int64_t nStart = GetTimeMillis();
    bool fFirstRun = true;
    std::unique_ptr<CWalletDBWrapper> dbw(new CWalletDBWrapper(&bitdb, walletFile));
    CWallet *walletInstance = new CWallet(std::move(dbw));
    DBErrors nLoadWalletRet = walletInstance->LoadWallet(fFirstRun);
    if (nLoadWalletRet != DB_LOAD_OK)
    {
        if (nLoadWalletRet == DB_CORRUPT) {
            InitError(strprintf(_("Error loading %s: Wallet corrupted"), walletFile));
            return nullptr;
        }
        else if (nLoadWalletRet == DB_NONCRITICAL_ERROR)
        {
            InitWarning(strprintf(_("Error reading %s! All keys read correctly, but transaction data"
                                         " or address book entries might be missing or incorrect."),
                walletFile));
        }
        else if (nLoadWalletRet == DB_TOO_NEW) {
            InitError(strprintf(_("Error loading %s: Wallet requires newer version of %s"), walletFile, _(PACKAGE_NAME)));
            return nullptr;
        }
        else if (nLoadWalletRet == DB_NEED_REWRITE)
        {
            InitError(strprintf(_("Wallet needed to be rewritten: restart %s to complete"), _(PACKAGE_NAME)));
            return nullptr;
        }
        else {
            InitError(strprintf(_("Error loading %s"), walletFile));
            return nullptr;
        }
    }

    if (gArgs.GetBoolArg("-upgradewallet", fFirstRun))
    {
        int nMaxVersion = gArgs.GetArg("-upgradewallet", 0);
        if (nMaxVersion == 0) // the -upgradewallet without argument case
        {
            LogPrintf("Performing wallet upgrade to %i\n", FEATURE_LATEST);
            nMaxVersion = CLIENT_VERSION;
            walletInstance->SetMinVersion(FEATURE_LATEST); // permanently upgrade the wallet immediately
        }
        else
            LogPrintf("Allowing wallet upgrade up to %i\n", nMaxVersion);
        if (nMaxVersion < walletInstance->GetVersion())
        {
            InitError(_("Cannot downgrade wallet"));
            return nullptr;
        }
        walletInstance->SetMaxVersion(nMaxVersion);
    }


    if (fFirstRun)
    {
        // Create new keyUser and set as default key
        if (!walletInstance->IsHDEnabled()) {
            // generate a new master key
            CPubKey masterPubKey = walletInstance->GenerateNewHDMasterKey();
            if (!walletInstance->SetHDMasterKey(masterPubKey))
                throw std::runtime_error(std::string(__func__) + ": Storing master key failed");
        }

        walletInstance->SetBestChain(chainActive.GetLocator());
    }

    LogPrintf(" wallet      %15dms\n", GetTimeMillis() - nStart);

    RegisterValidationInterface(walletInstance);

    CBlockIndex *pindexRescan = chainActive.Genesis();
    if (!gArgs.GetBoolArg("-rescan", false))
    {
        CWalletDB walletdb(*walletInstance->dbw);
        CBlockLocator locator;
        if (walletdb.ReadBestBlock(locator))
            pindexRescan = FindForkInGlobalIndex(chainActive, locator);
    }
    if (chainActive.Tip() && chainActive.Tip() != pindexRescan)
    {
        //We can't rescan beyond non-pruned blocks, stop and throw an error
        //this might happen if a user uses an old wallet within a pruned node
        // or if he ran -disablewallet for a longer time, then decided to re-enable
        if (fPruneMode)
        {
            CBlockIndex *block = chainActive.Tip();
            while (block && block->pprev && (block->pprev->nStatus & BLOCK_HAVE_DATA) && block->pprev->nTx > 0 && pindexRescan != block)
                block = block->pprev;

            if (pindexRescan != block) {
                InitError(_("Prune: last wallet synchronisation goes beyond pruned data. You need to -reindex (download the whole blockchain again in case of pruned node)"));
                return nullptr;
            }
        }

        uiInterface.InitMessage(_("Rescanning..."));
        LogPrintf("Rescanning last %i blocks (from block %i)...\n", chainActive.Height() - pindexRescan->nHeight, pindexRescan->nHeight);

        // No need to read and scan block if block was created before
        // our wallet birthday (as adjusted for block time variability)
        while (pindexRescan && walletInstance->nTimeFirstKey && (pindexRescan->GetBlockTime() < (walletInstance->nTimeFirstKey - TIMESTAMP_WINDOW))) {
            pindexRescan = chainActive.Next(pindexRescan);
        }

        nStart = GetTimeMillis();
        walletInstance->ScanForWalletTransactions(pindexRescan, true);
        LogPrintf(" rescan      %15dms\n", GetTimeMillis() - nStart);
        walletInstance->SetBestChain(chainActive.GetLocator());
        walletInstance->dbw->IncrementUpdateCounter();

        // Restore wallet transaction metadata after -zapwallettxes=1
        if (gArgs.GetBoolArg("-zapwallettxes", false) && gArgs.GetArg("-zapwallettxes", "1") != "2")
        {
            CWalletDB walletdb(*walletInstance->dbw);

            for (const CWalletTx& wtxOld : vWtx)
            {
                uint256 hash = wtxOld.GetHash();
                WalletTxMap::iterator mi = walletInstance->mapWallet.find(hash);
                if (mi != walletInstance->mapWallet.end())
                {
                    const CWalletTx* copyFrom = &wtxOld;
                    CWalletTx* copyTo = &mi->second;
                    copyTo->mapValue = copyFrom->mapValue;
                    copyTo->vOrderForm = copyFrom->vOrderForm;
                    copyTo->nTimeReceived = copyFrom->nTimeReceived;
                    copyTo->nTimeSmart = copyFrom->nTimeSmart;
                    copyTo->fFromMe = copyFrom->fFromMe;
                    copyTo->strFromAccount = copyFrom->strFromAccount;
                    copyTo->nOrderPos = copyFrom->nOrderPos;
                    walletdb.WriteTx(*copyTo);
                }
            }
        }
    }
    walletInstance->SetBroadcastTransactions(gArgs.GetBoolArg("-walletbroadcast", DEFAULT_WALLETBROADCAST));

    {
        LOCK(walletInstance->cs_wallet);
        LogPrintf("setKeyPool.size() = %u\n", walletInstance->GetKeyPoolSize());
        LogPrintf("mapWallet.size() = %u\n", walletInstance->mapWallet.size());
        LogPrintf("mapWalletRTx.size() = %u\n", walletInstance->mapWalletRTx.size());
        LogPrintf("mapAddressBook.size() = %u\n", walletInstance->mapAddressBook.size());
    }

    return walletInstance;
}

std::atomic<bool> CWallet::fFlushScheduled(false);

void CWallet::postInitProcess(CScheduler& scheduler)
{
    // Add wallet transactions that aren't already in a block to mempool
    // Do this here as mempool requires genesis block to be loaded
    ReacceptWalletTransactions();

    // Run a thread to flush wallet periodically
    if (!CWallet::fFlushScheduled.exchange(true)) {
        scheduler.scheduleEvery(MaybeCompactWalletDB, 500);
    }
}

bool CWallet::BackupWallet(const std::string& strDest)
{
    return dbw->Backup(strDest);
}

CKeyPool::CKeyPool()
{
    nTime = GetTime();
    m_rootReferralKey = false;
}

CKeyPool::CKeyPool(const CPubKey& vchPubKeyIn, bool rootReferralKeyIn)
{
    nTime = GetTime();
    vchPubKey = vchPubKeyIn;
    m_rootReferralKey = rootReferralKeyIn;
}

CWalletKey::CWalletKey(int64_t nExpires)
{
    nTimeCreated = (nExpires ? GetTime() : 0);
    nTimeExpires = nExpires;
}

void CMerkleTx::SetMerkleBranch(const CBlockIndex* pindex, int posInBlock)
{
    // Update the tx's hashBlock
    hashBlock = pindex->GetBlockHash();

    // set the position of the transaction in the block
    nIndex = posInBlock;
}

int CMerkleTx::GetDepthInMainChain(const CBlockIndex* &pindexRet) const
{
    if (hashUnset())
        return 0;

    AssertLockHeld(cs_main);

    // Find the block it claims to be in
    BlockMap::iterator mi = mapBlockIndex.find(hashBlock);
    if (mi == mapBlockIndex.end())
        return 0;

    CBlockIndex* pindex = (*mi).second;
    if (!pindex || !chainActive.Contains(pindex))
        return 0;

    pindexRet = pindex;
    return ((nIndex == -1) ? (-1) : 1) * (chainActive.Height() - pindex->nHeight + 1);
}

int CMerkleTx::GetBlocksToMaturity() const
{
    if (!IsCoinBase())
        return 0;
    return std::max(0, (static_cast<int>(Params().GetConsensus().nBlocksToMaturity) + 1) - GetDepthInMainChain());
}


bool CWalletTx::AcceptToMemoryPool(const CAmount& nAbsurdFee, CValidationState& state)
{
    return ::AcceptToMemoryPool(mempool, state, tx, true, nullptr, nullptr, false, nAbsurdFee);
}<|MERGE_RESOLUTION|>--- conflicted
+++ resolved
@@ -224,13 +224,7 @@
 
     CWalletDB walletdb(*dbw);
     LOCK(cs_wallet);
-
-<<<<<<< HEAD
-    LOCK(cs_wallet);
-=======
-    bool internal = IsHDEnabled() && CanSupportFeature(FEATURE_HD_SPLIT);
-    LogPrintf("Unlock wallet with %s key\n", internal ? "internal" : "external");
->>>>>>> c2aa1271
+    assert(IsHDEnabled());
 
     // generate new key pair for the wallet
     CPubKey pubkey(GenerateNewKey(walletdb));
