// Copyright (c) 2014-2017 The Merit Foundation developers
// Copyright (c) 2009-2010 Satoshi Nakamoto
// Copyright (c) 2009-2016 The Bitcoin Core developers
// Distributed under the MIT software license, see the accompanying
// file COPYING or http://www.opensource.org/licenses/mit-license.php.

#include "wallet/wallet.h"

#include "base58.h"
#include "checkpoints.h"
#include "chain.h"
#include "wallet/coincontrol.h"
#include "consensus/consensus.h"
#include "consensus/validation.h"
#include "fs.h"
#include "init.h"
#include "key.h"
#include "keystore.h"
#include "validation.h"
#include "net.h"
#include "policy/fees.h"
#include "policy/policy.h"
#include "policy/rbf.h"
#include "primitives/block.h"
#include "primitives/transaction.h"
#include "referrals.h"
#include "script/script.h"
#include "script/sign.h"
#include "scheduler.h"
#include "timedata.h"
#include "txmempool.h"
#include "util.h"
#include "ui_interface.h"
#include "utilmoneystr.h"
#include "wallet/fees.h"

#include <assert.h>
#include <numeric>
#include <sstream>

#include <boost/algorithm/string/replace.hpp>
#include <boost/thread.hpp>

std::vector<CWalletRef> vpwallets;
/** Transaction fee set by the user */
CFeeRate payTxFee(DEFAULT_TRANSACTION_FEE);
unsigned int nTxConfirmTarget = DEFAULT_TX_CONFIRM_TARGET;
bool bSpendZeroConfChange = DEFAULT_SPEND_ZEROCONF_CHANGE;
bool fWalletRbf = DEFAULT_WALLET_RBF;

const char * DEFAULT_WALLET_DAT = "wallet.dat";
const uint32_t BIP32_HARDENED_KEY_LIMIT = 0x80000000;

/**
 * Fees smaller than this (in satoshi) are considered zero fee (for transaction creation)
 * Override with -mintxfee
 */
CFeeRate CWallet::minTxFee = CFeeRate(DEFAULT_TRANSACTION_MINFEE);
/**
 * If fee estimation does not have enough data to provide estimates, use this fee instead.
 * Has no effect if not using fee estimation
 * Override with -fallbackfee
 */
CFeeRate CWallet::fallbackFee = CFeeRate(DEFAULT_FALLBACK_FEE);

CFeeRate CWallet::m_discard_rate = CFeeRate(DEFAULT_DISCARD_FEE);

const uint256 CMerkleTx::ABANDON_HASH(uint256S("0000000000000000000000000000000000000000000000000000000000000001"));

/** @defgroup mapWallet
 *
 * @{
 */

struct CompareValueOnly
{
    bool operator()(const CInputCoin& t1,
                    const CInputCoin& t2) const
    {
        return t1.txout.nValue < t2.txout.nValue;
    }
};

std::string COutput::ToString() const
{
    return strprintf("COutput(%s, %d, %d) [%s]", tx->GetHash().ToString(), i, nDepth, FormatMoney(tx->tx->vout[i].nValue));
}

class CAffectedKeysVisitor : public boost::static_visitor<void> {
private:
    const CKeyStore &keystore;
    std::vector<CKeyID> &vKeys;

public:
    CAffectedKeysVisitor(const CKeyStore &keystoreIn, std::vector<CKeyID> &vKeysIn) : keystore(keystoreIn), vKeys(vKeysIn) {}

    void Process(const CScript &script) {
        txnouttype type;
        std::vector<CTxDestination> vDest;
        int nRequired;
        if (ExtractDestinations(script, type, vDest, nRequired)) {
            for (const CTxDestination &dest : vDest)
                boost::apply_visitor(*this, dest);
        }
    }

    void operator()(const CKeyID &keyId) {
        if (keystore.HaveKey(keyId))
            vKeys.push_back(keyId);
    }

    void operator()(const CScriptID &scriptId) {
        CScript script;
        if (keystore.GetCScript(scriptId, script))
            Process(script);
    }

    void operator()(const CParamScriptID &scriptId) {
        CScript script;
        if (keystore.GetParamScript(scriptId, script))
            Process(script);
    }

    void operator()(const CNoDestination &none) {}
};

namespace referral
{
bool ReferralTx::RelayWalletTransaction(CConnman *connman)
{
    assert(m_pWallet->GetBroadcastTransactions());

    if (!isAbandoned() && GetDepthInMainChain() == 0)
    {
        CValidationState state;
        if (InMempool() || AcceptToMemoryPool(state)) {
            if (connman) {
                CInv inv(MSG_REFERRAL, m_pReferral->GetHash());

                LogPrint(BCLog::NET, "Relaying referral %s\n", m_pReferral->GetHash().GetHex());
                connman->ForEachNode([&inv](CNode* pnode) {
                    pnode->PushInventory(inv);
                });

                return true;
            }
        }
    }

	return false;
}

bool ReferralTx::InMempool() const
{
    LOCK(mempoolReferral.cs);
    return mempoolReferral.exists(GetHash());
}

bool ReferralTx::AcceptToMemoryPool(CValidationState& state) {
    bool dummy;
    return ::AcceptReferralToMemoryPool(mempoolReferral, state, GetReferral(), dummy);
}

bool ReferralTx::IsAccepted() const
{
    return GetDepthInMainChain() > (int) CHAIN_DEPTH_TO_UNLOCK_WALLET;
}
}

const CWalletTx* CWallet::GetWalletTx(const uint256& hash) const
{
    LOCK(cs_wallet);
    WalletTxMap::const_iterator it = mapWallet.find(hash);
    if (it == mapWallet.end())
        return nullptr;
    return &(it->second);
}

referral::ReferralRef CWallet::Unlock(const uint256& referredByHash)
{
    // check wallet is not unlocked yet
    if (IsReferred()) {
        throw std::runtime_error(std::string(__func__) + ": wallet is already unlocked");
    }

    // check that there is no unlock referral transactions in the wallet yet
    if (!mapWalletRTx.empty()) {
        throw std::runtime_error(std::string(__func__) + ": wallet alredy have unconfirmed unlock referral transaction");
    }

    // check if provided referral code hash is valid, i.e. exists in the blockchain or mempool
    if (!prefviewcache->ReferralCodeExists(referredByHash) && !mempoolReferral.ExistsWithCodeHash(referredByHash)) {
        throw std::runtime_error(std::string(__func__) + ": provided code does not exist in the chain");
    }

    int64_t nIndex = ++m_max_keypool_index;

    CWalletDB walletdb(*dbw);

    bool internal = IsHDEnabled() && CanSupportFeature(FEATURE_HD_SPLIT);
    LogPrintf("Unlock wallet with %s key\n", internal ? "internal" : "external");

    LOCK(cs_wallet);

    // generate new key pair for the wallet
    CPubKey pubkey(GenerateNewKey(walletdb, internal));
    CKeyPool keypool(pubkey, internal, true);

    if (!walletdb.WritePool(nIndex, keypool)) {
        throw std::runtime_error(std::string(__func__) + ": writing generated key failed");
    }
    LoadKeyPool(nIndex, keypool);

    // generate new referral associated with new pubkey
    auto referral = GenerateNewReferral(pubkey, referredByHash);

    LogPrintf("Generated new unlock referral. Code: %s\n", referral->code);

    return referral;
}

CPubKey CWallet::GenerateNewKey(CWalletDB &walletdb, bool internal)
{
    AssertLockHeld(cs_wallet); // mapKeyMetadata
    bool fCompressed = CanSupportFeature(FEATURE_COMPRPUBKEY); // default to compressed public keys if we want 0.6.0 wallets

    CKey secret;

    // Create new metadata
    int64_t nCreationTime = GetTime();
    CKeyMetadata metadata(nCreationTime);

    // use HD key derivation if HD was enabled during wallet creation
    if (IsHDEnabled()) {
        DeriveNewChildKey(walletdb, metadata, secret, (CanSupportFeature(FEATURE_HD_SPLIT) ? internal : false));
    } else {
        secret.MakeNewKey(fCompressed);
    }

    // Compressed public keys were introduced in version 0.6.0
    if (fCompressed) {
        SetMinVersion(FEATURE_COMPRPUBKEY);
    }

    CPubKey pubkey = secret.GetPubKey();
    assert(secret.VerifyPubKey(pubkey));

    mapKeyMetadata[pubkey.GetID()] = metadata;
    UpdateTimeFirstKey(nCreationTime);

    if (!AddKeyPubKeyWithDB(walletdb, secret, pubkey)) {
        throw std::runtime_error(std::string(__func__) + ": AddKey failed");
    }
    return pubkey;
}

void CWallet::DeriveNewChildKey(CWalletDB &walletdb, CKeyMetadata& metadata, CKey& secret, bool internal)
{
    // for now we use a fixed keypath scheme of m/0'/0'/k
    CKey key;                      //master key seed (256bit)
    CExtKey masterKey;             //hd master key
    CExtKey accountKey;            //key at m/0'
    CExtKey chainChildKey;         //key at m/0'/0' (external) or m/0'/1' (internal)
    CExtKey childKey;              //key at m/0'/0'/<n>'

    // try to get the master key
    if (!GetKey(hdChain.masterKeyID, key))
        throw std::runtime_error(std::string(__func__) + ": Master key not found");

    masterKey.SetMaster(key.begin(), key.size());

    // derive m/0'
    // use hardened derivation (child keys >= 0x80000000 are hardened after bip32)
    masterKey.Derive(accountKey, BIP32_HARDENED_KEY_LIMIT);

    // derive m/0'/0' (external chain) OR m/0'/1' (internal chain)
    assert(internal ? CanSupportFeature(FEATURE_HD_SPLIT) : true);
    accountKey.Derive(chainChildKey, BIP32_HARDENED_KEY_LIMIT+(internal ? 1 : 0));

    // derive child key at next index, skip keys already known to the wallet
    do {
        // always derive hardened keys
        // childIndex | BIP32_HARDENED_KEY_LIMIT = derive childIndex in hardened child-index-range
        // example: 1 | BIP32_HARDENED_KEY_LIMIT == 0x80000001 == 2147483649
        if (internal) {
            chainChildKey.Derive(childKey, hdChain.nInternalChainCounter | BIP32_HARDENED_KEY_LIMIT);
            metadata.hdKeypath = "m/0'/1'/" + std::to_string(hdChain.nInternalChainCounter) + "'";
            hdChain.nInternalChainCounter++;
        }
        else {
            chainChildKey.Derive(childKey, hdChain.nExternalChainCounter | BIP32_HARDENED_KEY_LIMIT);
            metadata.hdKeypath = "m/0'/0'/" + std::to_string(hdChain.nExternalChainCounter) + "'";
            hdChain.nExternalChainCounter++;
        }
    } while (HaveKey(childKey.key.GetPubKey().GetID()));
    secret = childKey.key;
    metadata.hdMasterKeyID = hdChain.masterKeyID;
    // update the chain model in the database
    if (!walletdb.WriteHDChain(hdChain))
        throw std::runtime_error(std::string(__func__) + ": Writing HD chain model failed");
}

bool CWallet::AddKeyPubKeyWithDB(CWalletDB &walletdb, const CKey& secret, const CPubKey &pubkey)
{
    AssertLockHeld(cs_wallet); // mapKeyMetadata

    // CCryptoKeyStore has no concept of wallet databases, but calls AddCryptedKey
    // which is overridden below.  To avoid flushes, the database handle is
    // tunneled through to it.
    bool needsDB = !pwalletdbEncryption;
    if (needsDB) {
        pwalletdbEncryption = &walletdb;
    }
    if (!CCryptoKeyStore::AddKeyPubKey(secret, pubkey)) {
        if (needsDB) pwalletdbEncryption = nullptr;
        return false;
    }
    if (needsDB) pwalletdbEncryption = nullptr;

    // check if we need to remove from watch-only
    CScript script;
    script = GetScriptForDestination(pubkey.GetID());
    if (HaveWatchOnly(script)) {
        RemoveWatchOnly(script);
    }
    script = GetScriptForRawPubKey(pubkey);
    if (HaveWatchOnly(script)) {
        RemoveWatchOnly(script);
    }

    if (!IsCrypted()) {
        return walletdb.WriteKey(pubkey,
                                                 secret.GetPrivKey(),
                                                 mapKeyMetadata[pubkey.GetID()]);
    }
    return true;
}

bool CWallet::AddKeyPubKey(const CKey& secret, const CPubKey &pubkey)
{
    CWalletDB walletdb(*dbw);
    return CWallet::AddKeyPubKeyWithDB(walletdb, secret, pubkey);
}

bool CWallet::AddCryptedKey(const CPubKey &vchPubKey,
                            const std::vector<unsigned char> &vchCryptedSecret)
{
    if (!CCryptoKeyStore::AddCryptedKey(vchPubKey, vchCryptedSecret))
        return false;
    {
        LOCK(cs_wallet);
        if (pwalletdbEncryption)
            return pwalletdbEncryption->WriteCryptedKey(vchPubKey,
                                                        vchCryptedSecret,
                                                        mapKeyMetadata[vchPubKey.GetID()]);
        else
            return CWalletDB(*dbw).WriteCryptedKey(vchPubKey,
                                                            vchCryptedSecret,
                                                            mapKeyMetadata[vchPubKey.GetID()]);
    }
}

bool CWallet::LoadKeyMetadata(const CTxDestination& keyID, const CKeyMetadata &meta)
{
    AssertLockHeld(cs_wallet); // mapKeyMetadata
    UpdateTimeFirstKey(meta.nCreateTime);
    mapKeyMetadata[keyID] = meta;
    return true;
}

bool CWallet::LoadCryptedKey(const CPubKey &vchPubKey, const std::vector<unsigned char> &vchCryptedSecret)
{
    return CCryptoKeyStore::AddCryptedKey(vchPubKey, vchCryptedSecret);
}

/**
 * Update wallet first key creation time. This should be called whenever keys
 * are added to the wallet, with the oldest key creation time.
 */
void CWallet::UpdateTimeFirstKey(int64_t nCreateTime)
{
    AssertLockHeld(cs_wallet);
    if (nCreateTime <= 1) {
        // Cannot determine birthday information, so set the wallet birthday to
        // the beginning of time.
        nTimeFirstKey = 1;
    } else if (!nTimeFirstKey || nCreateTime < nTimeFirstKey) {
        nTimeFirstKey = nCreateTime;
    }
}

bool CWallet::AddCScript(const CScript& redeemScript)
{
    if (!CCryptoKeyStore::AddCScript(redeemScript))
        return false;
    return CWalletDB(*dbw).WriteCScript(Hash160(redeemScript), redeemScript);
}

bool CWallet::AddParamScript(const CScript& redeemScript)
{
    if (!CCryptoKeyStore::AddParamScript(redeemScript))
        return false;
    return CWalletDB(*dbw).WriteCScript(Hash160(redeemScript), redeemScript);
}

void LogRedeemScriptLengthError(const std::string& addr, size_t size) {
        LogPrintf(
            "%s: Warning: This wallet contains a redeemScript of size %i "
            "which exceeds maximum size %i thus can never be redeemed. Do "
            "not use address %s.\n",
            __func__,
            size,
            MAX_SCRIPT_ELEMENT_SIZE,
            addr);
}

bool CWallet::LoadCScript(const CScript& redeemScript)
{
    /* A sanity check was added in pull #3843 to avoid adding redeemScripts
     * that never can be redeemed. However, old wallets may still contain
     * these. Do not add them to the wallet and warn. */
    if (redeemScript.size() > MAX_SCRIPT_ELEMENT_SIZE)
    {
        auto addr = EncodeDestination(CScriptID(redeemScript));
        LogRedeemScriptLengthError(addr, redeemScript.size());
        return true;
    }

    return CCryptoKeyStore::AddCScript(redeemScript);
}

bool CWallet::LoadParamScript(const CScript& redeemScript)
{
    /* A sanity check was added in pull #3843 to avoid adding redeemScripts
     * that never can be redeemed. However, old wallets may still contain
     * these. Do not add them to the wallet and warn. */
    if (redeemScript.size() > MAX_SCRIPT_ELEMENT_SIZE)
    {
        auto addr = EncodeDestination(CParamScriptID(redeemScript));
        LogRedeemScriptLengthError(addr, redeemScript.size());
        return true;
    }

    return CCryptoKeyStore::AddParamScript(redeemScript);
}

bool CWallet::AddWatchOnly(const CScript& dest)
{
    if (!CCryptoKeyStore::AddWatchOnly(dest))
        return false;
    const CKeyMetadata& meta = mapKeyMetadata[CScriptID(dest)];
    UpdateTimeFirstKey(meta.nCreateTime);
    NotifyWatchonlyChanged(true);
    return CWalletDB(*dbw).WriteWatchOnly(dest, meta);
}

bool CWallet::AddWatchOnly(const CScript& dest, int64_t nCreateTime)
{
    mapKeyMetadata[CScriptID(dest)].nCreateTime = nCreateTime;
    return AddWatchOnly(dest);
}

bool CWallet::RemoveWatchOnly(const CScript &dest)
{
    AssertLockHeld(cs_wallet);
    if (!CCryptoKeyStore::RemoveWatchOnly(dest))
        return false;
    if (!HaveWatchOnly())
        NotifyWatchonlyChanged(false);
    if (!CWalletDB(*dbw).EraseWatchOnly(dest))
        return false;

    return true;
}

bool CWallet::LoadWatchOnly(const CScript &dest)
{
    return CCryptoKeyStore::AddWatchOnly(dest);
}

bool CWallet::Unlock(const SecureString& strWalletPassphrase)
{
    CCrypter crypter;
    CKeyingMaterial _vMasterKey;

    {
        LOCK(cs_wallet);
        for (const MasterKeyMap::value_type& pMasterKey : mapMasterKeys)
        {
            if(!crypter.SetKeyFromPassphrase(strWalletPassphrase, pMasterKey.second.vchSalt, pMasterKey.second.nDeriveIterations, pMasterKey.second.nDerivationMethod))
                return false;
            if (!crypter.Decrypt(pMasterKey.second.vchCryptedKey, _vMasterKey))
                continue; // try another master key
            if (CCryptoKeyStore::Unlock(_vMasterKey))
                return true;
        }
    }
    return false;
}

bool CWallet::ChangeWalletPassphrase(const SecureString& strOldWalletPassphrase, const SecureString& strNewWalletPassphrase)
{
    bool fWasLocked = IsLocked();

    {
        LOCK(cs_wallet);
        Lock();

        CCrypter crypter;
        CKeyingMaterial _vMasterKey;
        for (MasterKeyMap::value_type& pMasterKey : mapMasterKeys)
        {
            if(!crypter.SetKeyFromPassphrase(strOldWalletPassphrase, pMasterKey.second.vchSalt, pMasterKey.second.nDeriveIterations, pMasterKey.second.nDerivationMethod))
                return false;
            if (!crypter.Decrypt(pMasterKey.second.vchCryptedKey, _vMasterKey))
                return false;
            if (CCryptoKeyStore::Unlock(_vMasterKey))
            {
                int64_t nStartTime = GetTimeMillis();
                crypter.SetKeyFromPassphrase(strNewWalletPassphrase, pMasterKey.second.vchSalt, pMasterKey.second.nDeriveIterations, pMasterKey.second.nDerivationMethod);
                pMasterKey.second.nDeriveIterations = pMasterKey.second.nDeriveIterations * (100 / ((double)(GetTimeMillis() - nStartTime)));

                nStartTime = GetTimeMillis();
                crypter.SetKeyFromPassphrase(strNewWalletPassphrase, pMasterKey.second.vchSalt, pMasterKey.second.nDeriveIterations, pMasterKey.second.nDerivationMethod);
                pMasterKey.second.nDeriveIterations = (pMasterKey.second.nDeriveIterations + pMasterKey.second.nDeriveIterations * 100 / ((double)(GetTimeMillis() - nStartTime))) / 2;

                if (pMasterKey.second.nDeriveIterations < 25000)
                    pMasterKey.second.nDeriveIterations = 25000;

                LogPrintf("Wallet passphrase changed to an nDeriveIterations of %i\n", pMasterKey.second.nDeriveIterations);

                if (!crypter.SetKeyFromPassphrase(strNewWalletPassphrase, pMasterKey.second.vchSalt, pMasterKey.second.nDeriveIterations, pMasterKey.second.nDerivationMethod))
                    return false;
                if (!crypter.Encrypt(_vMasterKey, pMasterKey.second.vchCryptedKey))
                    return false;
                CWalletDB(*dbw).WriteMasterKey(pMasterKey.first, pMasterKey.second);
                if (fWasLocked)
                    Lock();
                return true;
            }
        }
    }

    return false;
}

void CWallet::SetBestChain(const CBlockLocator& loc)
{
    CWalletDB walletdb(*dbw);
    walletdb.WriteBestBlock(loc);
}

bool CWallet::SetMinVersion(enum WalletFeature nVersion, CWalletDB* pwalletdbIn, bool fExplicit)
{
    LOCK(cs_wallet); // nWalletVersion
    if (nWalletVersion >= nVersion)
        return true;

    // when doing an explicit upgrade, if we pass the max version permitted, upgrade all the way
    if (fExplicit && nVersion > nWalletMaxVersion)
            nVersion = FEATURE_LATEST;

    nWalletVersion = nVersion;

    if (nVersion > nWalletMaxVersion)
        nWalletMaxVersion = nVersion;

    {
        CWalletDB* pwalletdb = pwalletdbIn ? pwalletdbIn : new CWalletDB(*dbw);
        if (nWalletVersion > 40000)
            pwalletdb->WriteMinVersion(nWalletVersion);
        if (!pwalletdbIn)
            delete pwalletdb;
    }

    return true;
}

bool CWallet::SetMaxVersion(int nVersion)
{
    LOCK(cs_wallet); // nWalletVersion, nWalletMaxVersion
    // cannot downgrade below current version
    if (nWalletVersion > nVersion)
        return false;

    nWalletMaxVersion = nVersion;

    return true;
}

std::set<uint256> CWallet::GetConflicts(const uint256& txid) const
{
    std::set<uint256> result;
    AssertLockHeld(cs_wallet);

    WalletTxMap::const_iterator it = mapWallet.find(txid);
    if (it == mapWallet.end())
        return result;
    const CWalletTx& wtx = it->second;

    std::pair<TxSpends::const_iterator, TxSpends::const_iterator> range;

    for (const CTxIn& txin : wtx.tx->vin)
    {
        if (mapTxSpends.count(txin.prevout) <= 1)
            continue;  // No conflict if zero or one spends
        range = mapTxSpends.equal_range(txin.prevout);
        for (TxSpends::const_iterator _it = range.first; _it != range.second; ++_it)
            result.insert(_it->second);
    }
    return result;
}

bool CWallet::HasWalletSpend(const uint256& txid) const
{
    AssertLockHeld(cs_wallet);
    auto iter = mapTxSpends.lower_bound(COutPoint(txid, 0));
    return (iter != mapTxSpends.end() && iter->first.hash == txid);
}

void CWallet::Flush(bool shutdown)
{
    dbw->Flush(shutdown);
}

void CWallet::SyncMetaData(std::pair<TxSpends::iterator, TxSpends::iterator> range)
{
    // We want all the wallet transactions in range to have the same metadata as
    // the oldest (smallest nOrderPos).
    // So: find smallest nOrderPos:

    int nMinOrderPos = std::numeric_limits<int>::max();
    const CWalletTx* copyFrom = nullptr;
    for (TxSpends::iterator it = range.first; it != range.second; ++it)
    {
        const uint256& hash = it->second;
        int n = mapWallet[hash].nOrderPos;
        if (n < nMinOrderPos)
        {
            nMinOrderPos = n;
            copyFrom = &mapWallet[hash];
        }
    }
    // Now copy data from copyFrom to rest:
    for (TxSpends::iterator it = range.first; it != range.second; ++it)
    {
        const uint256& hash = it->second;
        CWalletTx* copyTo = &mapWallet[hash];
        if (copyFrom == copyTo) continue;
        if (!copyFrom->IsEquivalentTo(*copyTo)) continue;
        copyTo->mapValue = copyFrom->mapValue;
        copyTo->vOrderForm = copyFrom->vOrderForm;
        // fTimeReceivedIsTxTime not copied on purpose
        // nTimeReceived not copied on purpose
        copyTo->nTimeSmart = copyFrom->nTimeSmart;
        copyTo->fFromMe = copyFrom->fFromMe;
        copyTo->strFromAccount = copyFrom->strFromAccount;
        // nOrderPos not copied on purpose
        // cached members not copied on purpose
    }
}

/**
 * Outpoint is spent if any non-conflicted transaction
 * spends it:
 */
bool CWallet::IsSpent(const uint256& hash, unsigned int n) const
{
    const COutPoint outpoint(hash, n);
    std::pair<TxSpends::const_iterator, TxSpends::const_iterator> range;
    range = mapTxSpends.equal_range(outpoint);

    for (TxSpends::const_iterator it = range.first; it != range.second; ++it)
    {
        const uint256& wtxid = it->second;
        WalletTxMap::const_iterator mit = mapWallet.find(wtxid);
        if (mit != mapWallet.end()) {
            int depth = mit->second.GetDepthInMainChain();
            if (depth > 0  || (depth == 0 && !mit->second.isAbandoned()))
                return true; // Spent
        }
    }
    return false;
}

void CWallet::AddToSpends(const COutPoint& outpoint, const uint256& wtxid)
{
    mapTxSpends.insert(std::make_pair(outpoint, wtxid));

    std::pair<TxSpends::iterator, TxSpends::iterator> range;
    range = mapTxSpends.equal_range(outpoint);
    SyncMetaData(range);
}


void CWallet::AddToSpends(const uint256& wtxid)
{
    auto it = mapWallet.find(wtxid);
    assert(it != mapWallet.end());
    CWalletTx& thisTx = it->second;
    if (thisTx.IsCoinBase()) // Coinbases don't spend anything!
        return;

    for (const CTxIn& txin : thisTx.tx->vin)
        AddToSpends(txin.prevout, wtxid);
}

bool CWallet::EncryptWallet(const SecureString& strWalletPassphrase)
{
    if (IsCrypted())
        return false;

    CKeyingMaterial _vMasterKey;

    _vMasterKey.resize(WALLET_CRYPTO_KEY_SIZE);
    GetStrongRandBytes(&_vMasterKey[0], WALLET_CRYPTO_KEY_SIZE);

    CMasterKey kMasterKey;

    kMasterKey.vchSalt.resize(WALLET_CRYPTO_SALT_SIZE);
    GetStrongRandBytes(&kMasterKey.vchSalt[0], WALLET_CRYPTO_SALT_SIZE);

    CCrypter crypter;
    int64_t nStartTime = GetTimeMillis();
    crypter.SetKeyFromPassphrase(strWalletPassphrase, kMasterKey.vchSalt, 25000, kMasterKey.nDerivationMethod);
    kMasterKey.nDeriveIterations = 2500000 / ((double)(GetTimeMillis() - nStartTime));

    nStartTime = GetTimeMillis();
    crypter.SetKeyFromPassphrase(strWalletPassphrase, kMasterKey.vchSalt, kMasterKey.nDeriveIterations, kMasterKey.nDerivationMethod);
    kMasterKey.nDeriveIterations = (kMasterKey.nDeriveIterations + kMasterKey.nDeriveIterations * 100 / ((double)(GetTimeMillis() - nStartTime))) / 2;

    if (kMasterKey.nDeriveIterations < 25000)
        kMasterKey.nDeriveIterations = 25000;

    LogPrintf("Encrypting Wallet with an nDeriveIterations of %i\n", kMasterKey.nDeriveIterations);

    if (!crypter.SetKeyFromPassphrase(strWalletPassphrase, kMasterKey.vchSalt, kMasterKey.nDeriveIterations, kMasterKey.nDerivationMethod))
        return false;
    if (!crypter.Encrypt(_vMasterKey, kMasterKey.vchCryptedKey))
        return false;

    {
        LOCK(cs_wallet);
        mapMasterKeys[++nMasterKeyMaxID] = kMasterKey;
        assert(!pwalletdbEncryption);
        pwalletdbEncryption = new CWalletDB(*dbw);
        if (!pwalletdbEncryption->TxnBegin()) {
            delete pwalletdbEncryption;
            pwalletdbEncryption = nullptr;
            return false;
        }
        pwalletdbEncryption->WriteMasterKey(nMasterKeyMaxID, kMasterKey);

        if (!EncryptKeys(_vMasterKey))
        {
            pwalletdbEncryption->TxnAbort();
            delete pwalletdbEncryption;
            // We now probably have half of our keys encrypted in memory, and half not...
            // die and let the user reload the unencrypted wallet.
            assert(false);
        }

        // Encryption was introduced in version 0.4.0
        SetMinVersion(FEATURE_WALLETCRYPT, pwalletdbEncryption, true);

        if (!pwalletdbEncryption->TxnCommit()) {
            delete pwalletdbEncryption;
            // We now have keys encrypted in memory, but not on disk...
            // die to avoid confusion and let the user reload the unencrypted wallet.
            assert(false);
        }

        delete pwalletdbEncryption;
        pwalletdbEncryption = nullptr;

        Lock();
        Unlock(strWalletPassphrase);

        // if we are using HD, replace the HD master key (seed) with a new one
        if (IsHDEnabled()) {
            if (!SetHDMasterKey(GenerateNewHDMasterKey())) {
                return false;
            }
        }

        NewKeyPool();
        Lock();

        // Need to completely rewrite the wallet file; if we don't, bdb might keep
        // bits of the unencrypted private key in slack space in the database file.
        dbw->Rewrite();

    }
    NotifyStatusChanged(this);

    return true;
}

DBErrors CWallet::ReorderTransactions()
{
    LOCK(cs_wallet);
    CWalletDB walletdb(*dbw);

    // Old wallets didn't have any defined order for transactions
    // Probably a bad idea to change the output of this

    // First: get all CWalletTx and CAccountingEntry into a sorted-by-time multimap.
    typedef std::pair<CWalletTx*, CAccountingEntry*> TxPair;
    typedef std::multimap<int64_t, TxPair > TxItems;
    TxItems txByTime;

    for (WalletTxMap::iterator it = mapWallet.begin(); it != mapWallet.end(); ++it)
    {
        CWalletTx* wtx = &((*it).second);
        txByTime.insert(std::make_pair(wtx->nTimeReceived, TxPair(wtx, nullptr)));
    }
    std::list<CAccountingEntry> acentries;
    walletdb.ListAccountCreditDebit("", acentries);
    for (CAccountingEntry& entry : acentries)
    {
        txByTime.insert(std::make_pair(entry.nTime, TxPair(nullptr, &entry)));
    }

    nOrderPosNext = 0;
    std::vector<int64_t> nOrderPosOffsets;
    for (TxItems::iterator it = txByTime.begin(); it != txByTime.end(); ++it)
    {
        CWalletTx *const pwtx = (*it).second.first;
        CAccountingEntry *const pacentry = (*it).second.second;
        int64_t& nOrderPos = (pwtx != nullptr) ? pwtx->nOrderPos : pacentry->nOrderPos;

        if (nOrderPos == -1)
        {
            nOrderPos = nOrderPosNext++;
            nOrderPosOffsets.push_back(nOrderPos);

            if (pwtx)
            {
                if (!walletdb.WriteTx(*pwtx))
                    return DB_LOAD_FAIL;
            }
            else
                if (!walletdb.WriteAccountingEntry(pacentry->nEntryNo, *pacentry))
                    return DB_LOAD_FAIL;
        }
        else
        {
            int64_t nOrderPosOff = 0;
            for (const int64_t& nOffsetStart : nOrderPosOffsets)
            {
                if (nOrderPos >= nOffsetStart)
                    ++nOrderPosOff;
            }
            nOrderPos += nOrderPosOff;
            nOrderPosNext = std::max(nOrderPosNext, nOrderPos + 1);

            if (!nOrderPosOff)
                continue;

            // Since we're changing the order, write it back
            if (pwtx)
            {
                if (!walletdb.WriteTx(*pwtx))
                    return DB_LOAD_FAIL;
            }
            else
                if (!walletdb.WriteAccountingEntry(pacentry->nEntryNo, *pacentry))
                    return DB_LOAD_FAIL;
        }
    }
    walletdb.WriteOrderPosNext(nOrderPosNext);

    return DB_LOAD_OK;
}

int64_t CWallet::IncOrderPosNext(CWalletDB *pwalletdb)
{
    AssertLockHeld(cs_wallet); // nOrderPosNext
    int64_t nRet = nOrderPosNext++;
    if (pwalletdb) {
        pwalletdb->WriteOrderPosNext(nOrderPosNext);
    } else {
        CWalletDB(*dbw).WriteOrderPosNext(nOrderPosNext);
    }
    return nRet;
}

bool CWallet::AccountMove(std::string strFrom, std::string strTo, CAmount nAmount, std::string strComment)
{
    CWalletDB walletdb(*dbw);
    if (!walletdb.TxnBegin())
        return false;

    int64_t nNow = GetAdjustedTime();

    // Debit
    CAccountingEntry debit;
    debit.nOrderPos = IncOrderPosNext(&walletdb);
    debit.strAccount = strFrom;
    debit.nCreditDebit = -nAmount;
    debit.nTime = nNow;
    debit.strOtherAccount = strTo;
    debit.strComment = strComment;
    AddAccountingEntry(debit, &walletdb);

    // Credit
    CAccountingEntry credit;
    credit.nOrderPos = IncOrderPosNext(&walletdb);
    credit.strAccount = strTo;
    credit.nCreditDebit = nAmount;
    credit.nTime = nNow;
    credit.strOtherAccount = strFrom;
    credit.strComment = strComment;
    AddAccountingEntry(credit, &walletdb);

    if (!walletdb.TxnCommit())
        return false;

    return true;
}

bool CWallet::GetAccountPubkey(CPubKey &pubKey, std::string strAccount, bool bForceNew)
{
    CWalletDB walletdb(*dbw);

    CAccount account;
    walletdb.ReadAccount(strAccount, account);

    if (!bForceNew) {
        if (!account.vchPubKey.IsValid())
            bForceNew = true;
        else {
            // Check if the current key has been used
            CScript scriptPubKey = GetScriptForDestination(account.vchPubKey.GetID());
            for (WalletTxMap::iterator it = mapWallet.begin();
                 it != mapWallet.end() && account.vchPubKey.IsValid();
                 ++it)
                for (const CTxOut& txout : (*it).second.tx->vout)
                    if (txout.scriptPubKey == scriptPubKey) {
                        bForceNew = true;
                        break;
                    }
        }
    }

    // Generate a new key
    if (bForceNew) {
        if (!GetKeyFromPool(account.vchPubKey, false))
            return false;

        SetAddressBook(account.vchPubKey.GetID(), strAccount, "receive");
        walletdb.WriteAccount(strAccount, account);
    }

    pubKey = account.vchPubKey;

    return true;
}

void CWallet::MarkDirty()
{
    {
        LOCK(cs_wallet);
        for (std::pair<const uint256, CWalletTx>& item : mapWallet)
            item.second.MarkDirty();
    }
}

bool CWallet::MarkReplaced(const uint256& originalHash, const uint256& newHash)
{
    LOCK(cs_wallet);

    auto mi = mapWallet.find(originalHash);

    // There is a bug if MarkReplaced is not called on an existing wallet transaction.
    assert(mi != mapWallet.end());

    CWalletTx& wtx = (*mi).second;

    // Ensure for now that we're not overwriting data
    assert(wtx.mapValue.count("replaced_by_txid") == 0);

    wtx.mapValue["replaced_by_txid"] = newHash.ToString();

    CWalletDB walletdb(*dbw, "r+");

    bool success = true;
    if (!walletdb.WriteTx(wtx)) {
        LogPrintf("%s: Updating walletdb tx %s failed", __func__, wtx.GetHash().ToString());
        success = false;
    }

    NotifyTransactionChanged(this, originalHash, CT_UPDATED);

    return success;
}

bool CWallet::AddToWallet(const CWalletTx& wtxIn, bool fFlushOnClose)
{
    LOCK(cs_wallet);

    CWalletDB walletdb(*dbw, "r+", fFlushOnClose);

    uint256 hash = wtxIn.GetHash();

    // Inserts only if not already there, returns tx inserted or tx found
    std::pair<WalletTxMap::iterator, bool> ret = mapWallet.insert(std::make_pair(hash, wtxIn));
    CWalletTx& wtx = (*ret.first).second;
    wtx.BindWallet(this);
    bool fInsertedNew = ret.second;
    if (fInsertedNew)
    {
        wtx.nTimeReceived = GetAdjustedTime();
        wtx.nOrderPos = IncOrderPosNext(&walletdb);
        wtxOrdered.insert(std::make_pair(wtx.nOrderPos, TxPair(&wtx, nullptr)));
        wtx.nTimeSmart = ComputeTimeSmart(wtx);
        AddToSpends(hash);
    }

    bool fUpdated = false;
    if (!fInsertedNew)
    {
        // Merge
        if (!wtxIn.hashUnset() && wtxIn.hashBlock != wtx.hashBlock)
        {
            wtx.hashBlock = wtxIn.hashBlock;
            fUpdated = true;
        }
        // If no longer abandoned, update
        if (wtxIn.hashBlock.IsNull() && wtx.isAbandoned())
        {
            wtx.hashBlock = wtxIn.hashBlock;
            fUpdated = true;
        }
        if (wtxIn.nIndex != -1 && (wtxIn.nIndex != wtx.nIndex))
        {
            wtx.nIndex = wtxIn.nIndex;
            fUpdated = true;
        }
        if (wtxIn.fFromMe && wtxIn.fFromMe != wtx.fFromMe)
        {
            wtx.fFromMe = wtxIn.fFromMe;
            fUpdated = true;
        }
    }

    //// debug print
    LogPrintf("AddToWallet %s  %s%s\n", wtxIn.GetHash().ToString(), (fInsertedNew ? "new" : ""), (fUpdated ? "update" : ""));

    // Write to disk
    if (fInsertedNew || fUpdated)
        if (!walletdb.WriteTx(wtx))
            return false;

    // Break debit/credit balance caches:
    wtx.MarkDirty();

    // Notify UI of new or updated transaction
    NotifyTransactionChanged(this, hash, fInsertedNew ? CT_NEW : CT_UPDATED);

    // notify an external script when a wallet transaction comes in or is updated
    std::string strCmd = gArgs.GetArg("-walletnotify", "");

    if ( !strCmd.empty())
    {
        boost::replace_all(strCmd, "%s", wtxIn.GetHash().GetHex());
        boost::thread t(runCommand, strCmd); // thread runs free
    }

    return true;
}


bool CWallet::AddToWallet(const referral::ReferralTx& rtxIn, bool fFlushOnClose)
{
    LOCK(cs_wallet);

    CWalletDB walletdb(*dbw, "r+", fFlushOnClose);

    uint256 hash = rtxIn.GetHash();

    // Inserts only if not already there, returns tx inserted or tx found
    std::pair<std::map<uint256, referral::ReferralTx>::iterator, bool> ret = mapWalletRTx.insert(std::make_pair(hash, rtxIn));
    referral::ReferralTx& rtx = (*ret.first).second;
    rtx.BindWallet(this);
    bool fInsertedNew = ret.second;
    if (fInsertedNew)
    {
        rtx.nTimeReceived = GetAdjustedTime();
    }

    bool fUpdated = false;
    if (!fInsertedNew)
    {
        // Merge
        if (!rtxIn.hashUnset() &&rtxIn.hashBlock != rtx.hashBlock)
        {
            rtx.hashBlock = rtxIn.hashBlock;
            fUpdated = true;
        }
        // If no longer abandoned, update
        if (rtxIn.hashBlock.IsNull() && rtx.isAbandoned())
        {
            rtx.hashBlock = rtxIn.hashBlock;
            fUpdated = true;
        }
        if (rtxIn.nIndex != -1 && (rtxIn.nIndex != rtx.nIndex))
        {
            rtx.nIndex = rtxIn.nIndex;
            fUpdated = true;
        }
    }

    //// debug print
    LogPrintf("AddToWallet %s  %s%s\n", rtxIn.GetHash().ToString(), (fInsertedNew ? "new" : ""), (fUpdated ? "update" : ""));

    // Write to disk
    if (fInsertedNew || fUpdated) {
        if (!walletdb.WriteReferralTx(rtx)) {
            return false;
        }
    }

    // Set unlock referral tx in case this tx is root unlock tx, wallet us not unlocked yet and tx is in the blockchain, aka confirmed
    if (rtx.IsUnlockTx() && !IsReferred() && rtx.IsAccepted()) {
        SetUnlockReferralTx(rtx, true);
    }

    // Notify UI of new or updated transaction
    NotifyTransactionChanged(this, hash, CT_NEW);

    // notify an external script when a wallet transaction comes in or is updated
    std::string strCmd = gArgs.GetArg("-walletnotify", "");

    if (!strCmd.empty())
    {
        boost::replace_all(strCmd, "%s", rtx.GetHash().GetHex());
        boost::thread t(runCommand, strCmd); // thread runs free
    }

    return true;
}

bool CWallet::LoadToWallet(const CWalletTx& wtxIn)
{
    uint256 hash = wtxIn.GetHash();

    mapWallet[hash] = wtxIn;
    CWalletTx& wtx = mapWallet[hash];
    wtx.BindWallet(this);
    wtxOrdered.insert(std::make_pair(wtx.nOrderPos, TxPair(&wtx, nullptr)));
    AddToSpends(hash);
    for (const CTxIn& txin : wtx.tx->vin) {
        auto it = mapWallet.find(txin.prevout.hash);
        if (it != mapWallet.end()) {
            CWalletTx& prevtx = it->second;
            if (prevtx.nIndex == -1 && !prevtx.hashUnset()) {
                MarkConflicted(prevtx.hashBlock, wtx.GetHash());
            }
        }
    }

    return true;
}

bool CWallet::LoadToWallet(const referral::ReferralTx& rtxIn)
{
    if (!IsReferred() && rtxIn.IsUnlockTx()) {
        SetUnlockReferralTx(rtxIn);
    }

    uint256 hash = rtxIn.GetHash();

    mapWalletRTx[hash] = rtxIn;
    referral::ReferralTx& rtx = mapWalletRTx[hash];
    rtx.BindWallet(this);

    LogPrintf("≈≈≈≈≈≈≈≈≈≈≈≈ LoadToWallet RTx ≈≈≈≈≈≈≈≈≈≈≈≈≈\n");

    return true;
}

/**
 * Add a transaction to the wallet, or update it.  pIndex and posInBlock should
 * be set when the transaction was known to be included in a block.  When
 * pIndex == nullptr, then wallet state is not updated in AddToWallet, but
 * notifications happen and cached balances are marked dirty.
 *
 * If fUpdate is true, existing transactions will be updated.
 * TODO: One exception to this is that the abandoned state is cleared under the
 * assumption that any further notification of a transaction that was considered
 * abandoned is an indication that it is not safe to be considered abandoned.
 * Abandoned state should probably be more carefully tracked via different
 * posInBlock signals or by checking mempool presence when necessary.
 */
bool CWallet::AddToWalletIfInvolvingMe(const CTransactionRef& ptx, const CBlockIndex* pIndex, int posInBlock, bool fUpdate)
{
    const CTransaction& tx = *ptx;
    {
        AssertLockHeld(cs_wallet);

        if (pIndex != nullptr) {
            for (const CTxIn& txin : tx.vin) {
                std::pair<TxSpends::const_iterator, TxSpends::const_iterator> range = mapTxSpends.equal_range(txin.prevout);
                while (range.first != range.second) {
                    if (range.first->second != tx.GetHash()) {
                        LogPrintf("Transaction %s (in block %s) conflicts with wallet transaction %s (both spend %s:%i)\n", tx.GetHash().ToString(), pIndex->GetBlockHash().ToString(), range.first->second.ToString(), range.first->first.hash.ToString(), range.first->first.n);
                        MarkConflicted(pIndex->GetBlockHash(), range.first->second);
                    }
                    range.first++;
                }
            }
        }

        bool fExisted = mapWallet.count(tx.GetHash()) != 0;
        if (fExisted && !fUpdate) return false;
        if (fExisted || IsMine(tx) || IsFromMe(tx))
        {
            /* Check if any keys in the wallet keypool that were supposed to be unused
             * have appeared in a new transaction. If so, remove those keys from the keypool.
             * This can happen when restoring an old wallet backup that does not contain
             * the mostly recently created transactions from newer versions of the wallet.
             */

            // loop though all outputs
            for (const CTxOut& txout: tx.vout) {
                // extract addresses and check if they match with an unused keypool key
                std::vector<CKeyID> vAffected;
                CAffectedKeysVisitor(*this, vAffected).Process(txout.scriptPubKey);
                for (const CKeyID &keyid : vAffected) {
                    std::map<CKeyID, int64_t>::const_iterator mi = m_pool_key_to_index.find(keyid);
                    if (mi != m_pool_key_to_index.end()) {
                        LogPrintf("%s: Detected a used keypool key, mark all keypool key up to this key as used\n", __func__);
                        MarkReserveKeysAsUsed(mi->second);

                        if (!TopUpKeyPool()) {
                            LogPrintf("%s: Topping up keypool failed (locked wallet)\n", __func__);
                        }
                    }
                }
            }

            CWalletTx wtx(this, ptx);

            // Get merkle branch if transaction was found in a block
            if (pIndex != nullptr)
                wtx.SetMerkleBranch(pIndex, posInBlock);

            return AddToWallet(wtx, false);
        }
    }
    return false;
}

bool CWallet::AddToWalletIfInvolvingMe(const referral::ReferralRef& pref, const CBlockIndex* pIndex, int posInBlock, bool fUpdate)
{
    const auto& ref = *pref;
    {
        AssertLockHeld(cs_wallet);

        bool fExisted = mapWalletRTx.count(ref.GetHash()) != 0;
        if (fExisted && !fUpdate) {
            return false;
        }

        if (fExisted || IsMine(ref))
        {
            referral::ReferralTx rtx(pref);

            // Get merkle branch if transaction was found in a block
            if (pIndex != nullptr)
                rtx.SetMerkleBranch(pIndex, posInBlock);

            return AddToWallet(rtx);
        }
    }

    return false;
}

bool CWallet::TransactionCanBeAbandoned(const uint256& hashTx) const
{
    LOCK2(cs_main, cs_wallet);
    const CWalletTx* wtx = GetWalletTx(hashTx);
    return wtx && !wtx->isAbandoned() && wtx->GetDepthInMainChain() <= 0 && !wtx->InMempool();
}

bool CWallet::AbandonTransaction(const uint256& hashTx)
{
    LOCK2(cs_main, cs_wallet);

    CWalletDB walletdb(*dbw, "r+");

    std::set<uint256> todo;
    std::set<uint256> done;

    // Can't mark abandoned if confirmed or in mempool
    auto it = mapWallet.find(hashTx);
    assert(it != mapWallet.end());
    CWalletTx& origtx = it->second;
    if (origtx.GetDepthInMainChain() > 0 || origtx.InMempool()) {
        return false;
    }

    todo.insert(hashTx);

    while (!todo.empty()) {
        uint256 now = *todo.begin();
        todo.erase(now);
        done.insert(now);
        auto it = mapWallet.find(now);
        assert(it != mapWallet.end());
        CWalletTx& wtx = it->second;
        int currentconfirm = wtx.GetDepthInMainChain();
        // If the orig tx was not in block, none of its spends can be
        assert(currentconfirm <= 0);
        // if (currentconfirm < 0) {Tx and spends are already conflicted, no need to abandon}
        if (currentconfirm == 0 && !wtx.isAbandoned()) {
            // If the orig tx was not in block/mempool, none of its spends can be in mempool
            assert(!wtx.InMempool());
            wtx.nIndex = -1;
            wtx.setAbandoned();
            wtx.MarkDirty();
            walletdb.WriteTx(wtx);
            NotifyTransactionChanged(this, wtx.GetHash(), CT_UPDATED);
            // Iterate over all its outputs, and mark transactions in the wallet that spend them abandoned too
            TxSpends::const_iterator iter = mapTxSpends.lower_bound(COutPoint(hashTx, 0));
            while (iter != mapTxSpends.end() && iter->first.hash == now) {
                if (!done.count(iter->second)) {
                    todo.insert(iter->second);
                }
                iter++;
            }
            // If a transaction changes 'conflicted' state, that changes the balance
            // available of the outputs it spends. So force those to be recomputed
            for (const CTxIn& txin : wtx.tx->vin)
            {
                auto it = mapWallet.find(txin.prevout.hash);
                if (it != mapWallet.end()) {
                    it->second.MarkDirty();
                }
            }
        }
    }

    return true;
}

void CWallet::MarkConflicted(const uint256& hashBlock, const uint256& hashTx)
{
    LOCK2(cs_main, cs_wallet);

    int conflictconfirms = 0;
    if (mapBlockIndex.count(hashBlock)) {
        CBlockIndex* pindex = mapBlockIndex[hashBlock];
        if (chainActive.Contains(pindex)) {
            conflictconfirms = -(chainActive.Height() - pindex->nHeight + 1);
        }
    }
    // If number of conflict confirms cannot be determined, this means
    // that the block is still unknown or not yet part of the main chain,
    // for example when loading the wallet during a reindex. Do nothing in that
    // case.
    if (conflictconfirms >= 0)
        return;

    // Do not flush the wallet here for performance reasons
    CWalletDB walletdb(*dbw, "r+", false);

    std::set<uint256> todo;
    std::set<uint256> done;

    todo.insert(hashTx);

    while (!todo.empty()) {
        uint256 now = *todo.begin();
        todo.erase(now);
        done.insert(now);
        auto it = mapWallet.find(now);
        assert(it != mapWallet.end());
        CWalletTx& wtx = it->second;
        int currentconfirm = wtx.GetDepthInMainChain();
        if (conflictconfirms < currentconfirm) {
            // Block is 'more conflicted' than current confirm; update.
            // Mark transaction as conflicted with this block.
            wtx.nIndex = -1;
            wtx.hashBlock = hashBlock;
            wtx.MarkDirty();
            walletdb.WriteTx(wtx);
            // Iterate over all its outputs, and mark transactions in the wallet that spend them conflicted too
            TxSpends::const_iterator iter = mapTxSpends.lower_bound(COutPoint(now, 0));
            while (iter != mapTxSpends.end() && iter->first.hash == now) {
                 if (!done.count(iter->second)) {
                     todo.insert(iter->second);
                 }
                 iter++;
            }
            // If a transaction changes 'conflicted' state, that changes the balance
            // available of the outputs it spends. So force those to be recomputed
            for (const CTxIn& txin : wtx.tx->vin) {
                auto it = mapWallet.find(txin.prevout.hash);
                if (it != mapWallet.end()) {
                    it->second.MarkDirty();
                }
            }
        }
    }
}

void CWallet::SyncTransaction(const CTransactionRef& ptx, const CBlockIndex *pindex, int posInBlock) {
    const CTransaction& tx = *ptx;

    if (!AddToWalletIfInvolvingMe(ptx, pindex, posInBlock, true))
        return; // Not one of ours

    // If a transaction changes 'conflicted' state, that changes the balance
    // available of the outputs it spends. So force those to be
    // recomputed, also:
    for (const CTxIn& txin : tx.vin) {
        auto it = mapWallet.find(txin.prevout.hash);
        if (it != mapWallet.end()) {
            it->second.MarkDirty();
        }
    }
}

void CWallet::TransactionAddedToMempool(const CTransactionRef& ptx) {
    LOCK2(cs_main, cs_wallet);
    SyncTransaction(ptx);
}

void CWallet::SyncTransaction(const referral::ReferralRef& pref, const CBlockIndex *pindex, int posInBlock) {
    AddToWalletIfInvolvingMe(pref, pindex, posInBlock, true);
}

void CWallet::ReferralAddedToMempool(const referral::ReferralRef& pref) {
    LOCK2(cs_main, cs_wallet);
    SyncTransaction(pref);
}

void CWallet::BlockConnected(const std::shared_ptr<const CBlock>& pblock, const CBlockIndex *pindex, const std::vector<CTransactionRef>& vtxConflicted) {
    LOCK2(cs_main, cs_wallet);
    // TODO: Temporarily ensure that mempool removals are notified before
    // connected transactions.  This shouldn't matter, but the abandoned
    // state of transactions in our wallet is currently cleared when we
    // receive another notification and there is a race condition where
    // notification of a connected conflict might cause an outside process
    // to abandon a transaction and then have it inadvertently cleared by
    // the notification that the conflicted transaction was evicted.

    for (const CTransactionRef& ptx : vtxConflicted) {
        SyncTransaction(ptx);
    }
    for (size_t i = 0; i < pblock->vtx.size(); i++) {
        SyncTransaction(pblock->vtx[i], pindex, i);
    }
    for (size_t i = 0; i < pblock->m_vRef.size(); i++) {
        SyncTransaction(pblock->m_vRef[i], pindex, i);
    }
}

void CWallet::BlockDisconnected(const std::shared_ptr<const CBlock>& pblock) {
    LOCK2(cs_main, cs_wallet);

    for (const auto& ptx : pblock->vtx) {
        SyncTransaction(ptx);
    }
    for (const auto& pref : pblock->m_vRef) {
        SyncTransaction(pref);
    }
}

isminetype CWallet::IsMine(const CTxIn &txin) const
{
    {
        LOCK(cs_wallet);
        WalletTxMap::const_iterator mi = mapWallet.find(txin.prevout.hash);
        if (mi != mapWallet.end())
        {
            const CWalletTx& prev = (*mi).second;
            if (txin.prevout.n < prev.tx->vout.size())
                return IsMine(prev.tx->vout[txin.prevout.n]);
        }
    }
    return ISMINE_NO;
}

isminetype CWallet::IsMine(const referral::Referral& ref) const
{
    LOCK(cs_wallet);
    return mapWalletRTx.count(ref.GetHash()) ? ISMINE_ALL : ISMINE_NO;
}

// Note that this function doesn't distinguish between a 0-valued input,
// and a not-"is mine" (according to the filter) input.
CAmount CWallet::GetDebit(const CTxIn &txin, const isminefilter& filter) const
{
    {
        LOCK(cs_wallet);
        WalletTxMap::const_iterator mi = mapWallet.find(txin.prevout.hash);
        if (mi != mapWallet.end())
        {
            const CWalletTx& prev = (*mi).second;
            if (txin.prevout.n < prev.tx->vout.size())
                if (IsMine(prev.tx->vout[txin.prevout.n]) & filter)
                    return prev.tx->vout[txin.prevout.n].nValue;
        }
    }
    return 0;
}

isminetype CWallet::IsMine(const CTxOut& txout) const
{
    return ::IsMine(*this, txout.scriptPubKey);
}

CAmount CWallet::GetCredit(const CTxOut& txout, const isminefilter& filter) const
{
    if (!MoneyRange(txout.nValue))
        throw std::runtime_error(std::string(__func__) + ": value out of range");
    return ((IsMine(txout) & filter) ? txout.nValue : 0);
}

bool CWallet::IsChange(const CTxOut& txout) const
{
    // TODO: fix handling of 'change' outputs. The assumption is that any
    // payment to a script that is ours, but is not in the address book
    // is change. That assumption is likely to break when we implement multisignature
    // wallets that return change back into a multi-signature-protected address;
    // a better way of identifying which outputs are 'the send' and which are
    // 'the change' will need to be implemented (maybe extend CWalletTx to remember
    // which output, if any, was change).
    if (::IsMine(*this, txout.scriptPubKey))
    {
        CTxDestination address;
        if (!ExtractDestination(txout.scriptPubKey, address))
            return true;

        LOCK(cs_wallet);
        if (!mapAddressBook.count(address))
            return true;
    }
    return false;
}

CAmount CWallet::GetChange(const CTxOut& txout) const
{
    if (!MoneyRange(txout.nValue))
        throw std::runtime_error(std::string(__func__) + ": value out of range");
    return (IsChange(txout) ? txout.nValue : 0);
}

bool CWallet::IsMine(const CTransaction& tx) const
{
    for (const CTxOut& txout : tx.vout)
        if (IsMine(txout))
            return true;
    return false;
}

bool CWallet::IsFromMe(const CTransaction& tx) const
{
    return (GetDebit(tx, ISMINE_ALL) > 0);
}

CAmount CWallet::GetDebit(const CTransaction& tx, const isminefilter& filter) const
{
    CAmount nDebit = 0;
    for (const CTxIn& txin : tx.vin)
    {
        nDebit += GetDebit(txin, filter);
        if (!MoneyRange(nDebit))
            throw std::runtime_error(std::string(__func__) + ": value out of range");
    }
    return nDebit;
}

bool CWallet::IsAllFromMe(const CTransaction& tx, const isminefilter& filter) const
{
    LOCK(cs_wallet);

    for (const CTxIn& txin : tx.vin)
    {
        auto mi = mapWallet.find(txin.prevout.hash);
        if (mi == mapWallet.end())
            return false; // any unknown inputs can't be from us

        const CWalletTx& prev = (*mi).second;

        if (txin.prevout.n >= prev.tx->vout.size())
            return false; // invalid input!

        if (!(IsMine(prev.tx->vout[txin.prevout.n]) & filter))
            return false;
    }
    return true;
}

CAmount CWallet::GetCredit(const CTransaction& tx, const isminefilter& filter) const
{
    CAmount nCredit = 0;
    for (const CTxOut& txout : tx.vout)
    {
        nCredit += GetCredit(txout, filter);
        if (!MoneyRange(nCredit))
            throw std::runtime_error(std::string(__func__) + ": value out of range");
    }
    return nCredit;
}

CAmount CWallet::GetChange(const CTransaction& tx) const
{
    CAmount nChange = 0;
    for (const CTxOut& txout : tx.vout)
    {
        nChange += GetChange(txout);
        if (!MoneyRange(nChange))
            throw std::runtime_error(std::string(__func__) + ": value out of range");
    }
    return nChange;
}

CPubKey CWallet::GenerateNewHDMasterKey()
{
    CKey key;
    key.MakeNewKey(true);

    int64_t nCreationTime = GetTime();
    CKeyMetadata metadata(nCreationTime);

    // calculate the pubkey
    CPubKey pubkey = key.GetPubKey();
    assert(key.VerifyPubKey(pubkey));

    // set the hd keypath to "m" -> Master, refers the masterkeyid to itself
    metadata.hdKeypath     = "m";
    metadata.hdMasterKeyID = pubkey.GetID();

    {
        LOCK(cs_wallet);

        // mem store the metadata
        mapKeyMetadata[pubkey.GetID()] = metadata;

        // write the key&metadata to the database
        if (!AddKeyPubKey(key, pubkey))
            throw std::runtime_error(std::string(__func__) + ": AddKeyPubKey failed");
    }

    return pubkey;
}

bool CWallet::SetHDMasterKey(const CPubKey& pubkey)
{
    LOCK(cs_wallet);
    // store the keyid (hash160) together with
    // the child index counter in the database
    // as a hdchain object
    CHDChain newHdChain;
    newHdChain.nVersion = CanSupportFeature(FEATURE_HD_SPLIT) ? CHDChain::VERSION_HD_CHAIN_SPLIT : CHDChain::VERSION_HD_BASE;
    newHdChain.masterKeyID = pubkey.GetID();
    SetHDChain(newHdChain, false);

    return true;
}

bool CWallet::SetHDChain(const CHDChain& chain, bool memonly)
{
    LOCK(cs_wallet);
    if (!memonly && !CWalletDB(*dbw).WriteHDChain(chain))
        throw std::runtime_error(std::string(__func__) + ": writing chain failed");

    hdChain = chain;
    return true;
}

bool CWallet::IsHDEnabled() const
{
    return !hdChain.masterKeyID.IsNull();
}

referral::ReferralRef CWallet::GenerateNewReferral(
        char addressType,
        const referral::Address& address,
        const uint256& referred_by)
{
    // generate referral for given public key
    auto referral =
        referral::MakeReferralRef(
                referral::MutableReferral(
                    addressType, address, referred_by));

    referral::ReferralTx rtx{true};

    CValidationState state;
    CreateTransaction(rtx, referral);
    CommitTransaction(rtx, g_connman.get(), state);

    return referral;
}

referral::ReferralRef CWallet::GenerateNewReferral(
        const CScriptID& id,
        const uint256& referred_by)
{
    return GenerateNewReferral(2, id, referred_by);
}

referral::ReferralRef CWallet::GenerateNewReferral(
        const CParamScriptID& id,
        const uint256& referred_by)
{
    return GenerateNewReferral(3, id, referred_by);
}

referral::ReferralRef CWallet::GenerateNewReferral(
        const CPubKey& pubkey,
        const uint256& referred_by)
{
    const referral::Address key_id = pubkey.GetID();
    return GenerateNewReferral(1, key_id, referred_by);
}

bool CWallet::SetUnlockReferralTx(const referral::ReferralTx& rtx, bool topUpKeyPool)
{
    if (IsReferred() || !rtx.IsUnlockTx() || !rtx.IsAccepted()) {
        return false;
    }

    LogPrintf("Setting unlock referral tx\n");

    // set referral tx as unlock tx
    m_unlockReferralTx = rtx;

    if (topUpKeyPool) {
        // top up keypool after unlocking wallet
        TopUpKeyPool();
    }

    return true;
}

bool CWallet::IsReferred() const
{
    LogPrintf("Wallet is %sreferred\n", !m_unlockReferralTx.IsNull() ? "": "NOT ");
    return !m_unlockReferralTx.IsNull();
}

uint256 CWallet::ReferralCodeHash() const
{
<<<<<<< HEAD
    return IsReferred() ? 
        m_unlockReferralTx.m_pReferral->codeHash : uint256{};
=======
    return IsReferred() ?
        m_unlockReferralTx.m_pReferral->m_codeHash : uint256{};
>>>>>>> 43f2a3ce
}

int64_t CWalletTx::GetTxTime() const
{
    int64_t n = nTimeSmart;
    return n ? n : nTimeReceived;
}

int CWalletTx::GetRequestCount() const
{
    // Returns -1 if it wasn't being tracked
    int nRequests = -1;
    {
        LOCK(pwallet->cs_wallet);
        if (IsCoinBase())
        {
            // Generated block
            if (!hashUnset())
            {
                std::map<uint256, int>::const_iterator mi = pwallet->mapRequestCount.find(hashBlock);
                if (mi != pwallet->mapRequestCount.end())
                    nRequests = (*mi).second;
            }
        }
        else
        {
            // Did anyone request this transaction?
            std::map<uint256, int>::const_iterator mi = pwallet->mapRequestCount.find(GetHash());
            if (mi != pwallet->mapRequestCount.end())
            {
                nRequests = (*mi).second;

                // How about the block it's in?
                if (nRequests == 0 && !hashUnset())
                {
                    std::map<uint256, int>::const_iterator _mi = pwallet->mapRequestCount.find(hashBlock);
                    if (_mi != pwallet->mapRequestCount.end())
                        nRequests = (*_mi).second;
                    else
                        nRequests = 1; // If it's in someone else's block it must have got out
                }
            }
        }
    }
    return nRequests;
}

void CWalletTx::GetAmounts(std::list<COutputEntry>& listReceived,
                           std::list<COutputEntry>& listSent, CAmount& nFee, std::string& strSentAccount, const isminefilter& filter) const
{
    nFee = 0;
    listReceived.clear();
    listSent.clear();
    strSentAccount = strFromAccount;

    // Compute fee:
    CAmount nDebit = GetDebit(filter);
    if (nDebit > 0) // debit>0 means we signed/sent this transaction
    {
        CAmount nValueOut = tx->GetValueOut();
        nFee = nDebit - nValueOut;
    }

    // Sent/received.
    for (unsigned int i = 0; i < tx->vout.size(); ++i)
    {
        const CTxOut& txout = tx->vout[i];
        isminetype fIsMine = pwallet->IsMine(txout);
        // Only need to handle txouts if AT LEAST one of these is true:
        //   1) they debit from us (sent)
        //   2) the output is to us (received)
        if (nDebit > 0)
        {
            // Don't report 'change' txouts
            if (pwallet->IsChange(txout))
                continue;
        }
        else if (!(fIsMine & filter))
            continue;

        // In either case, we need to get the destination address
        CTxDestination address;

        if (!ExtractDestination(txout.scriptPubKey, address) && !txout.scriptPubKey.IsUnspendable())
        {
            LogPrintf("CWalletTx::GetAmounts: Unknown transaction type found, txid %s\n",
                     this->GetHash().ToString());
            address = CNoDestination();
        }

        COutputEntry output = {address, txout.nValue, (int)i};

        // If we are debited by the transaction, add the output as a "sent" entry
        if (nDebit > 0)
            listSent.push_back(output);

        // If we are receiving the output, add it as a "received" entry
        if (fIsMine & filter)
            listReceived.push_back(output);
    }

}

/**
 * Scan active chain for relevant transactions after importing keys. This should
 * be called whenever new keys are added to the wallet, with the oldest key
 * creation time.
 *
 * @return Earliest timestamp that could be successfully scanned from. Timestamp
 * returned will be higher than startTime if relevant blocks could not be read.
 */
int64_t CWallet::RescanFromTime(int64_t startTime, bool update)
{
    AssertLockHeld(cs_main);
    AssertLockHeld(cs_wallet);

    // Find starting block. May be null if nCreateTime is greater than the
    // highest blockchain timestamp, in which case there is nothing that needs
    // to be scanned.
    CBlockIndex* const startBlock = chainActive.FindEarliestAtLeast(startTime - TIMESTAMP_WINDOW);
    LogPrintf("%s: Rescanning last %i blocks\n", __func__, startBlock ? chainActive.Height() - startBlock->nHeight + 1 : 0);

    if (startBlock) {
        const CBlockIndex* const failedBlock = ScanForWalletTransactions(startBlock, update);
        if (failedBlock) {
            return failedBlock->GetBlockTimeMax() + TIMESTAMP_WINDOW + 1;
        }
    }
    return startTime;
}

/**
 * Scan the block chain (starting in pindexStart) for transactions
 * from or to us. If fUpdate is true, found transactions that already
 * exist in the wallet will be updated.
 *
 * Returns null if scan was successful. Otherwise, if a complete rescan was not
 * possible (due to pruning or corruption), returns pointer to the most recent
 * block that could not be scanned.
 */
CBlockIndex* CWallet::ScanForWalletTransactions(CBlockIndex* pindexStart, bool fUpdate)
{
    int64_t nNow = GetTime();
    const CChainParams& chainParams = Params();

    CBlockIndex* pindex = pindexStart;
    CBlockIndex* ret = nullptr;
    {
        LOCK2(cs_main, cs_wallet);
        fAbortRescan = false;
        fScanningWallet = true;

        ShowProgress(_("Rescanning..."), 0); // show rescan progress in GUI as dialog or on splashscreen, if -rescan on startup
        double dProgressStart = GuessVerificationProgress(chainParams.TxData(), pindex);
        double dProgressTip = GuessVerificationProgress(chainParams.TxData(), chainActive.Tip());
        while (pindex && !fAbortRescan)
        {
            if (pindex->nHeight % 100 == 0 && dProgressTip - dProgressStart > 0.0)
                ShowProgress(_("Rescanning..."), std::max(1, std::min(99, (int)((GuessVerificationProgress(chainParams.TxData(), pindex) - dProgressStart) / (dProgressTip - dProgressStart) * 100))));
            if (GetTime() >= nNow + 60) {
                nNow = GetTime();
                LogPrintf("Still rescanning. At block %d. Progress=%f\n", pindex->nHeight, GuessVerificationProgress(chainParams.TxData(), pindex));
            }

            CBlock block;
            if (ReadBlockFromDisk(block, pindex, Params().GetConsensus())) {
                for (size_t posInBlock = 0; posInBlock < block.vtx.size(); ++posInBlock) {
                    AddToWalletIfInvolvingMe(block.vtx[posInBlock], pindex, posInBlock, fUpdate);
                }
                for (size_t posInBlock = 0; posInBlock < block.m_vRef.size(); ++posInBlock) {
                    // Add referral transaction to map
                }
            } else {
                ret = pindex;
            }
            pindex = chainActive.Next(pindex);
        }
        if (pindex && fAbortRescan) {
            LogPrintf("Rescan aborted at block %d. Progress=%f\n", pindex->nHeight, GuessVerificationProgress(chainParams.TxData(), pindex));
        }
        ShowProgress(_("Rescanning..."), 100); // hide progress dialog in GUI

        fScanningWallet = false;
    }
    return ret;
}

void CWallet::ReacceptWalletTransactions()
{
    // If transactions aren't being broadcasted, don't let them into local mempool either
    if (!fBroadcastTransactions)
        return;
    LOCK2(cs_main, cs_wallet);
    std::map<int64_t, CWalletTx*> mapSorted;

    // Sort pending wallet transactions based on their initial wallet insertion order
    for (std::pair<const uint256, CWalletTx>& item : mapWallet)
    {
        const uint256& wtxid = item.first;
        CWalletTx& wtx = item.second;
        assert(wtx.GetHash() == wtxid);

        int nDepth = wtx.GetDepthInMainChain();

        if (!wtx.IsCoinBase() && (nDepth == 0 && !wtx.isAbandoned())) {
            mapSorted.insert(std::make_pair(wtx.nOrderPos, &wtx));
        }
    }

    // Try to add wallet transactions to memory pool
    for (std::pair<const int64_t, CWalletTx*>& item : mapSorted)
    {
        CWalletTx& wtx = *(item.second);

        LOCK(mempool.cs);
        CValidationState state;
        wtx.AcceptToMemoryPool(maxTxFee, state);
    }
}

bool CWalletTx::RelayWalletTransaction(CConnman* connman)
{
    assert(pwallet->GetBroadcastTransactions());
    if (!IsCoinBase() && !isAbandoned() && GetDepthInMainChain() == 0)
    {
        CValidationState state;
        /* GetDepthInMainChain already catches known conflicts. */
        if (InMempool() || AcceptToMemoryPool(maxTxFee, state)) {
            LogPrintf("Relaying wtx %s\n", GetHash().ToString());
            if (connman) {
                CInv inv(MSG_TX, GetHash());
                connman->ForEachNode([&inv](CNode* pnode)
                {
                    pnode->PushInventory(inv);
                });
                return true;
            }
        }
    }
    return false;
}

std::set<uint256> CWalletTx::GetConflicts() const
{
    std::set<uint256> result;
    if (pwallet != nullptr)
    {
        uint256 myHash = GetHash();
        result = pwallet->GetConflicts(myHash);
        result.erase(myHash);
    }
    return result;
}

CAmount CWalletTx::GetDebit(const isminefilter& filter) const
{
    if (tx->vin.empty())
        return 0;

    CAmount debit = 0;
    if(filter & ISMINE_SPENDABLE)
    {
        if (fDebitCached)
            debit += nDebitCached;
        else
        {
            nDebitCached = pwallet->GetDebit(*this, ISMINE_SPENDABLE);
            fDebitCached = true;
            debit += nDebitCached;
        }
    }
    if(filter & ISMINE_WATCH_ONLY)
    {
        if(fWatchDebitCached)
            debit += nWatchDebitCached;
        else
        {
            nWatchDebitCached = pwallet->GetDebit(*this, ISMINE_WATCH_ONLY);
            fWatchDebitCached = true;
            debit += nWatchDebitCached;
        }
    }
    return debit;
}

CAmount CWalletTx::GetCredit(const isminefilter& filter) const
{
    // Must wait until coinbase is safely deep enough in the chain before valuing it
    if (IsCoinBase() && GetBlocksToMaturity() > 0)
        return 0;

    CAmount credit = 0;
    if (filter & ISMINE_SPENDABLE)
    {
        // GetBalance can assume transactions in mapWallet won't change
        if (fCreditCached)
            credit += nCreditCached;
        else
        {
            nCreditCached = pwallet->GetCredit(*this, ISMINE_SPENDABLE);
            fCreditCached = true;
            credit += nCreditCached;
        }
    }
    if (filter & ISMINE_WATCH_ONLY)
    {
        if (fWatchCreditCached)
            credit += nWatchCreditCached;
        else
        {
            nWatchCreditCached = pwallet->GetCredit(*this, ISMINE_WATCH_ONLY);
            fWatchCreditCached = true;
            credit += nWatchCreditCached;
        }
    }
    return credit;
}

CAmount CWalletTx::GetImmatureCredit(bool fUseCache) const
{
    if (IsCoinBase() && GetBlocksToMaturity() > 0 && IsInMainChain())
    {
        if (fUseCache && fImmatureCreditCached)
            return nImmatureCreditCached;
        nImmatureCreditCached = pwallet->GetCredit(*this, ISMINE_SPENDABLE);
        fImmatureCreditCached = true;
        return nImmatureCreditCached;
    }

    return 0;
}

CAmount CWalletTx::GetAvailableCredit(bool fUseCache) const
{
    if (pwallet == nullptr)
        return 0;

    // Must wait until coinbase is safely deep enough in the chain before valuing it
    if (IsCoinBase() && GetBlocksToMaturity() > 0)
        return 0;

    if (fUseCache && fAvailableCreditCached)
        return nAvailableCreditCached;

    CAmount nCredit = 0;
    uint256 hashTx = GetHash();
    for (unsigned int i = 0; i < tx->vout.size(); i++)
    {
        if (!pwallet->IsSpent(hashTx, i))
        {
            const CTxOut &txout = tx->vout[i];
            nCredit += pwallet->GetCredit(txout, ISMINE_SPENDABLE);
            if (!MoneyRange(nCredit))
                throw std::runtime_error(std::string(__func__) + " : value out of range");
        }
    }

    nAvailableCreditCached = nCredit;
    fAvailableCreditCached = true;
    return nCredit;
}

CAmount CWalletTx::GetImmatureWatchOnlyCredit(const bool& fUseCache) const
{
    if (IsCoinBase() && GetBlocksToMaturity() > 0 && IsInMainChain())
    {
        if (fUseCache && fImmatureWatchCreditCached)
            return nImmatureWatchCreditCached;
        nImmatureWatchCreditCached = pwallet->GetCredit(*this, ISMINE_WATCH_ONLY);
        fImmatureWatchCreditCached = true;
        return nImmatureWatchCreditCached;
    }

    return 0;
}

CAmount CWalletTx::GetAvailableWatchOnlyCredit(const bool& fUseCache) const
{
    if (pwallet == nullptr)
        return 0;

    // Must wait until coinbase is safely deep enough in the chain before valuing it
    if (IsCoinBase() && GetBlocksToMaturity() > 0)
        return 0;

    if (fUseCache && fAvailableWatchCreditCached)
        return nAvailableWatchCreditCached;

    CAmount nCredit = 0;
    for (unsigned int i = 0; i < tx->vout.size(); i++)
    {
        if (!pwallet->IsSpent(GetHash(), i))
        {
            const CTxOut &txout = tx->vout[i];
            nCredit += pwallet->GetCredit(txout, ISMINE_WATCH_ONLY);
            if (!MoneyRange(nCredit))
                throw std::runtime_error(std::string(__func__) + ": value out of range");
        }
    }

    nAvailableWatchCreditCached = nCredit;
    fAvailableWatchCreditCached = true;
    return nCredit;
}

CAmount CWalletTx::GetChange() const
{
    if (fChangeCached)
        return nChangeCached;
    nChangeCached = pwallet->GetChange(*this);
    fChangeCached = true;
    return nChangeCached;
}

bool CWalletTx::InMempool() const
{
    LOCK(mempool.cs);
    return mempool.exists(GetHash());
}

bool CWalletTx::IsTrusted() const
{
    // Quick answer in most cases
    if (!CheckFinalTx(*this))
        return false;
    int nDepth = GetDepthInMainChain();
    if (nDepth >= 1)
        return true;
    if (nDepth < 0)
        return false;
    if (!bSpendZeroConfChange || !IsFromMe(ISMINE_ALL)) // using wtx's cached debit
        return false;

    // Don't trust unconfirmed transactions from us unless they are in the mempool.
    if (!InMempool())
        return false;

    // Trusted if all inputs are from us and are in the mempool:
    for (const CTxIn& txin : tx->vin)
    {
        // Transactions not sent by us: not trusted
        const CWalletTx* parent = pwallet->GetWalletTx(txin.prevout.hash);
        if (parent == nullptr)
            return false;
        const CTxOut& parentOut = parent->tx->vout[txin.prevout.n];
        if (pwallet->IsMine(parentOut) != ISMINE_SPENDABLE)
            return false;
    }
    return true;
}

bool CWalletTx::IsEquivalentTo(const CWalletTx& _tx) const
{
        CMutableTransaction tx1 = *this->tx;
        CMutableTransaction tx2 = *_tx.tx;
        for (auto& txin : tx1.vin) txin.scriptSig = CScript();
        for (auto& txin : tx2.vin) txin.scriptSig = CScript();
        return CTransaction(tx1) == CTransaction(tx2);
}

std::vector<uint256> CWallet::ResendWalletTransactionsBefore(int64_t nTime, CConnman* connman)
{
    std::vector<uint256> result;

    LOCK(cs_wallet);

    // Sort them in chronological order
    std::multimap<unsigned int, CWalletTx*> mapSorted;
    for (std::pair<const uint256, CWalletTx>& item : mapWallet)
    {
        CWalletTx& wtx = item.second;
        // Don't rebroadcast if newer than nTime:
        if (wtx.nTimeReceived > nTime)
            continue;
        mapSorted.insert(std::make_pair(wtx.nTimeReceived, &wtx));
    }
    for (std::pair<const unsigned int, CWalletTx*>& item : mapSorted)
    {
        CWalletTx& wtx = *item.second;
        if (wtx.RelayWalletTransaction(connman))
            result.push_back(wtx.GetHash());
    }
    return result;
}

void CWallet::ResendWalletTransactions(int64_t nBestBlockTime, CConnman* connman)
{
    // Do this infrequently and randomly to avoid giving away
    // that these are our transactions.
    if (GetTime() < nNextResend || !fBroadcastTransactions)
        return;
    bool fFirst = (nNextResend == 0);
    nNextResend = GetTime() + GetRand(30 * 60);
    if (fFirst)
        return;

    // Only do it if there's been a new block since last time
    if (nBestBlockTime < nLastResend)
        return;
    nLastResend = GetTime();

    // Rebroadcast unconfirmed txes older than 5 minutes before the last
    // block was found:
    std::vector<uint256> relayed = ResendWalletTransactionsBefore(nBestBlockTime-5*60, connman);
    if (!relayed.empty())
        LogPrintf("%s: rebroadcast %u unconfirmed transactions\n", __func__, relayed.size());
}

/** @} */ // end of mapWallet




/** @defgroup Actions
 *
 * @{
 */


CAmount CWallet::GetBalance() const
{
    CAmount nTotal = 0;
    {
        LOCK2(cs_main, cs_wallet);
        for (WalletTxMap::const_iterator it = mapWallet.begin(); it != mapWallet.end(); ++it)
        {
            const CWalletTx* pcoin = &(*it).second;
            if (pcoin->IsTrusted())
                nTotal += pcoin->GetAvailableCredit();
        }
    }

    return nTotal;
}

pog::RewardsAmount CWallet::GetRewards() const
{
    LOCK2(cs_main, cs_wallet);

    return std::accumulate(mapWallet.begin(), mapWallet.end(), pog::RewardsAmount{},
        [this](pog::RewardsAmount& acc, const WalletTxMap::value_type& it) {
            const CWalletTx& wtx = it.second;
            const uint256& txHash = it.first;

            if (wtx.IsTrusted() && wtx.tx->IsCoinBase()) {
                for (unsigned int i = 0; i < wtx.tx->vout.size(); i++) {
                    if (!IsSpent(txHash, i)) {
                        const CTxOut& txout = wtx.tx->vout[i];
                        CAmount nCredit = GetCredit(txout, ISMINE_SPENDABLE);
                        if (!MoneyRange(nCredit))
                            throw std::runtime_error(std::string(__func__) + " : value out of range");

                        if (i == 0) {
                            acc.mining += nCredit;
                        } else {
                            acc.ambassador += nCredit;
                        }
                    }
                }
            }

            return acc;
        });
}

CAmount CWallet::GetUnconfirmedBalance() const
{
    CAmount nTotal = 0;
    {
        LOCK2(cs_main, cs_wallet);
        for (WalletTxMap::const_iterator it = mapWallet.begin(); it != mapWallet.end(); ++it)
        {
            const CWalletTx* pcoin = &(*it).second;
            if (!pcoin->IsTrusted() && pcoin->GetDepthInMainChain() == 0 && pcoin->InMempool())
                nTotal += pcoin->GetAvailableCredit();
        }
    }
    return nTotal;
}

CAmount CWallet::GetImmatureBalance() const
{
    CAmount nTotal = 0;
    {
        LOCK2(cs_main, cs_wallet);
        for (WalletTxMap::const_iterator it = mapWallet.begin(); it != mapWallet.end(); ++it)
        {
            const CWalletTx* pcoin = &(*it).second;
            nTotal += pcoin->GetImmatureCredit();
        }
    }
    return nTotal;
}

CAmount CWallet::GetWatchOnlyBalance() const
{
    CAmount nTotal = 0;
    {
        LOCK2(cs_main, cs_wallet);
        for (WalletTxMap::const_iterator it = mapWallet.begin(); it != mapWallet.end(); ++it)
        {
            const CWalletTx* pcoin = &(*it).second;
            if (pcoin->IsTrusted())
                nTotal += pcoin->GetAvailableWatchOnlyCredit();
        }
    }

    return nTotal;
}

CAmount CWallet::GetUnconfirmedWatchOnlyBalance() const
{
    CAmount nTotal = 0;
    {
        LOCK2(cs_main, cs_wallet);
        for (WalletTxMap::const_iterator it = mapWallet.begin(); it != mapWallet.end(); ++it)
        {
            const CWalletTx* pcoin = &(*it).second;
            if (!pcoin->IsTrusted() && pcoin->GetDepthInMainChain() == 0 && pcoin->InMempool())
                nTotal += pcoin->GetAvailableWatchOnlyCredit();
        }
    }
    return nTotal;
}

CAmount CWallet::GetImmatureWatchOnlyBalance() const
{
    CAmount nTotal = 0;
    {
        LOCK2(cs_main, cs_wallet);
        for (WalletTxMap::const_iterator it = mapWallet.begin(); it != mapWallet.end(); ++it)
        {
            const CWalletTx* pcoin = &(*it).second;
            nTotal += pcoin->GetImmatureWatchOnlyCredit();
        }
    }
    return nTotal;
}

// Calculate total balance in a different way from GetBalance. The biggest
// difference is that GetBalance sums up all unspent TxOuts paying to the
// wallet, while this sums up both spent and unspent TxOuts paying to the
// wallet, and then subtracts the values of TxIns spending from the wallet. This
// also has fewer restrictions on which unconfirmed transactions are considered
// trusted.
CAmount CWallet::GetLegacyBalance(const isminefilter& filter, int minDepth, const std::string* account) const
{
    LOCK2(cs_main, cs_wallet);

    CAmount balance = 0;
    for (const auto& entry : mapWallet) {
        const CWalletTx& wtx = entry.second;
        const int depth = wtx.GetDepthInMainChain();
        if (depth < 0 || !CheckFinalTx(*wtx.tx) || wtx.GetBlocksToMaturity() > 0) {
            continue;
        }

        // Loop through tx outputs and add incoming payments. For outgoing txs,
        // treat change outputs specially, as part of the amount debited.
        CAmount debit = wtx.GetDebit(filter);
        const bool outgoing = debit > 0;
        for (const CTxOut& out : wtx.tx->vout) {
            if (outgoing && IsChange(out)) {
                debit -= out.nValue;
            } else if (IsMine(out) & filter && depth >= minDepth && (!account || *account == GetAccountName(out.scriptPubKey))) {
                balance += out.nValue;
            }
        }

        // For outgoing txs, subtract amount debited.
        if (outgoing && (!account || *account == wtx.strFromAccount)) {
            balance -= debit;
        }
    }

    if (account) {
        balance += CWalletDB(*dbw).GetAccountCreditDebit(*account);
    }

    return balance;
}

CAmount CWallet::GetAvailableBalance(const CCoinControl* coinControl) const
{
    LOCK2(cs_main, cs_wallet);

    CAmount balance = 0;
    std::vector<COutput> vCoins;
    AvailableCoins(vCoins, true, coinControl);
    for (const COutput& out : vCoins) {
        if (out.fSpendable) {
            balance += out.tx->tx->vout[out.i].nValue;
        }
    }
    return balance;
}

void CWallet::AvailableCoins(std::vector<COutput> &vCoins, bool fOnlySafe, const CCoinControl *coinControl, const CAmount &nMinimumAmount, const CAmount &nMaximumAmount, const CAmount &nMinimumSumAmount, const uint64_t &nMaximumCount, const int &nMinDepth, const int &nMaxDepth) const
{
    vCoins.clear();

    {
        LOCK2(cs_main, cs_wallet);

        CAmount nTotal = 0;

        for (WalletTxMap::const_iterator it = mapWallet.begin(); it != mapWallet.end(); ++it)
        {
            const uint256& wtxid = it->first;
            const CWalletTx* pcoin = &(*it).second;

            if (!CheckFinalTx(*pcoin))
                continue;

            if (pcoin->IsCoinBase() && pcoin->GetBlocksToMaturity() > 0)
                continue;

            int nDepth = pcoin->GetDepthInMainChain();
            if (nDepth < 0)
                continue;

            // We should not consider coins which aren't at least in our mempool
            // It's possible for these to be conflicted via ancestors which we may never be able to detect
            if (nDepth == 0 && !pcoin->InMempool())
                continue;

            bool safeTx = pcoin->IsTrusted();

            // We should not consider coins from transactions that are replacing
            // other transactions.
            //
            // Example: There is a transaction A which is replaced by bumpfee
            // transaction B. In this case, we want to prevent creation of
            // a transaction B' which spends an output of B.
            //
            // Reason: If transaction A were initially confirmed, transactions B
            // and B' would no longer be valid, so the user would have to create
            // a new transaction C to replace B'. However, in the case of a
            // one-block reorg, transactions B' and C might BOTH be accepted,
            // when the user only wanted one of them. Specifically, there could
            // be a 1-block reorg away from the chain where transactions A and C
            // were accepted to another chain where B, B', and C were all
            // accepted.
            if (nDepth == 0 && pcoin->mapValue.count("replaces_txid")) {
                safeTx = false;
            }

            // Similarly, we should not consider coins from transactions that
            // have been replaced. In the example above, we would want to prevent
            // creation of a transaction A' spending an output of A, because if
            // transaction B were initially confirmed, conflicting with A and
            // A', we wouldn't want to the user to create a transaction D
            // intending to replace A', but potentially resulting in a scenario
            // where A, A', and D could all be accepted (instead of just B and
            // D, or just A and A' like the user would want).
            if (nDepth == 0 && pcoin->mapValue.count("replaced_by_txid")) {
                safeTx = false;
            }

            if (fOnlySafe && !safeTx) {
                continue;
            }

            if (nDepth < nMinDepth || nDepth > nMaxDepth)
                continue;

            for (unsigned int i = 0; i < pcoin->tx->vout.size(); i++) {
                if (pcoin->tx->vout[i].nValue < nMinimumAmount || pcoin->tx->vout[i].nValue > nMaximumAmount)
                    continue;

                if (coinControl && coinControl->HasSelected() && !coinControl->fAllowOtherInputs && !coinControl->IsSelected(COutPoint((*it).first, i)))
                    continue;

                if (IsLockedCoin((*it).first, i))
                    continue;

                if (IsSpent(wtxid, i))
                    continue;

                isminetype mine = IsMine(pcoin->tx->vout[i]);

                if (mine == ISMINE_NO) {
                    continue;
                }

                bool fSpendableIn = ((mine & ISMINE_SPENDABLE) != ISMINE_NO) || (coinControl && coinControl->fAllowWatchOnly && (mine & ISMINE_WATCH_SOLVABLE) != ISMINE_NO);
                bool fSolvableIn = (mine & (ISMINE_SPENDABLE | ISMINE_WATCH_SOLVABLE)) != ISMINE_NO;

                vCoins.push_back(COutput(pcoin, i, nDepth, fSpendableIn, fSolvableIn, safeTx));

                // Checks the sum amount of all UTXO's.
                if (nMinimumSumAmount != MAX_MONEY) {
                    nTotal += pcoin->tx->vout[i].nValue;

                    if (nTotal >= nMinimumSumAmount) {
                        return;
                    }
                }

                // Checks the maximum number of UTXO's.
                if (nMaximumCount > 0 && vCoins.size() >= nMaximumCount) {
                    return;
                }
            }
        }
    }
}

std::map<CTxDestination, std::vector<COutput>> CWallet::ListCoins() const
{
    // TODO: Add AssertLockHeld(cs_wallet) here.
    //
    // Because the return value from this function contains pointers to
    // CWalletTx objects, callers to this function really should acquire the
    // cs_wallet lock before calling it. However, the current caller doesn't
    // acquire this lock yet. There was an attempt to add the missing lock in
    // https://github.com/bitcoin/bitcoin/pull/10340, but that change has been
    // postponed until after https://github.com/bitcoin/bitcoin/pull/10244 to
    // avoid adding some extra complexity to the Qt code.

    std::map<CTxDestination, std::vector<COutput>> result;

    std::vector<COutput> availableCoins;
    AvailableCoins(availableCoins);

    LOCK2(cs_main, cs_wallet);
    for (auto& coin : availableCoins) {
        CTxDestination address;
        if (coin.fSpendable &&
            ExtractDestination(FindNonChangeParentOutput(*coin.tx->tx, coin.i).scriptPubKey, address)) {
            result[address].emplace_back(std::move(coin));
        }
    }

    std::vector<COutPoint> lockedCoins;
    ListLockedCoins(lockedCoins);
    for (const auto& output : lockedCoins) {
        auto it = mapWallet.find(output.hash);
        if (it != mapWallet.end()) {
            int depth = it->second.GetDepthInMainChain();
            if (depth >= 0 && output.n < it->second.tx->vout.size() &&
                IsMine(it->second.tx->vout[output.n]) == ISMINE_SPENDABLE) {
                CTxDestination address;
                if (ExtractDestination(FindNonChangeParentOutput(*it->second.tx, output.n).scriptPubKey, address)) {
                    result[address].emplace_back(
                        &it->second, output.n, depth, true /* spendable */, true /* solvable */, false /* safe */);
                }
            }
        }
    }

    return result;
}

const CTxOut& CWallet::FindNonChangeParentOutput(const CTransaction& tx, int output) const
{
    const CTransaction* ptx = &tx;
    int n = output;
    while (IsChange(ptx->vout[n]) && ptx->vin.size() > 0) {
        const COutPoint& prevout = ptx->vin[0].prevout;
        auto it = mapWallet.find(prevout.hash);
        if (it == mapWallet.end() || it->second.tx->vout.size() <= prevout.n ||
            !IsMine(it->second.tx->vout[prevout.n])) {
            break;
        }
        ptx = it->second.tx.get();
        n = prevout.n;
    }
    return ptx->vout[n];
}

static void ApproximateBestSubset(const std::vector<CInputCoin>& vValue, const CAmount& nTotalLower, const CAmount& nTargetValue,
                                  std::vector<char>& vfBest, CAmount& nBest, int iterations = 1000)
{
    std::vector<char> vfIncluded;

    vfBest.assign(vValue.size(), true);
    nBest = nTotalLower;

    FastRandomContext insecure_rand;

    for (int nRep = 0; nRep < iterations && nBest != nTargetValue; nRep++)
    {
        vfIncluded.assign(vValue.size(), false);
        CAmount nTotal = 0;
        bool fReachedTarget = false;
        for (int nPass = 0; nPass < 2 && !fReachedTarget; nPass++)
        {
            for (unsigned int i = 0; i < vValue.size(); i++)
            {
                //The solver here uses a randomized algorithm,
                //the randomness serves no real security purpose but is just
                //needed to prevent degenerate behavior and it is important
                //that the rng is fast. We do not use a constant random sequence,
                //because there may be some privacy improvement by making
                //the selection random.
                if (nPass == 0 ? insecure_rand.randbool() : !vfIncluded[i])
                {
                    nTotal += vValue[i].txout.nValue;
                    vfIncluded[i] = true;
                    if (nTotal >= nTargetValue)
                    {
                        fReachedTarget = true;
                        if (nTotal < nBest)
                        {
                            nBest = nTotal;
                            vfBest = vfIncluded;
                        }
                        nTotal -= vValue[i].txout.nValue;
                        vfIncluded[i] = false;
                    }
                }
            }
        }
    }
}

bool CWallet::SelectCoinsMinConf(const CAmount& nTargetValue, const int nConfMine, const int nConfTheirs, const uint64_t nMaxAncestors, std::vector<COutput> vCoins,
                                 std::set<CInputCoin>& setCoinsRet, CAmount& nValueRet) const
{
    setCoinsRet.clear();
    nValueRet = 0;

    // List of values less than target
    boost::optional<CInputCoin> coinLowestLarger;
    std::vector<CInputCoin> vValue;
    CAmount nTotalLower = 0;

    random_shuffle(vCoins.begin(), vCoins.end(), GetRandInt);

    for (const COutput &output : vCoins)
    {
        if (!output.fSpendable)
            continue;

        const CWalletTx *pcoin = output.tx;

        if (output.nDepth < (pcoin->IsFromMe(ISMINE_ALL) ? nConfMine : nConfTheirs))
            continue;

        if (!mempool.TransactionWithinChainLimit(pcoin->GetHash(), nMaxAncestors))
            continue;

        int i = output.i;

        CInputCoin coin = CInputCoin(pcoin, i);

        if (coin.txout.nValue == nTargetValue)
        {
            setCoinsRet.insert(coin);
            nValueRet += coin.txout.nValue;
            return true;
        }
        else if (coin.txout.nValue < nTargetValue + MIN_CHANGE)
        {
            vValue.push_back(coin);
            nTotalLower += coin.txout.nValue;
        }
        else if (!coinLowestLarger || coin.txout.nValue < coinLowestLarger->txout.nValue)
        {
            coinLowestLarger = coin;
        }
    }

    if (nTotalLower == nTargetValue)
    {
        for (const auto& input : vValue)
        {
            setCoinsRet.insert(input);
            nValueRet += input.txout.nValue;
        }
        return true;
    }

    if (nTotalLower < nTargetValue)
    {
        if (!coinLowestLarger)
            return false;
        setCoinsRet.insert(coinLowestLarger.get());
        nValueRet += coinLowestLarger->txout.nValue;
        return true;
    }

    // Solve subset sum by stochastic approximation
    std::sort(vValue.begin(), vValue.end(), CompareValueOnly());
    std::reverse(vValue.begin(), vValue.end());
    std::vector<char> vfBest;
    CAmount nBest;

    ApproximateBestSubset(vValue, nTotalLower, nTargetValue, vfBest, nBest);
    if (nBest != nTargetValue && nTotalLower >= nTargetValue + MIN_CHANGE)
        ApproximateBestSubset(vValue, nTotalLower, nTargetValue + MIN_CHANGE, vfBest, nBest);

    // If we have a bigger coin and (either the stochastic approximation didn't find a good solution,
    //                                   or the next bigger coin is closer), return the bigger coin
    if (coinLowestLarger &&
        ((nBest != nTargetValue && nBest < nTargetValue + MIN_CHANGE) || coinLowestLarger->txout.nValue <= nBest))
    {
        setCoinsRet.insert(coinLowestLarger.get());
        nValueRet += coinLowestLarger->txout.nValue;
    }
    else {
        for (unsigned int i = 0; i < vValue.size(); i++)
            if (vfBest[i])
            {
                setCoinsRet.insert(vValue[i]);
                nValueRet += vValue[i].txout.nValue;
            }

        if (LogAcceptCategory(BCLog::SELECTCOINS)) {
            LogPrint(BCLog::SELECTCOINS, "SelectCoins() best subset: ");
            for (unsigned int i = 0; i < vValue.size(); i++) {
                if (vfBest[i]) {
                    LogPrint(BCLog::SELECTCOINS, "%s ", FormatMoney(vValue[i].txout.nValue));
                }
            }
            LogPrint(BCLog::SELECTCOINS, "total %s\n", FormatMoney(nBest));
        }
    }

    return true;
}

bool CWallet::SelectCoins(const std::vector<COutput>& vAvailableCoins, const CAmount& nTargetValue, std::set<CInputCoin>& setCoinsRet, CAmount& nValueRet, const CCoinControl* coinControl) const
{
    std::vector<COutput> vCoins(vAvailableCoins);

    // coin control -> return all selected outputs (we want all selected to go into the transaction for sure)
    if (coinControl && coinControl->HasSelected() && !coinControl->fAllowOtherInputs)
    {
        for (const COutput& out : vCoins)
        {
            if (!out.fSpendable)
                 continue;
            nValueRet += out.tx->tx->vout[out.i].nValue;
            setCoinsRet.insert(CInputCoin(out.tx, out.i));
        }
        return (nValueRet >= nTargetValue);
    }

    // calculate value from preset inputs and store them
    std::set<CInputCoin> setPresetCoins;
    CAmount nValueFromPresetInputs = 0;

    std::vector<COutPoint> vPresetInputs;
    if (coinControl)
        coinControl->ListSelected(vPresetInputs);
    for (const COutPoint& outpoint : vPresetInputs)
    {
        WalletTxMap::const_iterator it = mapWallet.find(outpoint.hash);
        if (it != mapWallet.end())
        {
            const CWalletTx* pcoin = &it->second;
            // Clearly invalid input, fail
            if (pcoin->tx->vout.size() <= outpoint.n)
                return false;
            nValueFromPresetInputs += pcoin->tx->vout[outpoint.n].nValue;
            setPresetCoins.insert(CInputCoin(pcoin, outpoint.n));
        } else
            return false; // TODO: Allow non-wallet inputs
    }

    // remove preset inputs from vCoins
    for (std::vector<COutput>::iterator it = vCoins.begin(); it != vCoins.end() && coinControl && coinControl->HasSelected();)
    {
        if (setPresetCoins.count(CInputCoin(it->tx, it->i)))
            it = vCoins.erase(it);
        else
            ++it;
    }

    size_t nMaxChainLength = std::min(gArgs.GetArg("-limitancestorcount", DEFAULT_ANCESTOR_LIMIT), gArgs.GetArg("-limitdescendantcount", DEFAULT_DESCENDANT_LIMIT));
    bool fRejectLongChains = gArgs.GetBoolArg("-walletrejectlongchains", DEFAULT_WALLET_REJECT_LONG_CHAINS);

    bool res = nTargetValue <= nValueFromPresetInputs ||
        SelectCoinsMinConf(nTargetValue - nValueFromPresetInputs, 1, 6, 0, vCoins, setCoinsRet, nValueRet) ||
        SelectCoinsMinConf(nTargetValue - nValueFromPresetInputs, 1, 1, 0, vCoins, setCoinsRet, nValueRet) ||
        (bSpendZeroConfChange && SelectCoinsMinConf(nTargetValue - nValueFromPresetInputs, 0, 1, 2, vCoins, setCoinsRet, nValueRet)) ||
        (bSpendZeroConfChange && SelectCoinsMinConf(nTargetValue - nValueFromPresetInputs, 0, 1, std::min((size_t)4, nMaxChainLength/3), vCoins, setCoinsRet, nValueRet)) ||
        (bSpendZeroConfChange && SelectCoinsMinConf(nTargetValue - nValueFromPresetInputs, 0, 1, nMaxChainLength/2, vCoins, setCoinsRet, nValueRet)) ||
        (bSpendZeroConfChange && SelectCoinsMinConf(nTargetValue - nValueFromPresetInputs, 0, 1, nMaxChainLength, vCoins, setCoinsRet, nValueRet)) ||
        (bSpendZeroConfChange && !fRejectLongChains && SelectCoinsMinConf(nTargetValue - nValueFromPresetInputs, 0, 1, std::numeric_limits<uint64_t>::max(), vCoins, setCoinsRet, nValueRet));

    // because SelectCoinsMinConf clears the setCoinsRet, we now add the possible inputs to the coinset
    setCoinsRet.insert(setPresetCoins.begin(), setPresetCoins.end());

    // add preset inputs to the total value selected
    nValueRet += nValueFromPresetInputs;

    return res;
}

bool CWallet::SignTransaction(CMutableTransaction &tx)
{
    AssertLockHeld(cs_wallet); // mapWallet

    // sign the new tx
    CTransaction txNewConst(tx);
    int nIn = 0;
    for (const auto& input : tx.vin) {
        WalletTxMap::const_iterator mi = mapWallet.find(input.prevout.hash);
        if(mi == mapWallet.end() || input.prevout.n >= mi->second.tx->vout.size()) {
            return false;
        }
        const CScript& scriptPubKey = mi->second.tx->vout[input.prevout.n].scriptPubKey;
        const CAmount& amount = mi->second.tx->vout[input.prevout.n].nValue;
        SignatureData sigdata;
        if (!ProduceSignature(TransactionSignatureCreator(this, &txNewConst, nIn, amount, SIGHASH_ALL), scriptPubKey, sigdata)) {
            return false;
        }
        UpdateTransaction(tx, nIn, sigdata);
        nIn++;
    }
    return true;
}

bool CWallet::FundTransaction(CMutableTransaction& tx, CAmount& nFeeRet, int& nChangePosInOut, std::string& strFailReason, bool lockUnspents, const std::set<int>& setSubtractFeeFromOutputs, CCoinControl coinControl)
{
    std::vector<CRecipient> vecSend;

    // Turn the txout set into a CRecipient vector
    for (size_t idx = 0; idx < tx.vout.size(); idx++)
    {
        const CTxOut& txOut = tx.vout[idx];
        CRecipient recipient = {txOut.scriptPubKey, txOut.nValue, setSubtractFeeFromOutputs.count(idx) == 1};
        vecSend.push_back(recipient);
    }

    coinControl.fAllowOtherInputs = true;

    for (const CTxIn& txin : tx.vin)
        coinControl.Select(txin.prevout);

    CReserveKey reservekey(this);
    CWalletTx wtx;
    if (!CreateTransaction(vecSend, wtx, reservekey, nFeeRet, nChangePosInOut, strFailReason, coinControl, false)) {
        return false;
    }

    if (nChangePosInOut != -1) {
        tx.vout.insert(tx.vout.begin() + nChangePosInOut, wtx.tx->vout[nChangePosInOut]);
        // we don't have the normal Create/Commit cycle, and don't want to risk reusing change,
        // so just remove the key from the keypool here.
        reservekey.KeepKey();
    }

    // Copy output sizes from new transaction; they may have had the fee subtracted from them
    for (unsigned int idx = 0; idx < tx.vout.size(); idx++)
        tx.vout[idx].nValue = wtx.tx->vout[idx].nValue;

    // Add new txins (keeping original txin scriptSig/order)
    for (const CTxIn& txin : wtx.tx->vin)
    {
        if (!coinControl.IsSelected(txin.prevout))
        {
            tx.vin.push_back(txin);

            if (lockUnspents)
            {
              LOCK2(cs_main, cs_wallet);
              LockCoin(txin.prevout);
            }
        }
    }


    return true;
}

bool CWallet::CreateTransaction(
        const std::vector<CRecipient>& vecSend,
        CWalletTx& wtxNew,
        CReserveKey& reservekey,
        CAmount& nFeeRet,
        int& nChangePosInOut,
        std::string& strFailReason,
        const CCoinControl& coin_control,
        bool sign)
{
    CAmount nValue = 0;
    int nChangePosRequest = nChangePosInOut;
    unsigned int nSubtractFeeFromAmount = 0;
    for (const auto& recipient : vecSend)
    {
        if (nValue < 0 || recipient.nAmount < 0)
        {
            strFailReason = _("Transaction amounts must not be negative");
            return false;
        }
        nValue += recipient.nAmount;

        if (recipient.fSubtractFeeFromAmount)
            nSubtractFeeFromAmount++;

        CTxDestination dest;
        ExtractDestination(recipient.scriptPubKey, dest);

        //check blockchain and mempool for beacon
        if (!CheckAddressBeaconed(dest, true)) {
            std::stringstream e;
            e << _("Transaction recipient address \"") 
              << EncodeDestination(dest) 
              << _("\"is not beaconed");
            strFailReason = e.str();

            return false;
        }
    }

    if (vecSend.empty())
    {
        strFailReason = _("Transaction must have at least one recipient");
        return false;
    }

    wtxNew.fTimeReceivedIsTxTime = true;
    wtxNew.BindWallet(this);
    CMutableTransaction txNew;

    // Discourage fee sniping.
    //
    // For a large miner the value of the transactions in the best block and
    // the mempool can exceed the cost of deliberately attempting to mine two
    // blocks to orphan the current best block. By setting nLockTime such that
    // only the next block can include the transaction, we discourage this
    // practice as the height restricted and limited blocksize gives miners
    // considering fee sniping fewer options for pulling off this attack.
    //
    // A simple way to think about this is from the wallet's point of view we
    // always want the blockchain to move forward. By setting nLockTime this
    // way we're basically making the statement that we only want this
    // transaction to appear in the next block; we don't want to potentially
    // encourage reorgs by allowing transactions to appear at lower heights
    // than the next block in forks of the best chain.
    //
    // Of course, the subsidy is high enough, and transaction volume low
    // enough, that fee sniping isn't a problem yet, but by implementing a fix
    // now we ensure code won't be written that makes assumptions about
    // nLockTime that preclude a fix later.
    txNew.nLockTime = chainActive.Height();

    // Secondly occasionally randomly pick a nLockTime even further back, so
    // that transactions that are delayed after signing for whatever reason,
    // e.g. high-latency mix networks and some CoinJoin implementations, have
    // better privacy.
    if (GetRandInt(10) == 0)
        txNew.nLockTime = std::max(0, (int)txNew.nLockTime - GetRandInt(100));

    assert(txNew.nLockTime <= (unsigned int)chainActive.Height());
    assert(txNew.nLockTime < LOCKTIME_THRESHOLD);
    FeeCalculation feeCalc;
    CAmount nFeeNeeded;
    unsigned int nBytes;
    {
        std::set<CInputCoin> setCoins;
        LOCK2(cs_main, cs_wallet);
        {
            std::vector<COutput> vAvailableCoins;
            AvailableCoins(vAvailableCoins, true, &coin_control);

            // Create change script that will be used if we need change
            // TODO: pass in scriptChange instead of reservekey so
            // change transaction isn't always pay-to-merit-address
            CScript scriptChange;

            // coin control: send change to custom address
            if (!boost::get<CNoDestination>(&coin_control.destChange)) {
                scriptChange = GetScriptForDestination(coin_control.destChange);
            } else { // no coin control: send change to newly generated address
                // Note: We use a new key here to keep it from being obvious which side is the change.
                //  The drawback is that by not reusing a previous key, the change may be lost if a
                //  backup is restored, if the backup doesn't have the new private key for the change.
                //  If we reused the old key, it would be possible to add code to look for and
                //  rediscover unknown transactions that were written with keys of ours to recover
                //  post-backup change.

                // Reserve a new key pair from key pool
                CPubKey vchPubKey;
                bool ret;
                ret = reservekey.GetReservedKey(vchPubKey, true);
                if (!ret)
                {
                    strFailReason = _("Keypool ran out, please call keypoolrefill first");
                    return false;
                }

                scriptChange = GetScriptForDestination(vchPubKey.GetID());
            }

            CTxOut change_prototype_txout(0, scriptChange);
            size_t change_prototype_size = GetSerializeSize(change_prototype_txout, SER_DISK, 0);

            CFeeRate discard_rate = GetDiscardRate(::feeEstimator);
            nFeeRet = 0;
            bool pick_new_inputs = true;
            CAmount nValueIn = 0;

            // Start with no fee and loop until there is enough fee
            while (true)
            {
                nChangePosInOut = nChangePosRequest;
                txNew.vin.clear();
                txNew.vout.clear();
                wtxNew.fFromMe = true;
                bool fFirst = true;

                CAmount nValueToSelect = nValue;
                if (nSubtractFeeFromAmount == 0)
                    nValueToSelect += nFeeRet;
                // vouts to the payees
                for (const auto& recipient : vecSend)
                {
                    CTxOut txout(recipient.nAmount, recipient.scriptPubKey);

                    if (recipient.fSubtractFeeFromAmount)
                    {
                        txout.nValue -= nFeeRet / nSubtractFeeFromAmount; // Subtract fee equally from each selected recipient

                        if (fFirst) // first receiver pays the remainder not divisible by output count
                        {
                            fFirst = false;
                            txout.nValue -= nFeeRet % nSubtractFeeFromAmount;
                        }
                    }

                    if (IsDust(txout, ::dustRelayFee))
                    {
                        if (recipient.fSubtractFeeFromAmount && nFeeRet > 0)
                        {
                            if (txout.nValue < 0)
                                strFailReason = _("The transaction amount is too small to pay the fee");
                            else
                                strFailReason = _("The transaction amount is too small to send after the fee has been deducted");
                        }
                        else
                            strFailReason = _("Transaction amount too small");
                        return false;
                    }
                    txNew.vout.push_back(txout);
                }

                // Choose coins to use
                if (pick_new_inputs) {
                    nValueIn = 0;
                    setCoins.clear();
                    if (!SelectCoins(vAvailableCoins, nValueToSelect, setCoins, nValueIn, &coin_control))
                    {
                        strFailReason = _("Insufficient funds");
                        return false;
                    }
                }

                const CAmount nChange = nValueIn - nValueToSelect;

                if (nChange > 0)
                {
                    // Fill a vout to ourself
                    CTxOut newTxOut(nChange, scriptChange);

                    // Never create dust outputs; if we would, just
                    // add the dust to the fee.
                    if (IsDust(newTxOut, discard_rate))
                    {
                        nChangePosInOut = -1;
                        nFeeRet += nChange;
                    }
                    else
                    {
                        if (nChangePosInOut == -1)
                        {
                            // Insert change txn at random position:
                            nChangePosInOut = GetRandInt(txNew.vout.size()+1);
                        }
                        else if ((unsigned int)nChangePosInOut > txNew.vout.size())
                        {
                            strFailReason = _("Change index out of range");
                            return false;
                        }

                        std::vector<CTxOut>::iterator position = txNew.vout.begin()+nChangePosInOut;
                        txNew.vout.insert(position, newTxOut);
                    }
                } else {
                    nChangePosInOut = -1;
                }

                // Fill vin
                //
                // Note how the sequence number is set to non-maxint so that
                // the nLockTime set above actually works.
                //
                // BIP125 defines opt-in RBF as any nSequence < maxint-1, so
                // we use the highest possible value in that range (maxint-2)
                // to avoid conflicting with other possible uses of nSequence,
                // and in the spirit of "smallest possible change from prior
                // behavior."
                const uint32_t nSequence = coin_control.signalRbf ? MAX_BIP125_RBF_SEQUENCE : (CTxIn::SEQUENCE_FINAL - 1);
                for (const auto& coin : setCoins)
                    txNew.vin.push_back(CTxIn(coin.outpoint,CScript(),
                                              nSequence));

                // Fill in dummy signatures for fee calculation.
                if (!DummySignTx(txNew, setCoins)) {
                    strFailReason = _("Signing transaction failed D");
                    return false;
                }

                nBytes = GetVirtualTransactionSize(txNew);

                // Remove scriptSigs to eliminate the fee calculation dummy signatures
                for (auto& vin : txNew.vin) {
                    vin.scriptSig = CScript();
                    vin.scriptWitness.SetNull();
                }

                nFeeNeeded = GetMinimumFee(nBytes, coin_control, ::mempool, ::feeEstimator, &feeCalc);

                // If we made it here and we aren't even able to meet the relay fee on the next pass, give up
                // because we must be at the maximum allowed fee.
                if (nFeeNeeded < ::minRelayTxFee.GetFee(nBytes))
                {
                    strFailReason = _("Transaction too large for fee policy");
                    return false;
                }

                if (nFeeRet >= nFeeNeeded) {
                    // Reduce fee to only the needed amount if possible. This
                    // prevents potential overpayment in fees if the coins
                    // selected to meet nFeeNeeded result in a transaction that
                    // requires less fee than the prior iteration.

                    // If we have no change and a big enough excess fee, then
                    // try to construct transaction again only without picking
                    // new inputs. We now know we only need the smaller fee
                    // (because of reduced tx size) and so we should add a
                    // change output. Only try this once.
                    if (nChangePosInOut == -1 && nSubtractFeeFromAmount == 0 && pick_new_inputs) {
                        unsigned int tx_size_with_change = nBytes + change_prototype_size + 2; // Add 2 as a buffer in case increasing # of outputs changes compact size
                        CAmount fee_needed_with_change = GetMinimumFee(tx_size_with_change, coin_control, ::mempool, ::feeEstimator, nullptr);
                        CAmount minimum_value_for_change = GetDustThreshold(change_prototype_txout, discard_rate);
                        if (nFeeRet >= fee_needed_with_change + minimum_value_for_change) {
                            pick_new_inputs = false;
                            nFeeRet = fee_needed_with_change;
                            continue;
                        }
                    }

                    // If we have change output already, just increase it
                    if (nFeeRet > nFeeNeeded && nChangePosInOut != -1 && nSubtractFeeFromAmount == 0) {
                        CAmount extraFeePaid = nFeeRet - nFeeNeeded;
                        std::vector<CTxOut>::iterator change_position = txNew.vout.begin()+nChangePosInOut;
                        change_position->nValue += extraFeePaid;
                        nFeeRet -= extraFeePaid;
                    }
                    break; // Done, enough fee included.
                }
                else if (!pick_new_inputs) {
                    // This shouldn't happen, we should have had enough excess
                    // fee to pay for the new output and still meet nFeeNeeded
                    // Or we should have just subtracted fee from recipients and
                    // nFeeNeeded should not have changed
                    strFailReason = _("Transaction fee and change calculation failed");
                    return false;
                }

                // Try to reduce change to include necessary fee
                if (nChangePosInOut != -1 && nSubtractFeeFromAmount == 0) {
                    CAmount additionalFeeNeeded = nFeeNeeded - nFeeRet;
                    std::vector<CTxOut>::iterator change_position = txNew.vout.begin()+nChangePosInOut;
                    // Only reduce change if remaining amount is still a large enough output.
                    if (change_position->nValue >= MIN_FINAL_CHANGE + additionalFeeNeeded) {
                        change_position->nValue -= additionalFeeNeeded;
                        nFeeRet += additionalFeeNeeded;
                        break; // Done, able to increase fee from change
                    }
                }

                // If subtracting fee from recipients, we now know what fee we
                // need to subtract, we have no reason to reselect inputs
                if (nSubtractFeeFromAmount > 0) {
                    pick_new_inputs = false;
                }

                // Include more fee and try again.
                nFeeRet = nFeeNeeded;
                continue;
            }
        }

        if (nChangePosInOut == -1) reservekey.ReturnKey(); // Return any reserved key if we don't have change

        if (sign)
        {
            CTransaction txNewConst(txNew);
            int nIn = 0;
            for (const auto& coin : setCoins)
            {
                const CScript& scriptPubKey = coin.txout.scriptPubKey;
                SignatureData sigdata;

                if (!ProduceSignature(TransactionSignatureCreator(this, &txNewConst, nIn, coin.txout.nValue, SIGHASH_ALL), scriptPubKey, sigdata))
                {
                    strFailReason = _("Signing transaction failed");
                    return false;
                } else {
                    UpdateTransaction(txNew, nIn, sigdata);
                }

                nIn++;
            }
        }

        // Embed the constructed transaction data in wtxNew.
        wtxNew.SetTx(MakeTransactionRef(std::move(txNew)));

        // Limit size
        if (GetTransactionWeight(wtxNew) >= MAX_STANDARD_TX_WEIGHT)
        {
            strFailReason = _("Transaction too large");
            return false;
        }
    }

    if (gArgs.GetBoolArg("-walletrejectlongchains", DEFAULT_WALLET_REJECT_LONG_CHAINS)) {
        // Lastly, ensure this tx will pass the mempool's chain limits
        LockPoints lp;
        CTxMemPoolEntry entry(wtxNew.tx, 0, 0, 0, false, 0, lp);
        CTxMemPool::setEntries setAncestors;
        size_t nLimitAncestors = gArgs.GetArg("-limitancestorcount", DEFAULT_ANCESTOR_LIMIT);
        size_t nLimitAncestorSize = gArgs.GetArg("-limitancestorsize", DEFAULT_ANCESTOR_SIZE_LIMIT)*1000;
        size_t nLimitDescendants = gArgs.GetArg("-limitdescendantcount", DEFAULT_DESCENDANT_LIMIT);
        size_t nLimitDescendantSize = gArgs.GetArg("-limitdescendantsize", DEFAULT_DESCENDANT_SIZE_LIMIT)*1000;
        std::string errString;
        if (!mempool.CalculateMemPoolAncestors(entry, setAncestors, nLimitAncestors, nLimitAncestorSize, nLimitDescendants, nLimitDescendantSize, errString)) {
            strFailReason = _("Transaction has too long of a mempool chain");
            return false;
        }
    }

    LogPrintf("Fee Calculation: Fee:%d Bytes:%u Needed:%d Tgt:%d (requested %d) Reason:\"%s\" Decay %.5f: Estimation: (%g - %g) %.2f%% %.1f/(%.1f %d mem %.1f out) Fail: (%g - %g) %.2f%% %.1f/(%.1f %d mem %.1f out)\n",
              nFeeRet, nBytes, nFeeNeeded, feeCalc.returnedTarget, feeCalc.desiredTarget, StringForFeeReason(feeCalc.reason), feeCalc.est.decay,
              feeCalc.est.pass.start, feeCalc.est.pass.end,
              100 * feeCalc.est.pass.withinTarget / (feeCalc.est.pass.totalConfirmed + feeCalc.est.pass.inMempool + feeCalc.est.pass.leftMempool),
              feeCalc.est.pass.withinTarget, feeCalc.est.pass.totalConfirmed, feeCalc.est.pass.inMempool, feeCalc.est.pass.leftMempool,
              feeCalc.est.fail.start, feeCalc.est.fail.end,
              100 * feeCalc.est.fail.withinTarget / (feeCalc.est.fail.totalConfirmed + feeCalc.est.fail.inMempool + feeCalc.est.fail.leftMempool),
              feeCalc.est.fail.withinTarget, feeCalc.est.fail.totalConfirmed, feeCalc.est.fail.inMempool, feeCalc.est.fail.leftMempool);
    return true;
}

bool CWallet::CreateTransaction(referral::ReferralTx& rtx, referral::ReferralRef& referral)
{
    // generate referral tx and bind it to this wallet
    rtx.SetReferral(referral);
    rtx.BindWallet(this);

    return true;
}

/**
 * Call after CreateTransaction unless you want to abort
 */
bool CWallet::CommitTransaction(CWalletTx& wtxNew, CReserveKey& reservekey, CConnman* connman, CValidationState& state)
{
    {
        LOCK2(cs_main, cs_wallet);
        LogPrintf("CommitTransaction:\n%s", wtxNew.tx->ToString());
        {
            // Take key pair from key pool so it won't be used again
            reservekey.KeepKey();

            // Add tx to wallet, because if it has change it's also ours,
            // otherwise just for transaction history.
            AddToWallet(wtxNew);

            // Notify that old coins are spent
            for (const CTxIn& txin : wtxNew.tx->vin)
            {
                CWalletTx &coin = mapWallet[txin.prevout.hash];
                coin.BindWallet(this);
                NotifyTransactionChanged(this, coin.GetHash(), CT_UPDATED);
            }
        }

        // Track how many getdata requests our transaction gets
        mapRequestCount[wtxNew.GetHash()] = 0;

        if (fBroadcastTransactions)
        {
            // Broadcast
            if (!wtxNew.AcceptToMemoryPool(maxTxFee, state)) {
                LogPrintf("CommitTransaction(): Transaction cannot be broadcast immediately, %s\n", state.GetRejectReason());
                // TODO: if we expect the failure to be long term or permanent, instead delete wtx from the wallet and return failure.
                return false;
            } else {
                wtxNew.RelayWalletTransaction(connman);
            }
        }
    }
    return true;
}

/**
 * Call after CreateTransaction unless you want to abort
 */
bool CWallet::CommitTransaction(referral::ReferralTx& rtxNew, CConnman* connman, CValidationState& state)
{
    {
        LOCK2(cs_main, cs_wallet);
        LogPrintf("CommitTransaction:\n%s", rtxNew.m_pReferral->ToString());
        if (!AddToWallet(rtxNew)) {
            return false;
        }

        // Track how many getdata requests our transaction gets
        mapRequestCount[rtxNew.GetHash()] = 0;

        if (fBroadcastTransactions)
        {
            if (!rtxNew.AcceptToMemoryPool(state)) {
                LogPrintf("CommitTransaction(): Referral transaction cannot be broadcast immediately, %s\n", state.GetRejectReason());
            } else {
                rtxNew.RelayWalletTransaction(connman);
            }
        }
    }

    return true;
}

void CWallet::ListAccountCreditDebit(const std::string& strAccount, std::list<CAccountingEntry>& entries) {
    CWalletDB walletdb(*dbw);
    return walletdb.ListAccountCreditDebit(strAccount, entries);
}

bool CWallet::AddAccountingEntry(const CAccountingEntry& acentry)
{
    CWalletDB walletdb(*dbw);

    return AddAccountingEntry(acentry, &walletdb);
}

bool CWallet::AddAccountingEntry(const CAccountingEntry& acentry, CWalletDB *pwalletdb)
{
    if (!pwalletdb->WriteAccountingEntry(++nAccountingEntryNumber, acentry)) {
        return false;
    }

    laccentries.push_back(acentry);
    CAccountingEntry & entry = laccentries.back();
    wtxOrdered.insert(std::make_pair(entry.nOrderPos, TxPair(nullptr, &entry)));

    return true;
}

DBErrors CWallet::LoadWallet(bool& fFirstRunRet)
{
    LOCK2(cs_main, cs_wallet);

    fFirstRunRet = false;
    CWalletDB wdb(*dbw,"cr+");

    DBErrors nLoadWalletRet = wdb.LoadWallet(this);
    if (nLoadWalletRet == DB_NEED_REWRITE)
    {
        if (dbw->Rewrite("\x04pool"))
        {
            setInternalKeyPool.clear();
            setExternalKeyPool.clear();
            m_pool_key_to_index.clear();
            // Note: can't top-up keypool here, because wallet is locked.
            // User will be prompted to unlock wallet the next operation
            // that requires a new key.
        }
    }

    // This wallet is in its first run if all of these are empty
    fFirstRunRet = mapKeys.empty() && mapCryptedKeys.empty() && mapWatchKeys.empty() && setWatchOnly.empty() && mapScripts.empty();

    if (nLoadWalletRet != DB_LOAD_OK)
        return nLoadWalletRet;

    uiInterface.LoadWallet(this);

    return DB_LOAD_OK;
}

DBErrors CWallet::ZapSelectTx(std::vector<uint256>& vHashIn, std::vector<uint256>& vHashOut)
{
    AssertLockHeld(cs_wallet); // mapWallet
    DBErrors nZapSelectTxRet = CWalletDB(*dbw,"cr+").ZapSelectTx(vHashIn, vHashOut);
    for (uint256 hash : vHashOut)
        mapWallet.erase(hash);

    if (nZapSelectTxRet == DB_NEED_REWRITE)
    {
        if (dbw->Rewrite("\x04pool"))
        {
            setInternalKeyPool.clear();
            setExternalKeyPool.clear();
            m_pool_key_to_index.clear();
            // Note: can't top-up keypool here, because wallet is locked.
            // User will be prompted to unlock wallet the next operation
            // that requires a new key.
        }
    }

    if (nZapSelectTxRet != DB_LOAD_OK)
        return nZapSelectTxRet;

    MarkDirty();

    return DB_LOAD_OK;

}

DBErrors CWallet::ZapWalletTx(std::vector<CWalletTx>& vWtx)
{
    DBErrors nZapWalletTxRet = CWalletDB(*dbw,"cr+").ZapWalletTx(vWtx);
    if (nZapWalletTxRet == DB_NEED_REWRITE)
    {
        if (dbw->Rewrite("\x04pool"))
        {
            LOCK(cs_wallet);
            setInternalKeyPool.clear();
            setExternalKeyPool.clear();
            m_pool_key_to_index.clear();
            // Note: can't top-up keypool here, because wallet is locked.
            // User will be prompted to unlock wallet the next operation
            // that requires a new key.
        }
    }

    if (nZapWalletTxRet != DB_LOAD_OK)
        return nZapWalletTxRet;

    return DB_LOAD_OK;
}


bool CWallet::SetAddressBook(const CTxDestination& address, const std::string& strName, const std::string& strPurpose)
{
    bool fUpdated = false;
    {
        LOCK(cs_wallet); // mapAddressBook
        std::map<CTxDestination, CAddressBookData>::iterator mi = mapAddressBook.find(address);
        fUpdated = mi != mapAddressBook.end();
        mapAddressBook[address].name = strName;
        if (!strPurpose.empty()) /* update purpose only if requested */
            mapAddressBook[address].purpose = strPurpose;
    }
    NotifyAddressBookChanged(this, address, strName, ::IsMine(*this, address) != ISMINE_NO,
                             strPurpose, (fUpdated ? CT_UPDATED : CT_NEW) );
    if (!strPurpose.empty() && !CWalletDB(*dbw).WritePurpose(EncodeDestination(address), strPurpose))
        return false;
    return CWalletDB(*dbw).WriteName(EncodeDestination(address), strName);
}

bool CWallet::DelAddressBook(const CTxDestination& address)
{
    {
        LOCK(cs_wallet); // mapAddressBook

        // Delete destdata tuples associated with address
        std::string strAddress = EncodeDestination(address);
        for (const std::pair<std::string, std::string> &item : mapAddressBook[address].destdata)
        {
            CWalletDB(*dbw).EraseDestData(strAddress, item.first);
        }
        mapAddressBook.erase(address);
    }

    NotifyAddressBookChanged(this, address, "", ::IsMine(*this, address) != ISMINE_NO, "", CT_DELETED);

    CWalletDB(*dbw).ErasePurpose(EncodeDestination(address));
    return CWalletDB(*dbw).EraseName(EncodeDestination(address));
}

const std::string& CWallet::GetAccountName(const CScript& scriptPubKey) const
{
    CTxDestination address;
    if (ExtractDestination(scriptPubKey, address) && !scriptPubKey.IsUnspendable()) {
        auto mi = mapAddressBook.find(address);
        if (mi != mapAddressBook.end()) {
            return mi->second.name;
        }
    }
    // A scriptPubKey that doesn't have an entry in the address book is
    // associated with the default account ("").
    const static std::string DEFAULT_ACCOUNT_NAME;
    return DEFAULT_ACCOUNT_NAME;
}

/**
 * Mark old keypool keys as used,
 * and generate all new keys
 */
bool CWallet::NewKeyPool()
{
    {
        LOCK(cs_wallet);
        CWalletDB walletdb(*dbw);

        for (int64_t nIndex : setInternalKeyPool) {
            walletdb.ErasePool(nIndex);
        }
        setInternalKeyPool.clear();

        for (int64_t nIndex : setExternalKeyPool) {
            walletdb.ErasePool(nIndex);
        }
        setExternalKeyPool.clear();

        m_pool_key_to_index.clear();

        if (!TopUpKeyPool()) {
            return false;
        }
        LogPrintf("CWallet::NewKeyPool rewrote keypool\n");
    }
    return true;
}

size_t CWallet::KeypoolCountExternalKeys()
{
    AssertLockHeld(cs_wallet); // setExternalKeyPool
    return setExternalKeyPool.size();
}

void CWallet::LoadKeyPool(int64_t nIndex, const CKeyPool &keypool)
{
    AssertLockHeld(cs_wallet);
    if (keypool.fInternal) {
        setInternalKeyPool.insert(nIndex);
    } else {
        setExternalKeyPool.insert(nIndex);
    }
    m_max_keypool_index = std::max(m_max_keypool_index, nIndex);
    m_pool_key_to_index[keypool.vchPubKey.GetID()] = nIndex;

    // If no metadata exists yet, create a default with the pool key's
    // creation time. Note that this may be overwritten by actually
    // stored metadata for that key later, which is fine.
    CKeyID keyid = keypool.vchPubKey.GetID();
    if (mapKeyMetadata.count(keyid) == 0)
        mapKeyMetadata[keyid] = CKeyMetadata(keypool.nTime);
}

void CWallet::LoadReferral(int64_t nIndex, const referral::Referral& referral)
{
    AssertLockHeld(cs_wallet);

    // TODO: figure out if we need to set referral to CKeyMetadata and update mapKeyMetadata here
}

bool CWallet::TopUpKeyPool(unsigned int kpSize, std::shared_ptr<uint256> referredBy, bool outReferral)
{
    {
        LOCK2(cs_main, cs_wallet);
        if (IsLocked() || !IsReferred()) {
            return false;
        }

        CWalletDB walletdb(*dbw);
        std::shared_ptr<uint256> currentTopReferral;

        if (referredBy != nullptr) {
            currentTopReferral = std::move(referredBy);
        } else if (IsReferred()) {
            LogPrintf("referredBy code hash not provided. Looking for unlock referral\n");

            currentTopReferral = std::make_shared<uint256>(m_unlockReferralTx.GetReferral()->codeHash);
        } else {
            LogPrintf("referredBy code hash not found\n");
            return false;
        }

        // Top up key pool
        unsigned int nTargetSize;
        if (kpSize > 0)
            nTargetSize = kpSize;
        else
            nTargetSize = std::max(gArgs.GetArg("-keypool", DEFAULT_KEYPOOL_SIZE), (int64_t) 0);

        // count amount of available keys (internal, external)
        // make sure the keypool of external and internal keys fits the user selected target (-keypool)
        int64_t missingExternal = std::max(std::max((int64_t) nTargetSize, (int64_t) 1) - (int64_t)setExternalKeyPool.size(), (int64_t) 0);
        int64_t missingInternal = std::max(std::max((int64_t) nTargetSize, (int64_t) 1) - (int64_t)setInternalKeyPool.size(), (int64_t) 0);

        if (!IsHDEnabled() || !CanSupportFeature(FEATURE_HD_SPLIT))
        {
            // don't create extra internal keys
            missingInternal = 0;
        }
        bool internal = false;

        LogPrintf("missingInternal = %d\n", missingInternal);
        LogPrintf("missingExternal = %d\n", missingExternal);

        // skip generating external keys for now
        for (int64_t i = missingInternal + missingExternal; i--;)
        {
            if (i < missingInternal) {
                internal = true;
            }

            assert(m_max_keypool_index < std::numeric_limits<int64_t>::max()); // How in the hell did you use so many keys?
            int64_t index = ++m_max_keypool_index;

            CPubKey pubkey(GenerateNewKey(walletdb, internal));
            if (!walletdb.WritePool(index, CKeyPool(pubkey, internal, outReferral))) {
                throw std::runtime_error(std::string(__func__) + ": writing generated key failed");
            }

            auto referral = GenerateNewReferral(pubkey, *currentTopReferral);

            LogPrintf("Generated new referral. Code: %s\n", referral->code);

            if (internal) {
                setInternalKeyPool.insert(index);
            } else {
                setExternalKeyPool.insert(index);
            }

            m_pool_key_to_index[pubkey.GetID()] = index;
        }
        if (missingInternal + missingExternal > 0) {
            LogPrintf("keypool added %d keys (%d internal), size=%u (%u internal)\n",
                missingInternal + missingExternal,
                missingInternal,
                setInternalKeyPool.size() + setExternalKeyPool.size(),
                setInternalKeyPool.size());
        }

    }
    return true;
}

void CWallet::ReserveKeyFromKeyPool(int64_t& nIndex, CKeyPool& keypool, bool fRequestedInternal)
{
    nIndex = -1;
    keypool.vchPubKey = CPubKey();

    {
        if (!IsLocked() && IsReferred())
            TopUpKeyPool();


        LOCK(cs_wallet);

        bool fReturningInternal = IsHDEnabled() && CanSupportFeature(FEATURE_HD_SPLIT) && fRequestedInternal;
        std::set<int64_t>& setKeyPool = fReturningInternal ? setInternalKeyPool : setExternalKeyPool;

        // Get the oldest key
        if(setKeyPool.empty())
            return;

        CWalletDB walletdb(*dbw);

        auto it = setKeyPool.begin();
        nIndex = *it;
        setKeyPool.erase(it);
        if (!walletdb.ReadPool(nIndex, keypool)) {
            throw std::runtime_error(std::string(__func__) + ": read failed");
        }
        if (!HaveKey(keypool.vchPubKey.GetID())) {
            throw std::runtime_error(std::string(__func__) + ": unknown key in key pool");
        }
        if (keypool.fInternal != fReturningInternal) {
            throw std::runtime_error(std::string(__func__) + ": keypool entry misclassified");
        }

        assert(keypool.vchPubKey.IsValid());
        m_pool_key_to_index.erase(keypool.vchPubKey.GetID());
        LogPrintf("keypool reserve %d\n", nIndex);
    }
}

void CWallet::KeepKey(int64_t nIndex)
{
    // Remove from key pool
    CWalletDB walletdb(*dbw);
    walletdb.ErasePool(nIndex);
    LogPrintf("keypool keep %d\n", nIndex);
}

void CWallet::ReturnKey(int64_t nIndex, bool fInternal, const CPubKey& pubkey)
{
    // Return to key pool
    {
        LOCK(cs_wallet);
        if (fInternal) {
            setInternalKeyPool.insert(nIndex);
        } else {
            setExternalKeyPool.insert(nIndex);
        }
        m_pool_key_to_index[pubkey.GetID()] = nIndex;
    }
    LogPrintf("keypool return %d\n", nIndex);
}

bool CWallet::GetKeyFromPool(CPubKey& result, bool internal)
{
    CKeyPool keypool;
    {
        LOCK(cs_wallet);
        int64_t nIndex = 0;
        ReserveKeyFromKeyPool(nIndex, keypool, internal);
        if (nIndex == -1)
        {
            if (IsLocked() || !IsReferred()) return false;
            CWalletDB walletdb(*dbw);
            result = GenerateNewKey(walletdb, internal);
            return true;
        }
        KeepKey(nIndex);
        result = keypool.vchPubKey;
    }
    return true;
}

static int64_t GetOldestKeyTimeInPool(const std::set<int64_t>& setKeyPool, CWalletDB& walletdb) {
    if (setKeyPool.empty()) {
        return GetTime();
    }

    CKeyPool keypool;
    int64_t nIndex = *(setKeyPool.begin());
    if (!walletdb.ReadPool(nIndex, keypool)) {
        throw std::runtime_error(std::string(__func__) + ": read oldest key in keypool failed");
    }
    assert(keypool.vchPubKey.IsValid());
    return keypool.nTime;
}

int64_t CWallet::GetOldestKeyPoolTime()
{
    LOCK(cs_wallet);

    CWalletDB walletdb(*dbw);

    // load oldest key from keypool, get time and return
    int64_t oldestKey = GetOldestKeyTimeInPool(setExternalKeyPool, walletdb);
    if (IsHDEnabled() && CanSupportFeature(FEATURE_HD_SPLIT)) {
        oldestKey = std::max(GetOldestKeyTimeInPool(setInternalKeyPool, walletdb), oldestKey);
    }

    return oldestKey;
}

std::map<CTxDestination, CAmount> CWallet::GetAddressBalances()
{
    std::map<CTxDestination, CAmount> balances;

    {
        LOCK(cs_wallet);
        for (const auto& walletEntry : mapWallet)
        {
            const CWalletTx *pcoin = &walletEntry.second;

            if (!pcoin->IsTrusted())
                continue;

            if (pcoin->IsCoinBase() && pcoin->GetBlocksToMaturity() > 0)
                continue;

            int nDepth = pcoin->GetDepthInMainChain();
            if (nDepth < (pcoin->IsFromMe(ISMINE_ALL) ? 0 : 1))
                continue;

            for (unsigned int i = 0; i < pcoin->tx->vout.size(); i++)
            {
                CTxDestination addr;
                if (!IsMine(pcoin->tx->vout[i]))
                    continue;
                if(!ExtractDestination(pcoin->tx->vout[i].scriptPubKey, addr))
                    continue;

                CAmount n = IsSpent(walletEntry.first, i) ? 0 : pcoin->tx->vout[i].nValue;

                if (!balances.count(addr))
                    balances[addr] = 0;
                balances[addr] += n;
            }
        }
    }

    return balances;
}

std::set< std::set<CTxDestination> > CWallet::GetAddressGroupings()
{
    AssertLockHeld(cs_wallet); // mapWallet
    std::set< std::set<CTxDestination> > groupings;
    std::set<CTxDestination> grouping;

    for (const auto& walletEntry : mapWallet)
    {
        const CWalletTx *pcoin = &walletEntry.second;

        if (pcoin->tx->vin.size() > 0)
        {
            bool any_mine = false;
            // group all input addresses with each other
            for (CTxIn txin : pcoin->tx->vin)
            {
                CTxDestination address;
                if(!IsMine(txin)) /* If this input isn't mine, ignore it */
                    continue;
                if(!ExtractDestination(mapWallet[txin.prevout.hash].tx->vout[txin.prevout.n].scriptPubKey, address))
                    continue;
                grouping.insert(address);
                any_mine = true;
            }

            // group change with input addresses
            if (any_mine)
            {
               for (CTxOut txout : pcoin->tx->vout)
                   if (IsChange(txout))
                   {
                       CTxDestination txoutAddr;
                       if(!ExtractDestination(txout.scriptPubKey, txoutAddr))
                           continue;
                       grouping.insert(txoutAddr);
                   }
            }
            if (grouping.size() > 0)
            {
                groupings.insert(grouping);
                grouping.clear();
            }
        }

        // group lone addrs by themselves
        for (const auto& txout : pcoin->tx->vout)
            if (IsMine(txout))
            {
                CTxDestination address;
                if(!ExtractDestination(txout.scriptPubKey, address))
                    continue;
                grouping.insert(address);
                groupings.insert(grouping);
                grouping.clear();
            }
    }

    std::set< std::set<CTxDestination>* > uniqueGroupings; // a set of pointers to groups of addresses
    std::map< CTxDestination, std::set<CTxDestination>* > setmap;  // map addresses to the unique group containing it
    for (std::set<CTxDestination> _grouping : groupings)
    {
        // make a set of all the groups hit by this new group
        std::set< std::set<CTxDestination>* > hits;
        std::map< CTxDestination, std::set<CTxDestination>* >::iterator it;
        for (CTxDestination address : _grouping)
            if ((it = setmap.find(address)) != setmap.end())
                hits.insert((*it).second);

        // merge all hit groups into a new single group and delete old groups
        std::set<CTxDestination>* merged = new std::set<CTxDestination>(_grouping);
        for (std::set<CTxDestination>* hit : hits)
        {
            merged->insert(hit->begin(), hit->end());
            uniqueGroupings.erase(hit);
            delete hit;
        }
        uniqueGroupings.insert(merged);

        // update setmap
        for (CTxDestination element : *merged)
            setmap[element] = merged;
    }

    std::set< std::set<CTxDestination> > ret;
    for (std::set<CTxDestination>* uniqueGrouping : uniqueGroupings)
    {
        ret.insert(*uniqueGrouping);
        delete uniqueGrouping;
    }

    return ret;
}

std::set<CTxDestination> CWallet::GetAccountAddresses(const std::string& strAccount) const
{
    LOCK(cs_wallet);
    std::set<CTxDestination> result;
    for (const std::pair<CTxDestination, CAddressBookData>& item : mapAddressBook)
    {
        const CTxDestination& address = item.first;
        const std::string& strName = item.second.name;
        if (strName == strAccount)
            result.insert(address);
    }
    return result;
}

bool CReserveKey::GetReservedKey(CPubKey& pubkey, bool internal)
{
    if (nIndex == -1)
    {
        CKeyPool keypool;
        pwallet->ReserveKeyFromKeyPool(nIndex, keypool, internal);
        if (nIndex != -1)
            vchPubKey = keypool.vchPubKey;
        else {
            return false;
        }
        fInternal = keypool.fInternal;
    }
    assert(vchPubKey.IsValid());
    pubkey = vchPubKey;
    return true;
}

void CReserveKey::KeepKey()
{
    if (nIndex != -1)
        pwallet->KeepKey(nIndex);
    nIndex = -1;
    vchPubKey = CPubKey();
}

void CReserveKey::ReturnKey()
{
    if (nIndex != -1) {
        pwallet->ReturnKey(nIndex, fInternal, vchPubKey);
    }
    nIndex = -1;
    vchPubKey = CPubKey();
}

void CWallet::MarkReserveKeysAsUsed(int64_t keypool_id)
{
    AssertLockHeld(cs_wallet);
    bool internal = setInternalKeyPool.count(keypool_id);
    if (!internal) assert(setExternalKeyPool.count(keypool_id));
    std::set<int64_t> *setKeyPool = internal ? &setInternalKeyPool : &setExternalKeyPool;
    auto it = setKeyPool->begin();

    CWalletDB walletdb(*dbw);
    while (it != std::end(*setKeyPool)) {
        const int64_t& index = *(it);
        if (index > keypool_id) break; // set*KeyPool is ordered

        CKeyPool keypool;
        if (walletdb.ReadPool(index, keypool)) { //TODO: This should be unnecessary
            m_pool_key_to_index.erase(keypool.vchPubKey.GetID());
        }
        walletdb.ErasePool(index);
        LogPrintf("keypool index %d removed\n", index);
        it = setKeyPool->erase(it);
    }
}

void CWallet::GetScriptForMining(std::shared_ptr<CReserveScript> &script)
{
    std::shared_ptr<CReserveKey> rKey = std::make_shared<CReserveKey>(this);
    CPubKey pubkey;
    // request internal key if wallet is not unlocked and we have only
    // HD master key and one derived from it (in case HD is enabled)
    // or one plain external key in case it's not after call to unlock
    if (!rKey->GetReservedKey(pubkey, true))
        return;

    script = rKey;
    script->reserveScript = CScript() << ToByteVector(pubkey) << OP_CHECKSIG;
}

void CWallet::LockCoin(const COutPoint& output)
{
    AssertLockHeld(cs_wallet); // setLockedCoins
    setLockedCoins.insert(output);
}

void CWallet::UnlockCoin(const COutPoint& output)
{
    AssertLockHeld(cs_wallet); // setLockedCoins
    setLockedCoins.erase(output);
}

void CWallet::UnlockAllCoins()
{
    AssertLockHeld(cs_wallet); // setLockedCoins
    setLockedCoins.clear();
}

bool CWallet::IsLockedCoin(uint256 hash, unsigned int n) const
{
    AssertLockHeld(cs_wallet); // setLockedCoins
    COutPoint outpt(hash, n);

    return (setLockedCoins.count(outpt) > 0);
}

void CWallet::ListLockedCoins(std::vector<COutPoint>& vOutpts) const
{
    AssertLockHeld(cs_wallet); // setLockedCoins
    for (std::set<COutPoint>::iterator it = setLockedCoins.begin();
         it != setLockedCoins.end(); it++) {
        COutPoint outpt = (*it);
        vOutpts.push_back(outpt);
    }
}

/** @} */ // end of Actions

void CWallet::GetKeyBirthTimes(std::map<CTxDestination, int64_t> &mapKeyBirth) const {
    AssertLockHeld(cs_wallet); // mapKeyMetadata
    mapKeyBirth.clear();

    // get birth times for keys with metadata
    for (const auto& entry : mapKeyMetadata) {
        if (entry.second.nCreateTime) {
            mapKeyBirth[entry.first] = entry.second.nCreateTime;
        }
    }

    // map in which we'll infer heights of other keys
    CBlockIndex *pindexMax = chainActive[std::max(0, chainActive.Height() - 144)]; // the tip can be reorganized; use a 144-block safety margin
    std::map<CKeyID, CBlockIndex*> mapKeyFirstBlock;
    std::set<CKeyID> setKeys;
    GetKeys(setKeys);
    for (const CKeyID &keyid : setKeys) {
        if (mapKeyBirth.count(keyid) == 0)
            mapKeyFirstBlock[keyid] = pindexMax;
    }
    setKeys.clear();

    // if there are no such keys, we're done
    if (mapKeyFirstBlock.empty())
        return;

    // find first block that affects those keys, if there are any left
    std::vector<CKeyID> vAffected;
    for (WalletTxMap::const_iterator it = mapWallet.begin(); it != mapWallet.end(); it++) {
        // iterate over all wallet transactions...
        const CWalletTx &wtx = (*it).second;
        BlockMap::const_iterator blit = mapBlockIndex.find(wtx.hashBlock);
        if (blit != mapBlockIndex.end() && chainActive.Contains(blit->second)) {
            // ... which are already in a block
            int nHeight = blit->second->nHeight;
            for (const CTxOut &txout : wtx.tx->vout) {
                // iterate over all their outputs
                CAffectedKeysVisitor(*this, vAffected).Process(txout.scriptPubKey);
                for (const CKeyID &keyid : vAffected) {
                    // ... and all their affected keys
                    std::map<CKeyID, CBlockIndex*>::iterator rit = mapKeyFirstBlock.find(keyid);
                    if (rit != mapKeyFirstBlock.end() && nHeight < rit->second->nHeight)
                        rit->second = blit->second;
                }
                vAffected.clear();
            }
        }
    }

    // Extract block timestamps for those keys
    for (std::map<CKeyID, CBlockIndex*>::const_iterator it = mapKeyFirstBlock.begin(); it != mapKeyFirstBlock.end(); it++)
        mapKeyBirth[it->first] = it->second->GetBlockTime() - TIMESTAMP_WINDOW; // block times can be 2h off
}

/**
 * Compute smart timestamp for a transaction being added to the wallet.
 *
 * Logic:
 * - If sending a transaction, assign its timestamp to the current time.
 * - If receiving a transaction outside a block, assign its timestamp to the
 *   current time.
 * - If receiving a block with a future timestamp, assign all its (not already
 *   known) transactions' timestamps to the current time.
 * - If receiving a block with a past timestamp, before the most recent known
 *   transaction (that we care about), assign all its (not already known)
 *   transactions' timestamps to the same timestamp as that most-recent-known
 *   transaction.
 * - If receiving a block with a past timestamp, but after the most recent known
 *   transaction, assign all its (not already known) transactions' timestamps to
 *   the block time.
 *
 * For more information see CWalletTx::nTimeSmart,
 * https://bitcointalk.org/?topic=54527, or
 * https://github.com/bitcoin/bitcoin/pull/1393.
 */
unsigned int CWallet::ComputeTimeSmart(const CWalletTx& wtx) const
{
    unsigned int nTimeSmart = wtx.nTimeReceived;
    if (!wtx.hashUnset()) {
        if (mapBlockIndex.count(wtx.hashBlock)) {
            int64_t latestNow = wtx.nTimeReceived;
            int64_t latestEntry = 0;

            // Tolerate times up to the last timestamp in the wallet not more than 5 minutes into the future
            int64_t latestTolerated = latestNow + 300;
            const TxItems& txOrdered = wtxOrdered;
            for (auto it = txOrdered.rbegin(); it != txOrdered.rend(); ++it) {
                CWalletTx* const pwtx = it->second.first;
                if (pwtx == &wtx) {
                    continue;
                }
                CAccountingEntry* const pacentry = it->second.second;
                int64_t nSmartTime;
                if (pwtx) {
                    nSmartTime = pwtx->nTimeSmart;
                    if (!nSmartTime) {
                        nSmartTime = pwtx->nTimeReceived;
                    }
                } else {
                    nSmartTime = pacentry->nTime;
                }
                if (nSmartTime <= latestTolerated) {
                    latestEntry = nSmartTime;
                    if (nSmartTime > latestNow) {
                        latestNow = nSmartTime;
                    }
                    break;
                }
            }

            int64_t blocktime = mapBlockIndex[wtx.hashBlock]->GetBlockTime();
            nTimeSmart = std::max(latestEntry, std::min(blocktime, latestNow));
        } else {
            LogPrintf("%s: found %s in block %s not in index\n", __func__, wtx.GetHash().ToString(), wtx.hashBlock.ToString());
        }
    }
    return nTimeSmart;
}

bool CWallet::AddDestData(const CTxDestination &dest, const std::string &key, const std::string &value)
{
    if (boost::get<CNoDestination>(&dest))
        return false;

    mapAddressBook[dest].destdata.insert(std::make_pair(key, value));
    return CWalletDB(*dbw).WriteDestData(EncodeDestination(dest), key, value);
}

bool CWallet::EraseDestData(const CTxDestination &dest, const std::string &key)
{
    if (!mapAddressBook[dest].destdata.erase(key))
        return false;
    return CWalletDB(*dbw).EraseDestData(EncodeDestination(dest), key);
}

bool CWallet::LoadDestData(const CTxDestination &dest, const std::string &key, const std::string &value)
{
    mapAddressBook[dest].destdata.insert(std::make_pair(key, value));
    return true;
}

bool CWallet::GetDestData(const CTxDestination &dest, const std::string &key, std::string *value) const
{
    std::map<CTxDestination, CAddressBookData>::const_iterator i = mapAddressBook.find(dest);
    if(i != mapAddressBook.end())
    {
        CAddressBookData::StringMap::const_iterator j = i->second.destdata.find(key);
        if(j != i->second.destdata.end())
        {
            if(value)
                *value = j->second;
            return true;
        }
    }
    return false;
}

std::vector<std::string> CWallet::GetDestValues(const std::string& prefix) const
{
    LOCK(cs_wallet);
    std::vector<std::string> values;
    for (const auto& address : mapAddressBook) {
        for (const auto& data : address.second.destdata) {
            if (!data.first.compare(0, prefix.size(), prefix)) {
                values.emplace_back(data.second);
            }
        }
    }
    return values;
}

CWallet* CWallet::CreateWalletFromFile(const std::string walletFile)
{
    // needed to restore wallet transaction meta data after -zapwallettxes
    std::vector<CWalletTx> vWtx;

    if (gArgs.GetBoolArg("-zapwallettxes", false)) {
        uiInterface.InitMessage(_("Zapping all transactions from wallet..."));

        std::unique_ptr<CWalletDBWrapper> dbw(new CWalletDBWrapper(&bitdb, walletFile));
        std::unique_ptr<CWallet> tempWallet(new CWallet(std::move(dbw)));
        DBErrors nZapWalletRet = tempWallet->ZapWalletTx(vWtx);
        if (nZapWalletRet != DB_LOAD_OK) {
            InitError(strprintf(_("Error loading %s: Wallet corrupted"), walletFile));
            return nullptr;
        }
    }

    uiInterface.InitMessage(_("Loading wallet..."));

    int64_t nStart = GetTimeMillis();
    bool fFirstRun = true;
    std::unique_ptr<CWalletDBWrapper> dbw(new CWalletDBWrapper(&bitdb, walletFile));
    CWallet *walletInstance = new CWallet(std::move(dbw));
    DBErrors nLoadWalletRet = walletInstance->LoadWallet(fFirstRun);
    if (nLoadWalletRet != DB_LOAD_OK)
    {
        if (nLoadWalletRet == DB_CORRUPT) {
            InitError(strprintf(_("Error loading %s: Wallet corrupted"), walletFile));
            return nullptr;
        }
        else if (nLoadWalletRet == DB_NONCRITICAL_ERROR)
        {
            InitWarning(strprintf(_("Error reading %s! All keys read correctly, but transaction data"
                                         " or address book entries might be missing or incorrect."),
                walletFile));
        }
        else if (nLoadWalletRet == DB_TOO_NEW) {
            InitError(strprintf(_("Error loading %s: Wallet requires newer version of %s"), walletFile, _(PACKAGE_NAME)));
            return nullptr;
        }
        else if (nLoadWalletRet == DB_NEED_REWRITE)
        {
            InitError(strprintf(_("Wallet needed to be rewritten: restart %s to complete"), _(PACKAGE_NAME)));
            return nullptr;
        }
        else {
            InitError(strprintf(_("Error loading %s"), walletFile));
            return nullptr;
        }
    }

    if (gArgs.GetBoolArg("-upgradewallet", fFirstRun))
    {
        int nMaxVersion = gArgs.GetArg("-upgradewallet", 0);
        if (nMaxVersion == 0) // the -upgradewallet without argument case
        {
            LogPrintf("Performing wallet upgrade to %i\n", FEATURE_LATEST);
            nMaxVersion = CLIENT_VERSION;
            walletInstance->SetMinVersion(FEATURE_LATEST); // permanently upgrade the wallet immediately
        }
        else
            LogPrintf("Allowing wallet upgrade up to %i\n", nMaxVersion);
        if (nMaxVersion < walletInstance->GetVersion())
        {
            InitError(_("Cannot downgrade wallet"));
            return nullptr;
        }
        walletInstance->SetMaxVersion(nMaxVersion);
    }


    if (fFirstRun)
    {
        // Create new keyUser and set as default key
        if (gArgs.GetBoolArg("-usehd", DEFAULT_USE_HD_WALLET) && !walletInstance->IsHDEnabled()) {

            // ensure this wallet.dat can only be opened by clients supporting HD with chain split
            walletInstance->SetMinVersion(FEATURE_HD_SPLIT);

            // generate a new master key
            CPubKey masterPubKey = walletInstance->GenerateNewHDMasterKey();
            if (!walletInstance->SetHDMasterKey(masterPubKey))
                throw std::runtime_error(std::string(__func__) + ": Storing master key failed");
        }

        if (walletInstance->IsReferred()) {
            if (!walletInstance->TopUpKeyPool()) {
                InitError(_("Unable to generate initial keys") += "\n");
                return NULL;
            }
        }

        walletInstance->SetBestChain(chainActive.GetLocator());
    }
    else if (gArgs.IsArgSet("-usehd")) {
        bool useHD = gArgs.GetBoolArg("-usehd", DEFAULT_USE_HD_WALLET);
        if (walletInstance->IsHDEnabled() && !useHD) {
            InitError(strprintf(_("Error loading %s: You can't disable HD on an already existing HD wallet"), walletFile));
            return nullptr;
        }
        if (!walletInstance->IsHDEnabled() && useHD) {
            InitError(strprintf(_("Error loading %s: You can't enable HD on an already existing non-HD wallet"), walletFile));
            return nullptr;
        }
    }

    LogPrintf(" wallet      %15dms\n", GetTimeMillis() - nStart);

    RegisterValidationInterface(walletInstance);

    // Try to top up keypool. No-op if the wallet is locked.
    walletInstance->TopUpKeyPool();

    CBlockIndex *pindexRescan = chainActive.Genesis();
    if (!gArgs.GetBoolArg("-rescan", false))
    {
        CWalletDB walletdb(*walletInstance->dbw);
        CBlockLocator locator;
        if (walletdb.ReadBestBlock(locator))
            pindexRescan = FindForkInGlobalIndex(chainActive, locator);
    }
    if (chainActive.Tip() && chainActive.Tip() != pindexRescan)
    {
        //We can't rescan beyond non-pruned blocks, stop and throw an error
        //this might happen if a user uses an old wallet within a pruned node
        // or if he ran -disablewallet for a longer time, then decided to re-enable
        if (fPruneMode)
        {
            CBlockIndex *block = chainActive.Tip();
            while (block && block->pprev && (block->pprev->nStatus & BLOCK_HAVE_DATA) && block->pprev->nTx > 0 && pindexRescan != block)
                block = block->pprev;

            if (pindexRescan != block) {
                InitError(_("Prune: last wallet synchronisation goes beyond pruned data. You need to -reindex (download the whole blockchain again in case of pruned node)"));
                return nullptr;
            }
        }

        uiInterface.InitMessage(_("Rescanning..."));
        LogPrintf("Rescanning last %i blocks (from block %i)...\n", chainActive.Height() - pindexRescan->nHeight, pindexRescan->nHeight);

        // No need to read and scan block if block was created before
        // our wallet birthday (as adjusted for block time variability)
        while (pindexRescan && walletInstance->nTimeFirstKey && (pindexRescan->GetBlockTime() < (walletInstance->nTimeFirstKey - TIMESTAMP_WINDOW))) {
            pindexRescan = chainActive.Next(pindexRescan);
        }

        nStart = GetTimeMillis();
        walletInstance->ScanForWalletTransactions(pindexRescan, true);
        LogPrintf(" rescan      %15dms\n", GetTimeMillis() - nStart);
        walletInstance->SetBestChain(chainActive.GetLocator());
        walletInstance->dbw->IncrementUpdateCounter();

        // Restore wallet transaction metadata after -zapwallettxes=1
        if (gArgs.GetBoolArg("-zapwallettxes", false) && gArgs.GetArg("-zapwallettxes", "1") != "2")
        {
            CWalletDB walletdb(*walletInstance->dbw);

            for (const CWalletTx& wtxOld : vWtx)
            {
                uint256 hash = wtxOld.GetHash();
                WalletTxMap::iterator mi = walletInstance->mapWallet.find(hash);
                if (mi != walletInstance->mapWallet.end())
                {
                    const CWalletTx* copyFrom = &wtxOld;
                    CWalletTx* copyTo = &mi->second;
                    copyTo->mapValue = copyFrom->mapValue;
                    copyTo->vOrderForm = copyFrom->vOrderForm;
                    copyTo->nTimeReceived = copyFrom->nTimeReceived;
                    copyTo->nTimeSmart = copyFrom->nTimeSmart;
                    copyTo->fFromMe = copyFrom->fFromMe;
                    copyTo->strFromAccount = copyFrom->strFromAccount;
                    copyTo->nOrderPos = copyFrom->nOrderPos;
                    walletdb.WriteTx(*copyTo);
                }
            }
        }
    }
    walletInstance->SetBroadcastTransactions(gArgs.GetBoolArg("-walletbroadcast", DEFAULT_WALLETBROADCAST));

    {
        LOCK(walletInstance->cs_wallet);
        LogPrintf("setKeyPool.size() (internal + external) = %u\n", walletInstance->GetKeyPoolSize());
        LogPrintf("mapWallet.size() = %u\n", walletInstance->mapWallet.size());
        LogPrintf("mapWalletRTx.size() = %u\n", walletInstance->mapWalletRTx.size());
        LogPrintf("mapAddressBook.size() = %u\n", walletInstance->mapAddressBook.size());
    }

    return walletInstance;
}

std::atomic<bool> CWallet::fFlushScheduled(false);

void CWallet::postInitProcess(CScheduler& scheduler)
{
    // Add wallet transactions that aren't already in a block to mempool
    // Do this here as mempool requires genesis block to be loaded
    ReacceptWalletTransactions();

    // Run a thread to flush wallet periodically
    if (!CWallet::fFlushScheduled.exchange(true)) {
        scheduler.scheduleEvery(MaybeCompactWalletDB, 500);
    }
}

bool CWallet::BackupWallet(const std::string& strDest)
{
    return dbw->Backup(strDest);
}

CKeyPool::CKeyPool()
{
    nTime = GetTime();
    fInternal = false;
    m_rootReferralKey = false;
}

CKeyPool::CKeyPool(const CPubKey& vchPubKeyIn, bool internalIn, bool rootReferralKeyIn)
{
    nTime = GetTime();
    vchPubKey = vchPubKeyIn;
    fInternal = internalIn;
    m_rootReferralKey = rootReferralKeyIn;
}

CWalletKey::CWalletKey(int64_t nExpires)
{
    nTimeCreated = (nExpires ? GetTime() : 0);
    nTimeExpires = nExpires;
}

void CMerkleTx::SetMerkleBranch(const CBlockIndex* pindex, int posInBlock)
{
    // Update the tx's hashBlock
    hashBlock = pindex->GetBlockHash();

    // set the position of the transaction in the block
    nIndex = posInBlock;
}

int CMerkleTx::GetDepthInMainChain(const CBlockIndex* &pindexRet) const
{
    if (hashUnset())
        return 0;

    AssertLockHeld(cs_main);

    // Find the block it claims to be in
    BlockMap::iterator mi = mapBlockIndex.find(hashBlock);
    if (mi == mapBlockIndex.end())
        return 0;

    CBlockIndex* pindex = (*mi).second;
    if (!pindex || !chainActive.Contains(pindex))
        return 0;

    pindexRet = pindex;
    return ((nIndex == -1) ? (-1) : 1) * (chainActive.Height() - pindex->nHeight + 1);
}

int CMerkleTx::GetBlocksToMaturity() const
{
    if (!IsCoinBase())
        return 0;
    return std::max(0, (static_cast<int>(Params().GetConsensus().nBlocksToMaturity) + 1) - GetDepthInMainChain());
}


bool CWalletTx::AcceptToMemoryPool(const CAmount& nAbsurdFee, CValidationState& state)
{
    return ::AcceptToMemoryPool(mempool, state, tx, true, nullptr, nullptr, false, nAbsurdFee);
}<|MERGE_RESOLUTION|>--- conflicted
+++ resolved
@@ -1748,13 +1748,8 @@
 
 uint256 CWallet::ReferralCodeHash() const
 {
-<<<<<<< HEAD
     return IsReferred() ? 
         m_unlockReferralTx.m_pReferral->codeHash : uint256{};
-=======
-    return IsReferred() ?
-        m_unlockReferralTx.m_pReferral->m_codeHash : uint256{};
->>>>>>> 43f2a3ce
 }
 
 int64_t CWalletTx::GetTxTime() const
