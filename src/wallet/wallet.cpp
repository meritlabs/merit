--- conflicted
+++ resolved
@@ -3062,11 +3062,8 @@
 
     if (nLoadWalletRet != DB_LOAD_OK)
         return nLoadWalletRet;
-<<<<<<< HEAD
-=======
 
     GenerateNewReferral(wdb);
->>>>>>> 4f5b964f
 
     uiInterface.LoadWallet(this);
 
