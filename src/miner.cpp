// Copyright (c) 2012-2017 The Merit Foundation developers
// Copyright (c) 2009-2010 Satoshi Nakamoto
// Copyright (c) 2009-2016 The Bitcoin Core developers
// Distributed under the MIT software license, see the accompanying
// file COPYING or http://www.opensource.org/licenses/mit-license.php.

#include "miner.h"

#include "amount.h"
#include "chain.h"
#include "chainparams.h"
#include "coins.h"
#include "consensus/consensus.h"
#include "consensus/merkle.h"
#include "consensus/tx_verify.h"
#include "consensus/validation.h"
#include "cuckoo/miner.h"
#include "hash.h"
#include "net.h"
#include "policy/feerate.h"
#include "policy/policy.h"
#include "pow.h"
#include "primitives/transaction.h"
#include "refmempool.h"
#include "script/standard.h"
#include "timedata.h"
#include "txmempool.h"
#include "util.h"
#include "utilmoneystr.h"
#include "validation.h"
#include "validationinterface.h"

#include <algorithm>
#include <chrono>
#include <boost/thread.hpp>
#include <limits>
#include <queue>
#include <utility>

//////////////////////////////////////////////////////////////////////////////
//
// MeritMiner
//

//
// Unconfirmed transactions in the memory pool often depend on other
// transactions in the memory pool. When we select transactions from the
// pool, we select by highest fee rate of a transaction combined with all
// its ancestors.

uint64_t nLastBlockTx = 0;
uint64_t nLastBlockRef = 0;
uint64_t nLastBlockSize = 0;
uint64_t nLastBlockWeight = 0;

extern std::unique_ptr<CConnman> g_connman;
extern CCoinsViewCache *pcoinsTip;

int64_t UpdateTime(
        CBlockHeader* pblock,
        const Consensus::Params& consensusParams,
        const CBlockIndex* pindexPrev)
{
    int64_t nOldTime = pblock->nTime;
    int64_t nNewTime = std::max(pindexPrev->GetMedianTimePast() + 1, GetAdjustedTime());

    if (nOldTime < nNewTime)
        pblock->nTime = nNewTime;

    // Updating time can change work required on testnet:
    if (consensusParams.fPowAllowMinDifficultyBlocks) {
        pblock->nBits = GetNextWorkRequired(pindexPrev, pblock, consensusParams).nBits;
    }

    return nNewTime - nOldTime;
}

BlockAssembler::Options::Options()
{
    blockMinFeeRate = CFeeRate(DEFAULT_BLOCK_MIN_TX_FEE);
    nBlockMaxWeight = DEFAULT_BLOCK_MAX_WEIGHT;
    nBlockMaxSize = DEFAULT_BLOCK_MAX_SIZE;
    nTransactionsMaxSize = (DEFAULT_BLOCK_TRANSACTIONS_MAX_SIZE_SHARE * nBlockMaxSize) / 100;
}

BlockAssembler::BlockAssembler(const CChainParams& params, const Options& options) : chainparams(params)
{
    blockMinFeeRate = options.blockMinFeeRate;
    // Limit weight to between 4K and MAX_BLOCK_WEIGHT-4K for sanity:
    nBlockMaxWeight = std::max<size_t>(4000, std::min<size_t>(MAX_BLOCK_WEIGHT - 4000, options.nBlockMaxWeight));
    // Limit size to between 1K and MAX_BLOCK_SERIALIZED_SIZE-1K for sanity:
    nBlockMaxSize = std::max<size_t>(1000, std::min<size_t>(MAX_BLOCK_SERIALIZED_SIZE - 1000, options.nBlockMaxSize));
    // Limit size to between 1K < blockMaxSize * SHARE (in percents) < blockMaxSize * MAX_TRANSACTIONS_SERIALIZED_SIZE_SHARE (90%):
    nTransactionsMaxSize = std::max<size_t>(1000, std::min<size_t>((nBlockMaxSize * MAX_TRANSACTIONS_SERIALIZED_SIZE_SHARE) / 100, options.nTransactionsMaxSize));

    // Whether we need to account for byte usage (in addition to weight usage)
    fNeedSizeAccounting = (nBlockMaxSize < MAX_BLOCK_SERIALIZED_SIZE - 1000);
}

static BlockAssembler::Options DefaultOptions(const CChainParams& params)
{
    // Block resource limits
    // If neither -blockmaxsize or -blockmaxweight is given, limit to DEFAULT_BLOCK_MAX_*
    // If only one is given, only restrict the specified resource.
    // If both are given, restrict both.
    BlockAssembler::Options options;
    auto nTransactionsMaxShare = DEFAULT_BLOCK_TRANSACTIONS_MAX_SIZE_SHARE;
    options.nBlockMaxWeight = DEFAULT_BLOCK_MAX_WEIGHT;
    options.nBlockMaxSize = DEFAULT_BLOCK_MAX_SIZE;
    bool fWeightSet = false;
    if (gArgs.IsArgSet("-blockmaxweight")) {
        options.nBlockMaxWeight = gArgs.GetArg("-blockmaxweight", DEFAULT_BLOCK_MAX_WEIGHT);
        options.nBlockMaxSize = MAX_BLOCK_SERIALIZED_SIZE;
        fWeightSet = true;
    }
    if (gArgs.IsArgSet("-blocktxsmaxsizeshare")) {
        nTransactionsMaxShare = gArgs.GetArg("-blocktxsmaxsizeshare", DEFAULT_BLOCK_TRANSACTIONS_MAX_SIZE_SHARE);
    }
    if (gArgs.IsArgSet("-blockmaxsize")) {
        options.nBlockMaxSize = gArgs.GetArg("-blockmaxsize", DEFAULT_BLOCK_MAX_SIZE);
        if (!fWeightSet) {
            options.nBlockMaxWeight = options.nBlockMaxSize * WITNESS_SCALE_FACTOR;
        }
    }
    if (gArgs.IsArgSet("-blockmintxfee")) {
        CAmount n = 0;
        ParseMoney(gArgs.GetArg("-blockmintxfee", ""), n);
        options.blockMinFeeRate = CFeeRate(n);
    } else {
        options.blockMinFeeRate = CFeeRate(DEFAULT_BLOCK_MIN_TX_FEE);
    }

    options.nTransactionsMaxSize = (nTransactionsMaxShare * options.nBlockMaxSize) / 100;

    assert(options.nBlockMaxSize >= options.nTransactionsMaxSize);

    return options;
}

BlockAssembler::BlockAssembler(const CChainParams& params) :
    BlockAssembler(params, DefaultOptions(params)) {}

void BlockAssembler::resetBlock()
{
    txsInBlock.clear();
    refsInBlock.clear();

    // Reserve space for coinbase tx
    nBlockSize = 1000;
    nBlockWeight = 4000;
    nBlockSigOpsCost = 400;
    fIncludeWitness = true;

    // These counters do not include coinbase tx
    nBlockTx = 0;
    nBlockRef = 0;
    nFees = 0;
}

std::unique_ptr<CBlockTemplate> BlockAssembler::CreateNewBlock(const CScript& scriptPubKeyIn)
{
    int64_t nTimeStart = GetTimeMicros();

    const auto& chain_params = chainparams.GetConsensus();

    resetBlock();

    pblocktemplate.reset(new CBlockTemplate());

    if (!pblocktemplate.get())
        return nullptr;
    pblock = &pblocktemplate->block; // pointer for convenience

    // Add dummy coinbase tx as first transaction
    pblock->vtx.emplace_back();
    pblocktemplate->vTxFees.push_back(-1);       // updated at end
    pblocktemplate->vTxSigOpsCost.push_back(-1); // updated at end

    LOCK(cs_main);
    CBlockIndex* pindexPrev = chainActive.Tip();
    assert(pindexPrev != nullptr);
    nHeight = pindexPrev->nHeight + 1;

    pblock->nVersion = ComputeBlockVersion(pindexPrev, chain_params);

    //Add a dummy coinbase invite as first invite in daedalus block
    if (pblock->IsDaedalus()) {
        pblock->invites.emplace_back();
    }

    // -regtest only: allow overriding block.nVersion with
    // -blockversion=N to test forking scenarios
    if (chainparams.MineBlocksOnDemand())
        pblock->nVersion = gArgs.GetArg("-blockversion", pblock->nVersion);

    pblock->nTime = GetAdjustedTime();
    const int64_t nMedianTimePast = pindexPrev->GetMedianTimePast();

    nLockTimeCutoff = (STANDARD_LOCKTIME_VERIFY_FLAGS & LOCKTIME_MEDIAN_TIME_PAST) ?
        nMedianTimePast : pblock->GetBlockTime();

    int nPackagesSelected = 0;
    int nDescendantsUpdated = 0;
    {
        LOCK2(mempool.cs, mempoolReferral.cs);

        addPackageTxs(nPackagesSelected, nDescendantsUpdated);

        // add left referrals to the block after dependant transactions and referrals already added
        AddReferrals();
    }

    int64_t nTime1 = GetTimeMicros();

    nLastBlockTx = nBlockTx;
    nLastBlockRef = nBlockRef;
    nLastBlockSize = nBlockSize;
    nLastBlockWeight = nBlockWeight;

    // Create coinbase transaction.
    CMutableTransaction coinbaseTx;

    coinbaseTx.vin.resize(1);
    coinbaseTx.vin[0].prevout.SetNull();
    coinbaseTx.vout.resize(1);
    coinbaseTx.vout[0].scriptPubKey = scriptPubKeyIn;

    coinbaseTx.vin[0].scriptSig = CScript() << nHeight << OP_0;

    const auto previousBlockHash = pindexPrev->GetBlockHash();

    const auto subsidy = GetSplitSubsidy(nHeight, chain_params);
    assert(subsidy.miner > 0);
    assert(subsidy.ambassador > 0);

    /**
     * Merit splits the coinbase between the miners and the ambassadors of the system.
     * An ambassador is someone who brings a lot of people into the Merit system
     * via referrals. The rewards are given out in a lottery where the probability
     * of winning is based on an ambassadors referral network.
     */
    const auto lottery = RewardAmbassadors(
            nHeight,
            previousBlockHash,
            subsidy.ambassador,
            chain_params);
    assert(lottery.remainder >= 0);

    /**
     * Update the coinbase transaction vout with rewards.
     */
    PayAmbassadors(lottery, coinbaseTx);

    /**
     * The miner recieves their subsidy and any remaining subsidy that was left
     * over from paying the ambassadors. The reason there is a remaining subsidy
     * is because we use integer math.
     */
    const auto miner_subsidy = subsidy.miner + lottery.remainder;
    assert(miner_subsidy > 0);

    coinbaseTx.vout[0].nValue = nFees + miner_subsidy;
    pblock->vtx[0] = MakeTransactionRef(std::move(coinbaseTx));

    CValidationState state;

    //Include invites if we are mining a daudalus block
    if (pblock->IsDaedalus()) {
        CMutableTransaction coinbaseInvites;
        coinbaseInvites.vin.resize(1);
        coinbaseInvites.vin[0].prevout.SetNull();
        coinbaseInvites.vin[0].scriptSig = CScript() << nHeight << OP_0;

        coinbaseInvites.nVersion = CTransaction::INVITE_VERSION;

        assert(pcoinsTip);

        pog::InviteRewards invites;
        RewardInvites(
                nHeight,
                pindexPrev,
                previousBlockHash,
                *pcoinsTip,
                chain_params,
                state,
                invites);

        if (invites.empty()) {
            // remove empty coinbase
            pblock->invites.erase(pblock->invites.begin());
        } else {
            DistributeInvites(invites, coinbaseInvites);
            pblock->invites[0] = MakeTransactionRef(std::move(coinbaseInvites));
        }
    }

    pblocktemplate->vchCoinbaseCommitment =
        GenerateCoinbaseCommitment(*pblock, pindexPrev, chain_params);
    pblocktemplate->vTxFees[0] = -nFees;


    uint64_t nSerializeSize = GetSerializeSize(*pblock, SER_NETWORK, PROTOCOL_VERSION);

    LogPrintf(
            "CreateNewBlock(): total size: %u block weight: %u txs: %u "
            "fees: %ld sigops: %d refs: %d\n",
            nSerializeSize,
            GetBlockWeight(*pblock),
            nBlockTx,
            nFees,
            nBlockSigOpsCost,
            nBlockRef);

    auto pow = GetNextWorkRequired(pindexPrev, pblock, chain_params);

    // Fill in header
    pblock->hashPrevBlock = previousBlockHash;
    UpdateTime(pblock, chain_params, pindexPrev);
    pblock->nBits = pow.nBits;
    pblock->nNonce = 0;
    pblock->nEdgeBits = pow.nEdgeBits;
    pblocktemplate->vTxSigOpsCost[0] = WITNESS_SCALE_FACTOR * GetLegacySigOpCount(*pblock->vtx[0]);

    if (!TestBlockValidity(state, chainparams, *pblock, pindexPrev, false, false)) {
        throw std::runtime_error(
                strprintf(
                    "%s: TestBlockValidity failed: %s",
                    __func__,
                    FormatStateMessage(state)));
    }
    int64_t nTime2 = GetTimeMicros();

    LogPrint(
            BCLog::BENCH,
            "CreateNewBlock() packages: %.2fms (%d packages, %d updated "
            "descendants), validity: %.2fms (total %.2fms)\n",
            0.001 * (nTime1 - nTimeStart),
            nPackagesSelected, nDescendantsUpdated,
            0.001 * (nTime2 - nTime1),
            0.001 * (nTime2 - nTimeStart));

    return std::move(pblocktemplate);
}

void BlockAssembler::onlyUnconfirmed(CTxMemPool::setEntries& testSet)
{
    for (CTxMemPool::setEntries::iterator iit = testSet.begin(); iit != testSet.end();) {
        // Only test txs not already in the block
        if (txsInBlock.count(*iit)) {
            testSet.erase(iit++);
        } else {
            iit++;
        }
    }
}

void BuildConfirmationSet(const CTxMemPool::setEntries& testSet, ConfirmationSet& confirmations)
{
    for (const auto& txentry : testSet) {
        if (txentry->GetSharedEntryValue()->IsInvite()) {
            BuildConfirmationSet(txentry->GetSharedEntryValue(), confirmations);
        }
    }
}


bool BlockAssembler::CheckReferrals(
        CTxMemPool::setEntries& testSet,
        referral::ReferralRefs& candidate_referrals)
{
    ConfirmationSet confirmations;
    BuildConfirmationSet(txsInBlock, confirmations);
    BuildConfirmationSet(testSet, confirmations);

    // test all referrals are signed
    for (const auto& referral: candidate_referrals) {
        if (!CheckReferralSignature(*referral)) {
            return false;
        }

        if (pblock->IsDaedalus()) {
            // Check package for confirmation for give referral
            if (confirmations.count(referral->GetAddress()) == 0) {
                debug("WARNING: Referral confirmation not found: %s",
                        CMeritAddress{referral->addressType, referral->GetAddress()}.ToString());
                return false;
            }
        }
    }

    // test all tx's outputs are beaconed and confirmed
    for (const auto it : testSet) {
        const auto tx = it->GetEntryValue();

        CValidationState dummy;
        if (!Consensus::CheckTxOutputs(tx, dummy, *prefviewcache, candidate_referrals)) {
            return false;
        }
    }

    return true;
}

bool BlockAssembler::TestPackage(uint64_t packageSize, int64_t packageSigOpsCost) const
{
    // TODO: switch to weight-based accounting for packages instead of vsize-based accounting.
    if (nBlockWeight + WITNESS_SCALE_FACTOR * packageSize >= nBlockMaxWeight)
        return false;
    if (nBlockSigOpsCost + packageSigOpsCost >= MAX_BLOCK_SIGOPS_COST)
        return false;
    return true;
}

// Perform transaction-level checks before adding to block:
// - transaction finality (locktime)
// - premature witness (in case segwit transactions are added to mempool before
//   segwit activation)
// - serialized size (in case -blockmaxsize is in use)
bool BlockAssembler::TestPackageContent(
        const CTxMemPool::setEntries& transactions,
        const referral::ReferralRefs& referrals)
{
    uint64_t nPotentialBlockSize = nBlockSize; // only used with fNeedSizeAccounting
    for (const CTxMemPool::txiter it : transactions) {
        if (!IsFinalTx(it->GetEntryValue(), nHeight, nLockTimeCutoff))
            return false;
        if (!fIncludeWitness && it->GetEntryValue().HasWitness())
            return false;
        if (fNeedSizeAccounting) {

            uint64_t nTxSize =
                ::GetSerializeSize(
                        it->GetEntryValue(),
                        SER_NETWORK,
                        PROTOCOL_VERSION);

            // share block size by transactions and referrals
            if (nPotentialBlockSize + nTxSize >= nTransactionsMaxSize) {
                return false;
            }
            nPotentialBlockSize += nTxSize;
        }
    }

    if (fNeedSizeAccounting) {
        for (const auto& it: referrals) {
            uint64_t nRefSize = ::GetSerializeSize(*it, SER_NETWORK, PROTOCOL_VERSION);

            // share block size by transactions and referrals
            if (nPotentialBlockSize + nRefSize >= nBlockMaxSize) {
                return false;
            }
            nPotentialBlockSize += nRefSize;
        }
    }

    return true;
}

void BlockAssembler::AddTransactionToBlock(CTxMemPool::txiter iter)
{
    const auto& tx = iter->GetEntryValue();
    if(tx.IsInvite()) {
        debug("Miner Assembler: adding invite transaction to block");
        pblock->invites.emplace_back(iter->GetSharedEntryValue());
    } else {
        pblock->vtx.emplace_back(iter->GetSharedEntryValue());
        pblocktemplate->vTxFees.push_back(iter->GetFee());
        nFees += iter->GetFee();
    }

    pblocktemplate->vTxSigOpsCost.push_back(iter->GetSigOpCost());
    auto txSize = ::GetSerializeSize(tx, SER_NETWORK, PROTOCOL_VERSION);
    if (fNeedSizeAccounting) {
        nBlockSize += txSize;
    }

    nBlockWeight += iter->GetWeight();
    ++nBlockTx;
    nBlockSigOpsCost += iter->GetSigOpCost();
    txsInBlock.insert(iter);

    bool fPrintPriority = gArgs.GetBoolArg("-printpriority", DEFAULT_PRINTPRIORITY);
    if (fPrintPriority) {
        LogPrintf("fee %s txid %s\n",
            CFeeRate(iter->GetModifiedFee(), iter->GetSize()).ToString(),
            tx.GetHash().ToString());
    }
}

void BlockAssembler::AddReferralToBlock(referral::ReferralTxMemPool::RefIter iter)
{
    if (refsInBlock.count(iter)) {
        debug("\t%s: Referral %s is already in block\n", __func__,
                iter->GetSharedEntryValue()->GetHash().GetHex());
        return;
    }

    auto ref = iter->GetSharedEntryValue();
    if (!mempoolReferral.Exists(ref->parentAddress)
            && !prefviewdb->GetReferral(ref->parentAddress)) {
        return;
    }

    pblock->m_vRef.push_back(ref);

    if (fNeedSizeAccounting) {
        nBlockSize += iter->GetSize();
    }

    nBlockWeight += iter->GetWeight();
    refsInBlock.insert(iter);

    ++nBlockRef;
}

int BlockAssembler::UpdatePackagesForAdded(
        const CTxMemPool::setEntries& alreadyAdded,
        indexed_modified_transaction_set& mapModifiedTx)
{
    int nDescendantsUpdated = 0;
    for (const CTxMemPool::txiter it : alreadyAdded) {
        CTxMemPool::setEntries descendants;
        mempool.CalculateDescendants(it, descendants);
        // Insert all descendants (not yet in block) into the modified set
        for (CTxMemPool::txiter desc : descendants) {
            if (alreadyAdded.count(desc))
                continue;
            ++nDescendantsUpdated;
            modtxiter mit = mapModifiedTx.find(desc);
            if (mit == mapModifiedTx.end()) {
                CTxMemPoolModifiedEntry modEntry(desc);
                modEntry.nSizeWithAncestors -= it->GetSize();
                modEntry.nModFeesWithAncestors -= it->GetModifiedFee();
                modEntry.nSigOpCostWithAncestors -= it->GetSigOpCost();
                mapModifiedTx.insert(modEntry);
            } else {
                mapModifiedTx.modify(mit, update_for_parent_inclusion(it));
            }
        }
    }
    return nDescendantsUpdated;
}

// Skip entries in mapTx that are already in a block or are present
// in mapModifiedTx (which implies that the mapTx ancestor state is
// stale due to ancestor inclusion in the block)
// Also skip transactions that we've already failed to add. This can happen if
// we consider a transaction in mapModifiedTx and it fails: we can then
// potentially consider it again while walking mapTx.  It's currently
// guaranteed to fail again, but as a belt-and-suspenders check we put it in
// failedTx and avoid re-evaluation, since the re-evaluation would be using
// cached size/sigops/fee values that are not actually correct.
bool BlockAssembler::SkipMapTxEntry(
        CTxMemPool::txiter it,
        indexed_modified_transaction_set& mapModifiedTx,
        CTxMemPool::setEntries& failedTx)
{
    assert(it != mempool.mapTx.end());
    return mapModifiedTx.count(it) || txsInBlock.count(it) || failedTx.count(it);
}

void BlockAssembler::SortForBlock(
        const CTxMemPool::setEntries& package,
        CTxMemPool::txiter entry,
        std::vector<CTxMemPool::txiter>& sortedEntries)
{
    // Sort package by ancestor count
    // If a transaction A depends on transaction B, then A's ancestor count
    // must be greater than B's.  So this is sufficient to validly order the
    // transactions for block inclusion.
    sortedEntries.clear();
    sortedEntries.insert(sortedEntries.begin(), package.begin(), package.end());
    std::sort(sortedEntries.begin(), sortedEntries.end(), CompareIteratorByEntryTime<CTxMemPool::txiter>());
}

void BlockAssembler::AddReferrals()
{
    uint64_t nPotentialBlockSize = nBlockSize; // only used with fNeedSizeAccounting

    ConfirmationSet confirmations;
    BuildConfirmationSet(txsInBlock, confirmations);

    for (auto it = mempoolReferral.mapRTx.begin(); it != mempoolReferral.mapRTx.end(); it++) {
        const auto ref = it->GetSharedEntryValue();

        if (refsInBlock.count(it)) {
            debug("\t%s: referral for %s is already in block", __func__, CMeritAddress{ref->addressType, ref->GetAddress()}.ToString());
            continue;
        }

        // test all referrals are signed
        if (!CheckReferralSignature(*ref)) {
            continue;
        }

        if (pblock->IsDaedalus()) {
            // Check package for confirmation for give referral
            if (confirmations.count(ref->GetAddress()) == 0) {
                debug("\t%s: confirmation for %s not found. Skipping", __func__, CMeritAddress{ref->addressType, ref->GetAddress()}.ToString());
                continue;
            }
        }

        uint64_t nRefSize = it->GetSize();

        if (fNeedSizeAccounting) {
            // share block size by transactions and referrals
            if (nPotentialBlockSize + nRefSize >= nBlockMaxSize) {
                break;
            }
            nPotentialBlockSize += nRefSize;
        }

        // Check mempoolForParent
        // If we don't find the parent in the mempool (it's also not in block at this point)
        // Look in the blockchain.
        if (!mempoolReferral.Exists(ref->parentAddress)
                && !prefviewdb->GetReferral(ref->parentAddress)) {
            continue;
        }

        pblock->m_vRef.push_back(ref);
        if (fNeedSizeAccounting) {
            nBlockSize = nPotentialBlockSize;
        }

        nBlockWeight += it->GetWeight();

        ++nBlockRef;
    }
}

bool BlockAssembler::GetCandidatePacakageReferrals(
    const SetRefEntries& package_referrals,
    referral::ReferralRefs& candidate_referrals)
{
    std::set<referral::ReferralRef> candidate_in_block_referrals;

    // get referrals in already added to block and referrals from current package
    // to one set to skip duplicates
    std::transform(refsInBlock.begin(), refsInBlock.end(),
        std::inserter(candidate_in_block_referrals, candidate_in_block_referrals.end()),
        [](const referral::ReferralTxMemPool::RefIter& entryit) {
            return entryit->GetSharedEntryValue();
        });

    std::transform(package_referrals.begin(), package_referrals.end(),
        std::inserter(candidate_in_block_referrals, candidate_in_block_referrals.end()),
        [](const referral::ReferralTxMemPool::RefIter& entryit) {
            return entryit->GetSharedEntryValue();
        });

    // move referrals from set to vector and build referral tree
    // of the current candidate block
    referral::ReferralRefs sorted_referrals;
    sorted_referrals.insert(
        sorted_referrals.begin(),
        candidate_in_block_referrals.begin(),
        candidate_in_block_referrals.end());

    // if we couldn't build a tree this txs/refs package assumed invalid
    if (!prefviewdb->OrderReferrals(sorted_referrals)) {
        return false;
    }

    for (const auto& referral: sorted_referrals) {
        auto ref_iter = mempoolReferral.mapRTx.find(referral->GetHash());
        assert(ref_iter != mempoolReferral.mapRTx.end());

        // add to resulting vector if referral found both in candidate block
        // and current referrals package
        if (package_referrals.count(ref_iter) > 0) {
            candidate_referrals.push_back(referral);
        }
    }

    return true;
}

// This transaction selection algorithm orders the mempool based
// on feerate of a transaction including all unconfirmed ancestors.
// Since we don't remove transactions from the mempool as we select them
// for block inclusion, we need an alternate method of updating the feerate
// of a transaction with its not-yet-selected ancestors as we go.
// This is accomplished by walking the in-mempool descendants of selected
// transactions and storing a temporary modified state in mapModifiedTxs.
// Each time through the loop, we compare the best transaction in
// mapModifiedTxs with the next transaction in the mempool to decide what
// transaction package to work on next.
void BlockAssembler::addPackageTxs(int& nPackagesSelected, int& nDescendantsUpdated)
{
    // mapModifiedTx will store sorted packages after they are modified
    // because some of their txs are already in the block
    indexed_modified_transaction_set mapModifiedTx;
    // Keep track of entries that failed inclusion, to avoid duplicate work
    CTxMemPool::setEntries failedTx;

    // Start by adding all descendants of previously added txs to mapModifiedTx
    // and modifying them for their already included ancestors
    UpdatePackagesForAdded(txsInBlock, mapModifiedTx);

    auto mi = mempool.mapTx.get<ancestor_score>().begin();
    CTxMemPool::txiter iter;

    // Limit the number of attempts to add transactions to the block when it is
    // close to full; this is just a simple heuristic to finish quickly if the
    // mempool has a lot of entries.
    const int64_t MAX_CONSECUTIVE_FAILURES = 1000;
    int64_t nConsecutiveFailed = 0;

    while (mi != mempool.mapTx.get<ancestor_score>().end() || !mapModifiedTx.empty()) {
        // First try to find a new transaction in mapTx to evaluate.
        if (mi != mempool.mapTx.get<ancestor_score>().end() &&
            SkipMapTxEntry(mempool.mapTx.project<0>(mi), mapModifiedTx, failedTx)) {
            ++mi;
            continue;
        }

        // Now that mi is not stale, determine which transaction to evaluate:
        // the next entry from mapTx, or the best from mapModifiedTx?
        bool fUsingModified = false;

        modtxscoreiter modit = mapModifiedTx.get<ancestor_score>().begin();
        if (mi == mempool.mapTx.get<ancestor_score>().end()) {
            // We're out of entries in mapTx; use the entry from mapModifiedTx
            iter = modit->iter;
            fUsingModified = true;
        } else {
            // Try to compare the mapTx entry to the mapModifiedTx entry
            iter = mempool.mapTx.project<0>(mi);
            if (modit != mapModifiedTx.get<ancestor_score>().end() &&
                CompareModifiedEntry()(*modit, CTxMemPoolModifiedEntry(iter))) {
                // The best entry in mapModifiedTx has higher score
                // than the one from mapTx.
                // Switch which transaction (package) to consider
                iter = modit->iter;
                fUsingModified = true;
            } else {
                // Either no entry in mapModifiedTx, or it's worse than mapTx.
                // Increment mi for the next loop iteration.
                ++mi;
            }
        }

        // We skip mapTx entries that are txsInBlock, and mapModifiedTx shouldn't
        // contain anything that is txsInBlock.
        assert(!txsInBlock.count(iter));

        uint64_t packageSize = iter->GetSizeWithAncestors() + iter->GetSizeReferrals();
        CAmount packageFees = iter->GetModFeesWithAncestors();
        int64_t packageSigOpsCost = iter->GetSigOpCostWithAncestors();
        if (fUsingModified) {
            packageSize = modit->nSizeWithAncestors + modit->nSizeReferrals;
            packageFees = modit->nModFeesWithAncestors;
            packageSigOpsCost = modit->nSigOpCostWithAncestors;
        }

        if (!iter->GetEntryValue().IsInvite() &&
                packageFees < blockMinFeeRate.GetFee(packageSize)) {
            // Everything else we might consider has a lower fee rate
            return;
        }

        if (!TestPackage(packageSize, packageSigOpsCost)) {
            if (fUsingModified) {
                // Since we always look at the best entry in mapModifiedTx,
                // we must erase failed entries so that we can consider the
                // next best entry on the next loop iteration
                mapModifiedTx.get<ancestor_score>().erase(modit);
                failedTx.insert(iter);
            }

            ++nConsecutiveFailed;

            if (nConsecutiveFailed > MAX_CONSECUTIVE_FAILURES && nBlockWeight >
                                                                     nBlockMaxWeight - 4000) {
                // Give up if we're close to full and haven't succeeded in a while
                break;
            }
            continue;
        }

        CTxMemPool::setEntries ancestors;
        uint64_t nNoLimit = std::numeric_limits<uint64_t>::max();
        std::string dummy;

        mempool.CalculateMemPoolAncestors(
                *iter,
                ancestors,
                nNoLimit,
                nNoLimit,
                nNoLimit,
                nNoLimit,
                dummy,
                false);

        onlyUnconfirmed(ancestors);
        ancestors.insert(iter);

        referral::ReferralTxMemPool::setEntries referrals;
        mempool.CalculateMemPoolAncestorsReferrals(ancestors, referrals);

        CTxMemPool::setEntries confirmations;

        // Add confirmations only for daedalus block
        if (pblock->IsDaedalus()) {
            // TODO: test block size limits and update confirmations selection
            // when transactions weight is close to limit
            mempool.CalculateReferralsConfirmations(referrals, ancestors);
            onlyUnconfirmed(ancestors);
        }

        referral::ReferralRefs cadidate_referrals;

        // Test if referrals tree is valid, all tx's have required referrals
        // and all tx's are Final
        if (!GetCandidatePacakageReferrals(referrals, cadidate_referrals) ||
            !CheckReferrals(ancestors, cadidate_referrals) ||
            !TestPackageContent(ancestors, cadidate_referrals)) {
            if (fUsingModified) {
                mapModifiedTx.get<ancestor_score>().erase(modit);
                failedTx.insert(iter);
            }
            continue;
        }
        // This transaction will make it in; reset the failed counter.
        nConsecutiveFailed = 0;

        // Package can be added. Sort the entries in a valid order.
        std::vector<CTxMemPool::txiter> sortedEntries;
        SortForBlock(ancestors, iter, sortedEntries);

        for (const auto& it : sortedEntries) {
            AddTransactionToBlock(it);

            mapModifiedTx.erase(it);
        }

        std::vector<referral::ReferralTxMemPool::RefIter> sorted_referral_entries;

        std::transform(cadidate_referrals.begin(), cadidate_referrals.end(), std::back_inserter(sorted_referral_entries),
            [](const referral::ReferralRef& referral) {
                return mempoolReferral.mapRTx.find(referral->GetHash());
            });

        for (const auto& it: sorted_referral_entries) {
            AddReferralToBlock(it);
        }

        ++nPackagesSelected;

        // Update transactions that depend on each of these
        nDescendantsUpdated += UpdatePackagesForAdded(ancestors, mapModifiedTx);
    }
}

void IncrementExtraNonce(
        CBlock* pblock,
        const CBlockIndex* pindexPrev,
        unsigned int& nExtraNonce)
{
    // Update nExtraNonce
    static uint256 hashPrevBlock;
    if (hashPrevBlock != pblock->hashPrevBlock) {
        nExtraNonce = 0;
        hashPrevBlock = pblock->hashPrevBlock;
    }
    ++nExtraNonce;
    unsigned int nHeight = pindexPrev->nHeight + 1; // Height first in coinbase required for block.version=2
    CMutableTransaction txCoinbase(*pblock->vtx[0]);
    txCoinbase.vin[0].scriptSig = (CScript() << nHeight << CScriptNum(nExtraNonce)) + COINBASE_FLAGS;
    assert(txCoinbase.vin[0].scriptSig.size() <= 100);

    pblock->vtx[0] = MakeTransactionRef(std::move(txCoinbase));
    pblock->hashMerkleRoot = BlockMerkleRoot(*pblock);
}

static bool ProcessBlockFound(const CBlock* pblock, const CChainParams& chainparams)
{
    LogPrintf("%s\n", pblock->ToString());
    LogPrintf("generated %s\n", FormatMoney(pblock->vtx[0]->vout[0].nValue));

    // Found a solution
    {
        LOCK(cs_main);
        if (pblock->hashPrevBlock != chainActive.Tip()->GetBlockHash())
            return error("MeritMiner: generated block is stale");
    }

    // Inform about the new block
    GetMainSignals().BlockFound(pblock->GetHash());

    // Process this block the same as if we had received it from another node
    std::shared_ptr<const CBlock> shared_pblock = std::make_shared<const CBlock>(*pblock);
    if (!ProcessNewBlock(chainparams, shared_pblock, true, nullptr))
        return error("MeritMiner: ProcessNewBlock, block not accepted");

    return true;
}

struct MinerContext {
    int threads_number;
    int nonces_per_thread;
    const CChainParams& chainparams;
    std::shared_ptr<CReserveScript>& coinbase_script;
    ctpl::thread_pool& pool;
};

void MinerWorker(int thread_id, MinerContext& ctx)
{
    auto start_nonce = thread_id * ctx.nonces_per_thread;
    unsigned int nExtraNonce = 0;

    try {
<<<<<<< HEAD
=======
        // Throw an error if no script was provided.  This can happen
        // due to some internal error but also if the keypool is empty.
        // In the latter case, already the pointer is NULL.
        if (!coinbaseScript || coinbaseScript->reserveScript.empty()) {
            throw std::runtime_error(
                    "No coinbase script available "
                    "(mining requires confirmed wallet)");
        }

>>>>>>> e5c94c11
        while (true) {
            if (ctx.chainparams.MiningRequiresPeers()) {
                // Busy-wait for the network to come online so we don't waste
                // time mining n an obsolete chain. In regtest mode we expect
                // to fly solo.
                if (!g_connman) {
                    throw std::runtime_error(
                            "Peer-to-peer functionality missing or disabled");
                }

                do {
                    bool fvNodesEmpty =
                        g_connman->GetNodeCount(CConnman::CONNECTIONS_ALL) == 0;

                    if (!fvNodesEmpty && !IsInitialBlockDownload())
                        break;
                    MilliSleep(1000);
                } while (true);
            }

            //
            // Create new block
            //
            unsigned int nTransactionsUpdatedLast = mempool.GetTransactionsUpdated();
            CBlockIndex* pindexPrev = chainActive.Tip();

            std::unique_ptr<CBlockTemplate> pblocktemplate{
                BlockAssembler(Params()).CreateNewBlock(ctx.coinbase_script->reserveScript)};

            if (!pblocktemplate.get()) {
                LogPrintf(
                        "Error in MeritMiner: Keypool ran out, please call "
                        "keypoolrefill before restarting the mining thread\n");
                return;
            }

            CBlock* pblock = &pblocktemplate->block;
            pblock->nNonce = start_nonce;
            IncrementExtraNonce(pblock, pindexPrev, nExtraNonce);

            LogPrintf(
                    "%d: Running MeritMiner with %u transactions and %u referrals "
                    "in block (%u bytes)\n",
                thread_id,
                pblock->vtx.size(),
                pblock->m_vRef.size(),
                ::GetSerializeSize(*pblock, SER_NETWORK, PROTOCOL_VERSION));

            //
            // Search
            //
            int64_t nStart = GetTime();
            arith_uint256 hashTarget = arith_uint256().SetCompact(pblock->nBits);
            uint256 hash;
            std::set<uint32_t> cycle;

            auto start = std::chrono::system_clock::now();

            while (true) {
                // Check if something found
                if (cuckoo::FindProofOfWorkAdvanced(
                            pblock->GetHash(),
                            pblock->nBits,
                            pblock->nEdgeBits,
                            cycle,
                            ctx.chainparams.GetConsensus(),
                            ctx.pool)) {
                    // Found a solution
                    pblock->sCycle = cycle;

                    auto end = std::chrono::system_clock::now();
                    std::chrono::duration<double> elapsed = end - start;

                    auto cycleHash = SerializeHash(cycle);

                    LogPrintf("%d: MeritMiner:\n", thread_id);
                    LogPrintf(
                            "\n\n\nproof-of-work found within %8.3f seconds \n"
                            "\tblock hash: %s\n\tnonce: %d\n\tcycle hash: %s\n\ttarget: %s\n\n\n",
                        elapsed.count(),
                        pblock->GetHash().GetHex(),
                        pblock->nNonce,
                        cycleHash.GetHex(),
                        hashTarget.GetHex());

                    ProcessBlockFound(pblock, ctx.chainparams);
                    ctx.coinbase_script->KeepScript();

                    // In regression test mode, stop mining after a block is found.
                    if (ctx.chainparams.MineBlocksOnDemand())
                        throw boost::thread_interrupted();

                    break;
                }

                // Check for stop or if block needs to be rebuilt
                boost::this_thread::interruption_point();

                // Regtest mode doesn't require peers
                if (g_connman->GetNodeCount(CConnman::CONNECTIONS_ALL) == 0 &&
                        ctx.chainparams.MiningRequiresPeers()) {
                    break;
                }

                if (pblock->nNonce >= 0xfffff) {
                    break;
                }

                if (mempool.GetTransactionsUpdated() != nTransactionsUpdatedLast &&
                        GetTime() - nStart > ctx.chainparams.MininBlockStaleTime()) {
                    break;
                }

                if (pindexPrev != chainActive.Tip()) {
                    LogPrintf("%d: Active chain tip changed. Breaking block lookup\n", thread_id);
                    break;
                }

                // Update nTime every few seconds
                if (UpdateTime(pblock, ctx.chainparams.GetConsensus(), pindexPrev) < 0) {
                    // Recreate the block if the clock has run backwards,
                    // so that we can use the correct time.
                    break;
                }

                if (ctx.chainparams.GetConsensus().fPowAllowMinDifficultyBlocks) {
                    // Changing pblock->nTime can change work required on testnet:
                    hashTarget.SetCompact(pblock->nBits);
                }

                pblock->nNonce++;

                if (pblock->nNonce % ctx.nonces_per_thread == 0) {
                    pblock->nNonce += ctx.nonces_per_thread * (ctx.threads_number - 1);
                }
                LogPrintf("\tthread id: %d; nonce: %d; total threads: %d; per thread: %d\n",
                    thread_id,
                    pblock->nNonce,
                    ctx.threads_number,
                    ctx.nonces_per_thread);
            }
        }
    } catch (const boost::thread_interrupted&) {
        LogPrintf("MeritMiner thread terminated\n");

        throw;
    }
}

void static MeritMiner(const CChainParams& chainparams, int pow_threads, int bucket_size, int bucket_threads)
{
    RenameThread("merit-miner");

    std::shared_ptr<CReserveScript> coinbase_script;
    GetMainSignals().ScriptForMining(coinbase_script);

    if (bucket_threads < 1) {
        bucket_threads = 1;
    }

    if (bucket_threads == 1) {
        bucket_size = std::numeric_limits<int>::max();
    }

    using pool_ptr = std::unique_ptr<ctpl::thread_pool>;
    ctpl::thread_pool parallel_pool(bucket_threads);
    std::vector<pool_ptr>* cuckoo_pools = new std::vector<pool_ptr>();

    for (int i = 0; i < bucket_threads; i++) {
        cuckoo_pools->push_back(pool_ptr(new ctpl::thread_pool(pow_threads)));
    }

    try {
        // Throw an error if no script was provided.  This can happen
        // due to some internal error but also if the keypool is empty.
        // In the latter case, already the pointer is NULL.
        if (!coinbase_script || coinbase_script->reserveScript.empty()) {
            throw std::runtime_error(
                    "No coinbase script available "
                    "(mining requires a wallet)");
        }

        LogPrintf("Running MeritMiner with %d pow threads, %d nonces per bucket and %d buckets in parallel.\n", pow_threads, bucket_size, bucket_threads);

        for (int t = 0; t < bucket_threads; t++) {
            MinerContext ctx{
                bucket_threads,
                bucket_size,
                chainparams,
                coinbase_script,
                *(cuckoo_pools->at(t))
            };

            parallel_pool.push(MinerWorker, ctx);
        }

        while(true) {
            // Check for stop
            boost::this_thread::interruption_point();
        }

    } catch (const boost::thread_interrupted&) {
        LogPrintf("MeritMiner terminated\n");
        for (int i = 0; i < bucket_threads; i++) {
            cuckoo_pools->at(i)->stop();
        }

        throw;
    } catch (const std::runtime_error& e) {
        LogPrintf("MeritMiner runtime error: %s\n", e.what());
        return;
    }
}

void GenerateMerit(bool mine, int pow_threads, int bucket_size, int bucket_threads, const CChainParams& chainparams)
{
    static boost::thread* minerThread = nullptr;

    if (pow_threads < 0) {
        pow_threads = GetNumCores();
        bucket_threads = 1;
    }

    if (minerThread != nullptr) {
        minerThread->interrupt();
        delete minerThread;
        minerThread = nullptr;
    }

    if (pow_threads == 0 || !mine)
        return;

    minerThread = new boost::thread(&MeritMiner, chainparams, pow_threads, bucket_size, bucket_threads);
}<|MERGE_RESOLUTION|>--- conflicted
+++ resolved
@@ -913,8 +913,6 @@
     unsigned int nExtraNonce = 0;
 
     try {
-<<<<<<< HEAD
-=======
         // Throw an error if no script was provided.  This can happen
         // due to some internal error but also if the keypool is empty.
         // In the latter case, already the pointer is NULL.
@@ -924,7 +922,6 @@
                     "(mining requires confirmed wallet)");
         }
 
->>>>>>> e5c94c11
         while (true) {
             if (ctx.chainparams.MiningRequiresPeers()) {
                 // Busy-wait for the network to come online so we don't waste
