--- conflicted
+++ resolved
@@ -102,11 +102,7 @@
         NormalizeAlias(maybe_normalized);
     }
 
-<<<<<<< HEAD
-    if (alias.size() == 0) {
-=======
     if (maybe_normalized.size() == 0) {
->>>>>>> 15c63622
         return false;
     }
 
@@ -117,18 +113,11 @@
         }
     }
 
-<<<<<<< HEAD
-    if (auto ref = m_db->GetReferral(maybe_normalized, normalize_alias)) {
-        LOCK(m_cs_cache);
-        referrals_index.insert(*ref);
+    if (auto ref = m_db->GetReferral(maybe_normalized, false)) {
+        LOCK(m_cs_cache);
         alias_index[maybe_normalized] = ref->GetAddress();
-=======
-    if (auto ref = m_db->GetReferral(maybe_normalized, false)) {
-        LOCK(m_cs_cache);
-        alias_index[maybe_normalized] = ref->GetAddress();
-        InsertReferralIntoCache(*ref);
-
->>>>>>> 15c63622
+        InsertReferralIntoCache(*ref);
+
         return true;
     }
 
@@ -144,12 +133,8 @@
 void ReferralsViewCache::RemoveAliasFromCache(const Referral& ref) const {
     auto normalized_alias = ref.alias;
     NormalizeAlias(normalized_alias);
-<<<<<<< HEAD
-    if(alias_index.erase(normalized_alias) == 0) {
-=======
 
     if (alias_index.erase(normalized_alias) == 0) {
->>>>>>> 15c63622
         alias_index.erase(ref.alias);
     }
 }
@@ -158,11 +143,7 @@
 {
     referrals_index.erase(ref.GetAddress());
     RemoveAliasFromCache(ref);
-<<<<<<< HEAD
-   
-=======
-
->>>>>>> 15c63622
+
     return m_db->RemoveReferral(ref);
 }
 
@@ -170,21 +151,11 @@
 {
     assert(m_db);
     CAmount updated_amount;
-<<<<<<< HEAD
-    //TODO: Have an in memory cache. For now just passthrough.
-=======
-
->>>>>>> 15c63622
+
     if (!m_db->UpdateConfirmation(address_type, address, amount, updated_amount)) {
         return false;
     }
 
-<<<<<<< HEAD
-    // if referral was unconfirmed, remove it from the cache
-    if (updated_amount == 0) {
-        auto ref = GetReferral(address);
-        if(!ref) {
-=======
     confirmations_index[address] = updated_amount;
 
     auto ref = GetReferral(address);
@@ -192,7 +163,6 @@
     // if referral was unconfirmed, remove it from the cache
     if (updated_amount == 0) {
         if (!ref) {
->>>>>>> 15c63622
             return false;
         }
 
@@ -202,10 +172,6 @@
     return true;
 }
 
-<<<<<<< HEAD
-
-=======
->>>>>>> 15c63622
 bool ReferralsViewCache::IsConfirmed(const Address& address) const
 {
     assert(m_db);
@@ -222,12 +188,6 @@
 bool ReferralsViewCache::IsConfirmed(const std::string& alias, bool normalize_alias) const
 {
     assert(m_db);
-<<<<<<< HEAD
-    //TODO: Have an in memory cache. For now just passthrough.
-    return m_db->IsConfirmed(alias, normalize_alias);
-}
-
-=======
 
     auto normalized_alias = alias;
 
@@ -262,5 +222,4 @@
 }
 
 
->>>>>>> 15c63622
 }