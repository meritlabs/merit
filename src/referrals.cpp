--- conflicted
+++ resolved
@@ -294,7 +294,6 @@
     return m_db->GetConfirmation(ref->addressType, address);
 }
 
-<<<<<<< HEAD
 MaybeConfirmedAddress ReferralsViewCache::GetConfirmation(uint64_t idx) const
 {
     assert(m_db);
@@ -307,15 +306,6 @@
     return m_db->GetConfirmation(address_type, address);
 }
 
-void ReferralsViewCache::GetAllRewardableANVs(
-        const Consensus::Params& params,
-        int height,
-        AddressANVs& anvs) const
-{
-    assert(m_db);
-    m_db->GetAllRewardableANVs(params, height, anvs);
-}
-
 ChildAddresses ReferralsViewCache::GetChildren(const Address& address) const
 {
     assert(m_db);
@@ -338,7 +328,8 @@
 {
     assert(m_db);
     return m_db->SetMaxNoviteIdx(idx);
-=======
+}
+
 void ReferralsViewCache::GetAllRewardableANVs(
         const Consensus::Params& params,
         int height,
@@ -354,7 +345,6 @@
     assert(m_db);
     m_db->GetAllRewardableANVs(params, height, anvs);
     all_rewardable_anvs = anvs;
->>>>>>> d9f065fe
 }
 
 }