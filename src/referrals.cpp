--- conflicted
+++ resolved
@@ -99,11 +99,7 @@
         NormalizeAlias(maybe_normalized);
     }
 
-<<<<<<< HEAD
-    if (alias.size() == 0) {
-=======
     if (maybe_normalized.size() == 0) {
->>>>>>> 07424791
         return false;
     }
 
@@ -114,17 +110,10 @@
         }
     }
 
-<<<<<<< HEAD
-    if (auto ref = m_db->GetReferral(maybe_normalized, normalize_alias)) {
-        LOCK(m_cs_cache);
-        referrals_index.insert(*ref);
-        alias_index[maybe_normalized] = ref->GetAddress();
-=======
     if (auto ref = m_db->GetReferral(maybe_normalized, false)) {
         LOCK(m_cs_cache);
         InsertReferralIntoCache(*ref);
 
->>>>>>> 07424791
         return true;
     }
 
@@ -145,23 +134,11 @@
     alias_index.erase(ref.alias);
 }
 
-void ReferralsViewCache::RemoveAliasFromCache(const Referral& ref) const {
-    auto normalized_alias = ref.alias;
-    NormalizeAlias(normalized_alias);
-    if(alias_index.erase(normalized_alias) == 0) {
-        alias_index.erase(ref.alias);
-    }
-}
-
 bool ReferralsViewCache::RemoveReferral(const Referral& ref) const
 {
     referrals_index.erase(ref.GetAddress());
     RemoveAliasFromCache(ref);
-<<<<<<< HEAD
-   
-=======
 
->>>>>>> 07424791
     return m_db->RemoveReferral(ref);
 }
 
@@ -169,21 +146,11 @@
 {
     assert(m_db);
     CAmount updated_amount;
-<<<<<<< HEAD
-    //TODO: Have an in memory cache. For now just passthrough.
-=======
 
->>>>>>> 07424791
     if (!m_db->UpdateConfirmation(address_type, address, amount, updated_amount)) {
         return false;
     }
 
-<<<<<<< HEAD
-    // if referral was unconfirmed, remove it from the cache
-    if (updated_amount == 0) {
-        auto ref = GetReferral(address);
-        if(!ref) {
-=======
     confirmations_index[address] = updated_amount;
 
     auto ref = GetReferral(address);
@@ -191,7 +158,6 @@
     // if referral was unconfirmed, remove it from the cache
     if (updated_amount == 0) {
         if (!ref) {
->>>>>>> 07424791
             return false;
         }
 
@@ -201,10 +167,6 @@
     return true;
 }
 
-<<<<<<< HEAD
-
-=======
->>>>>>> 07424791
 bool ReferralsViewCache::IsConfirmed(const Address& address) const
 {
     assert(m_db);
@@ -219,10 +181,6 @@
 bool ReferralsViewCache::IsConfirmed(const std::string& alias, bool normalize_alias) const
 {
     assert(m_db);
-<<<<<<< HEAD
-    //TODO: Have an in memory cache. For now just passthrough.
-    return m_db->IsConfirmed(alias, normalize_alias);
-=======
 
     auto normalized_alias = alias;
 
@@ -235,7 +193,6 @@
     }
 
     return m_db->IsConfirmed(normalized_alias, false);
->>>>>>> 07424791
 }
 
 }