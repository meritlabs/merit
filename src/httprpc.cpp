// Copyright (c) 2015-2016 The Bitcoin Core developers
// Distributed under the MIT software license, see the accompanying
// file COPYING or http://www.opensource.org/licenses/mit-license.php.

#include "httprpc.h"

#include "base58.h"
#include "chainparams.h"
#include "httpserver.h"
#include "rpc/protocol.h"
#include "rpc/server.h"
#include "random.h"
#include "sync.h"
#include "util.h"
#include "utilstrencodings.h"
#include "ui_interface.h"
#include "crypto/hmac_sha256.h"
#include <stdio.h>

#include <boost/algorithm/string.hpp> // boost::trim

/** WWW-Authenticate to present with 401 Unauthorized response */
static const char* WWW_AUTH_HEADER_DATA = "Basic realm=\"jsonrpc\"";

/** Simple one-shot callback timer to be used by the RPC mechanism to e.g.
 * re-lock the wallet.
 */
class HTTPRPCTimer : public RPCTimerBase
{
public:
    HTTPRPCTimer(struct event_base* eventBase, std::function<void(void)>& func, int64_t millis) :
        ev(eventBase, false, func)
    {
        struct timeval tv;
        tv.tv_sec = millis/1000;
        tv.tv_usec = (millis%1000)*1000;
        ev.trigger(&tv);
    }
private:
    HTTPEvent ev;
};

class HTTPRPCTimerInterface : public RPCTimerInterface
{
public:
    explicit HTTPRPCTimerInterface(struct event_base* _base) : base(_base)
    {
    }
    const char* Name() override
    {
        return "HTTP";
    }
    RPCTimerBase* NewTimer(std::function<void(void)>& func, int64_t millis) override
    {
        return new HTTPRPCTimer(base, func, millis);
    }
private:
    struct event_base* base;
};


/* Pre-base64-encoded authentication token */
static std::string strRPCUserColonPass;
/* Stored RPC timer interface (for unregistration) */
static HTTPRPCTimerInterface* httpRPCTimerInterface = nullptr;

static void JSONErrorReply(HTTPRequest* req, const UniValue& objError, const UniValue& id)
{
    // Send error reply from json-rpc error object
    int nStatus = HTTP_INTERNAL_SERVER_ERROR;
    int code = find_value(objError, "code").get_int();

    if (code == RPC_INVALID_REQUEST)
        nStatus = HTTP_BAD_REQUEST;
    else if (code == RPC_METHOD_NOT_FOUND)
        nStatus = HTTP_NOT_FOUND;

    std::string strReply = JSONRPCReply(NullUniValue, objError, id);

    req->WriteHeader("Content-Type", "application/json");
    req->WriteReply(nStatus, strReply);
}

//This function checks username and password against -rpcauth
//entries from config file.
static bool multiUserAuthorized(std::string strUserPass)
{    
    if (strUserPass.find(":") == std::string::npos) {
        return false;
    }
    std::string strUser = strUserPass.substr(0, strUserPass.find(":"));
    std::string strPass = strUserPass.substr(strUserPass.find(":") + 1);

    for (const std::string& strRPCAuth : gArgs.GetArgs("-rpcauth")) {
        //Search for multi-user login/pass "rpcauth" from config
<<<<<<< HEAD
        BOOST_FOREACH(std::string strRPCAuth, mapMultiArgs.at("-rpcauth"))
        {
            std::vector<std::string> vFields;
            boost::split(vFields, strRPCAuth, boost::is_any_of(":$"));
            if (vFields.size() != 3) {
                //Incorrect formatting in config file
                continue;
            }

            std::string strName = vFields[0];
            if (!TimingResistantEqual(strName, strUser)) {
                continue;
            }

            std::string strSalt = vFields[1];
            std::string strHash = vFields[2];

            static const unsigned int KEY_SIZE = 32;
            unsigned char out[KEY_SIZE];

            CHMAC_SHA256(reinterpret_cast<const unsigned char*>(strSalt.c_str()), strSalt.size()).Write(reinterpret_cast<const unsigned char*>(strPass.c_str()), strPass.size()).Finalize(out);
            std::vector<unsigned char> hexvec(out, out+KEY_SIZE);
            std::string strHashFromPass = HexStr(hexvec);

            if (TimingResistantEqual(strHashFromPass, strHash)) {
                return true;
            }
=======
        std::vector<std::string> vFields;
        boost::split(vFields, strRPCAuth, boost::is_any_of(":$"));
        if (vFields.size() != 3) {
            //Incorrect formatting in config file
            continue;
        }

        std::string strName = vFields[0];
        if (!TimingResistantEqual(strName, strUser)) {
            continue;
        }

        std::string strSalt = vFields[1];
        std::string strHash = vFields[2];

        static const unsigned int KEY_SIZE = 32;
        unsigned char out[KEY_SIZE];

        CHMAC_SHA256(reinterpret_cast<const unsigned char*>(strSalt.c_str()), strSalt.size()).Write(reinterpret_cast<const unsigned char*>(strPass.c_str()), strPass.size()).Finalize(out);
        std::vector<unsigned char> hexvec(out, out+KEY_SIZE);
        std::string strHashFromPass = HexStr(hexvec);

        if (TimingResistantEqual(strHashFromPass, strHash)) {
            return true;
>>>>>>> e773ccb6
        }
    }
    return false;
}

static bool RPCAuthorized(const std::string& strAuth, std::string& strAuthUsernameOut)
{
    if (strRPCUserColonPass.empty()) // Belt-and-suspenders measure if InitRPCAuthentication was not called
        return false;
    if (strAuth.substr(0, 6) != "Basic ")
        return false;
    std::string strUserPass64 = strAuth.substr(6);
    boost::trim(strUserPass64);
    std::string strUserPass = DecodeBase64(strUserPass64);

    if (strUserPass.find(":") != std::string::npos)
        strAuthUsernameOut = strUserPass.substr(0, strUserPass.find(":"));

    //Check if authorized under single-user field
    if (TimingResistantEqual(strUserPass, strRPCUserColonPass)) {
        return true;
    }
    return multiUserAuthorized(strUserPass);
}

static bool HTTPReq_JSONRPC(HTTPRequest* req, const std::string &)
{
    // JSONRPC handles only POST
    if (req->GetRequestMethod() != HTTPRequest::POST) {
        req->WriteReply(HTTP_BAD_METHOD, "JSONRPC server handles only POST requests");
        return false;
    }
    // Check authorization
    std::pair<bool, std::string> authHeader = req->GetHeader("authorization");
    if (!authHeader.first) {
        req->WriteHeader("WWW-Authenticate", WWW_AUTH_HEADER_DATA);
        req->WriteReply(HTTP_UNAUTHORIZED);
        return false;
    }

    JSONRPCRequest jreq;
    if (!RPCAuthorized(authHeader.second, jreq.authUser)) {
        LogPrintf("ThreadRPCServer incorrect password attempt from %s\n", req->GetPeer().ToString());

        /* Deter brute-forcing
           If this results in a DoS the user really
           shouldn't have their RPC port exposed. */
        MilliSleep(250);

        req->WriteHeader("WWW-Authenticate", WWW_AUTH_HEADER_DATA);
        req->WriteReply(HTTP_UNAUTHORIZED);
        return false;
    }

    try {
        // Parse request
        UniValue valRequest;
        if (!valRequest.read(req->ReadBody()))
            throw JSONRPCError(RPC_PARSE_ERROR, "Parse error");

        // Set the URI
        jreq.URI = req->GetURI();

        std::string strReply;
        // singleton request
        if (valRequest.isObject()) {
            jreq.parse(valRequest);

            UniValue result = tableRPC.execute(jreq);

            // Send reply
            strReply = JSONRPCReply(result, NullUniValue, jreq.id);

        // array of requests
        } else if (valRequest.isArray())
            strReply = JSONRPCExecBatch(valRequest.get_array());
        else
            throw JSONRPCError(RPC_PARSE_ERROR, "Top-level object parse error");

        req->WriteHeader("Content-Type", "application/json");
        req->WriteReply(HTTP_OK, strReply);
    } catch (const UniValue& objError) {
        JSONErrorReply(req, objError, jreq.id);
        return false;
    } catch (const std::exception& e) {
        JSONErrorReply(req, JSONRPCError(RPC_PARSE_ERROR, e.what()), jreq.id);
        return false;
    }
    return true;
}

static bool InitRPCAuthentication()
{
    if (gArgs.GetArg("-rpcpassword", "") == "")
    {
        LogPrintf("No rpcpassword set - using random cookie authentication\n");
        if (!GenerateAuthCookie(&strRPCUserColonPass)) {
            uiInterface.ThreadSafeMessageBox(
                _("Error: A fatal internal error occurred, see debug.log for details"), // Same message as AbortNode
                "", CClientUIInterface::MSG_ERROR);
            return false;
        }
    } else {
        LogPrintf("Config options rpcuser and rpcpassword will soon be deprecated. Locally-run instances may remove rpcuser to use cookie-based auth, or may be replaced with rpcauth. Please see share/rpcuser for rpcauth auth generation.\n");
        strRPCUserColonPass = gArgs.GetArg("-rpcuser", "") + ":" + gArgs.GetArg("-rpcpassword", "");
    }
    return true;
}

bool StartHTTPRPC()
{
    LogPrint(BCLog::RPC, "Starting HTTP RPC server\n");
    if (!InitRPCAuthentication())
        return false;

    RegisterHTTPHandler("/", true, HTTPReq_JSONRPC);
#ifdef ENABLE_WALLET
    // ifdef can be removed once we switch to better endpoint support and API versioning
    RegisterHTTPHandler("/wallet/", false, HTTPReq_JSONRPC);
#endif
    assert(EventBase());
    httpRPCTimerInterface = new HTTPRPCTimerInterface(EventBase());
    RPCSetTimerInterface(httpRPCTimerInterface);
    return true;
}

void InterruptHTTPRPC()
{
    LogPrint(BCLog::RPC, "Interrupting HTTP RPC server\n");
}

void StopHTTPRPC()
{
    LogPrint(BCLog::RPC, "Stopping HTTP RPC server\n");
    UnregisterHTTPHandler("/", true);
    if (httpRPCTimerInterface) {
        RPCUnsetTimerInterface(httpRPCTimerInterface);
        delete httpRPCTimerInterface;
        httpRPCTimerInterface = nullptr;
    }
}<|MERGE_RESOLUTION|>--- conflicted
+++ resolved
@@ -93,35 +93,6 @@
 
     for (const std::string& strRPCAuth : gArgs.GetArgs("-rpcauth")) {
         //Search for multi-user login/pass "rpcauth" from config
-<<<<<<< HEAD
-        BOOST_FOREACH(std::string strRPCAuth, mapMultiArgs.at("-rpcauth"))
-        {
-            std::vector<std::string> vFields;
-            boost::split(vFields, strRPCAuth, boost::is_any_of(":$"));
-            if (vFields.size() != 3) {
-                //Incorrect formatting in config file
-                continue;
-            }
-
-            std::string strName = vFields[0];
-            if (!TimingResistantEqual(strName, strUser)) {
-                continue;
-            }
-
-            std::string strSalt = vFields[1];
-            std::string strHash = vFields[2];
-
-            static const unsigned int KEY_SIZE = 32;
-            unsigned char out[KEY_SIZE];
-
-            CHMAC_SHA256(reinterpret_cast<const unsigned char*>(strSalt.c_str()), strSalt.size()).Write(reinterpret_cast<const unsigned char*>(strPass.c_str()), strPass.size()).Finalize(out);
-            std::vector<unsigned char> hexvec(out, out+KEY_SIZE);
-            std::string strHashFromPass = HexStr(hexvec);
-
-            if (TimingResistantEqual(strHashFromPass, strHash)) {
-                return true;
-            }
-=======
         std::vector<std::string> vFields;
         boost::split(vFields, strRPCAuth, boost::is_any_of(":$"));
         if (vFields.size() != 3) {
@@ -146,7 +117,6 @@
 
         if (TimingResistantEqual(strHashFromPass, strHash)) {
             return true;
->>>>>>> e773ccb6
         }
     }
     return false;
