// Copyright (c) 2012-2017 The Merit Foundation developers
// Copyright (c) 2009-2010 Satoshi Nakamoto
// Copyright (c) 2009-2016 The Bitcoin Core developers
// Distributed under the MIT software license, see the accompanying
// file COPYING or http://www.opensource.org/licenses/mit-license.php.

#include "txmempool.h"

#include "consensus/consensus.h"
#include "consensus/tx_verify.h"
#include "consensus/validation.h"
#include "validation.h"
#include "policy/policy.h"
#include "policy/fees.h"
#include "reverse_iterator.h"
#include "streams.h"
#include "timedata.h"
#include "util.h"
#include "utilmoneystr.h"
#include "utiltime.h"

#include <algorithm>


bool ReferralTxMemPool::AddUnchecked(const uint256& hash, const ReferralRef referral)
{
    LOCK(cs);

    if (mapRTx.count(hash) == 0) {
        mapRTx.insert(std::make_pair(hash, referral));
    }

    m_nReferralsUpdated++;

    return true;
}

/**
 * Called when a block is connected. Removes referrals from mempool.
 */
void ReferralTxMemPool::RemoveForBlock(const std::vector<ReferralRef>& vRefs)
{
    LOCK(cs);

    for (const auto& ref : vRefs) {
        auto it = mapRTx.find(ref->GetHash());
<<<<<<< HEAD

        if (it != mapRTx.end()) {
            ReferralRef ref = it->second;

            NotifyEntryRemoved(ref, MemPoolRemovalReason::BLOCK);

            mapRTx.erase(it);
            m_nReferralsUpdated++;
        }
    }
}

ReferralRef ReferralTxMemPool::GetWithCodeHash(const uint256& codeHash) const
{
    LOCK(cs);
    for (const auto& it : mapRTx) {
        if (it.second->m_codeHash == codeHash) {
            return it.second;
        }
    }

    return nullptr;
}

bool ReferralTxMemPool::ExistsWithCodeHash(const uint256& codeHash) const
{
    if (GetWithCodeHash(codeHash) != nullptr) {
        return true;
    }

    return false;
=======
        if(it == mapRTx.end()) continue;

        NotifyEntryRemoved(it->second, MemPoolRemovalReason::BLOCK);

        mapRTx.erase(it);
        m_nReferralsUpdated++;
    }
}

ReferralRef ReferralTxMemPool::get(const uint256& hash) const
{
    LOCK(cs);
    auto it = mapRTx.find(hash);
    return it != mapRTx.end() ? it->second : nullptr;
}

ReferralRef ReferralTxMemPool::GetWithCodeHash(const uint256& codeHash) const
{
    LOCK(cs);
    for (const auto& it: mapRTx) {
        if (it.second->m_codeHash == codeHash) {
            return it.second;
        }
    }

    return nullptr;
}

bool ReferralTxMemPool::ExistsWithCodeHash(const uint256& codeHash) const
{
    if (GetWithCodeHash(codeHash) != nullptr) {
        return true;
    }

    return false;
}

std::vector<ReferralRef> ReferralTxMemPool::GetReferrals() const
{
    LOCK(cs);

    std::vector<ReferralRef> refs(mapRTx.size());

    std::transform(mapRTx.begin(), mapRTx.end(), refs.begin(),
            [](const ReferralRefMap::value_type& p) {
                return p.second;
            }); 

    return refs;
>>>>>>> 95ba101b
}

CTxMemPoolEntry::CTxMemPoolEntry(const CTransactionRef& _tx, const CAmount& _nFee,
                                 int64_t _nTime, unsigned int _entryHeight,
                                 bool _spendsCoinbase, int64_t _sigOpsCost, LockPoints lp):
    tx(_tx), nFee(_nFee), nTime(_nTime), entryHeight(_entryHeight),
    spendsCoinbase(_spendsCoinbase), sigOpCost(_sigOpsCost), lockPoints(lp)
{
    nTxWeight = GetTransactionWeight(*tx);
    nUsageSize = RecursiveDynamicUsage(tx);

    nCountWithDescendants = 1;
    nSizeWithDescendants = GetTxSize();
    nModFeesWithDescendants = nFee;

    feeDelta = 0;

    nCountWithAncestors = 1;
    nSizeWithAncestors = GetTxSize();
    nModFeesWithAncestors = nFee;
    nSigOpCostWithAncestors = sigOpCost;
}

void CTxMemPoolEntry::UpdateFeeDelta(int64_t newFeeDelta)
{
    nModFeesWithDescendants += newFeeDelta - feeDelta;
    nModFeesWithAncestors += newFeeDelta - feeDelta;
    feeDelta = newFeeDelta;
}

void CTxMemPoolEntry::UpdateLockPoints(const LockPoints& lp)
{
    lockPoints = lp;
}

size_t CTxMemPoolEntry::GetTxSize() const
{
    return GetVirtualTransactionSize(nTxWeight, sigOpCost);
}

// Update the given tx for any in-mempool descendants.
// Assumes that setMemPoolChildren is correct for the given tx and all
// descendants.
void CTxMemPool::UpdateForDescendants(txiter updateIt, cacheMap &cachedDescendants, const std::set<uint256> &setExclude)
{
    setEntries stageEntries, setAllDescendants;
    stageEntries = GetMemPoolChildren(updateIt);

    while (!stageEntries.empty()) {
        const txiter cit = *stageEntries.begin();
        setAllDescendants.insert(cit);
        stageEntries.erase(cit);
        const setEntries &setChildren = GetMemPoolChildren(cit);
        for (const txiter childEntry : setChildren) {
            cacheMap::iterator cacheIt = cachedDescendants.find(childEntry);
            if (cacheIt != cachedDescendants.end()) {
                // We've already calculated this one, just add the entries for this set
                // but don't traverse again.
                for (const txiter cacheEntry : cacheIt->second) {
                    setAllDescendants.insert(cacheEntry);
                }
            } else if (!setAllDescendants.count(childEntry)) {
                // Schedule for later processing
                stageEntries.insert(childEntry);
            }
        }
    }
    // setAllDescendants now contains all in-mempool descendants of updateIt.
    // Update and add to cached descendant map
    int64_t modifySize = 0;
    CAmount modifyFee = 0;
    int64_t modifyCount = 0;
    for (txiter cit : setAllDescendants) {
        if (!setExclude.count(cit->GetTx().GetHash())) {
            modifySize += cit->GetTxSize();
            modifyFee += cit->GetModifiedFee();
            modifyCount++;
            cachedDescendants[updateIt].insert(cit);
            // Update ancestor state for each descendant
            mapTx.modify(cit, update_ancestor_state(updateIt->GetTxSize(), updateIt->GetModifiedFee(), 1, updateIt->GetSigOpCost()));
        }
    }
    mapTx.modify(updateIt, update_descendant_state(modifySize, modifyFee, modifyCount));
}

// vHashesToUpdate is the set of transaction hashes from a disconnected block
// which has been re-added to the mempool.
// for each entry, look for descendants that are outside vHashesToUpdate, and
// add fee/size information for such descendants to the parent.
// for each such descendant, also update the ancestor state to include the parent.
void CTxMemPool::UpdateTransactionsFromBlock(const std::vector<uint256> &vHashesToUpdate)
{
    LOCK(cs);
    // For each entry in vHashesToUpdate, store the set of in-mempool, but not
    // in-vHashesToUpdate transactions, so that we don't have to recalculate
    // descendants when we come across a previously seen entry.
    cacheMap mapMemPoolDescendantsToUpdate;

    // Use a set for lookups into vHashesToUpdate (these entries are already
    // accounted for in the state of their ancestors)
    std::set<uint256> setAlreadyIncluded(vHashesToUpdate.begin(), vHashesToUpdate.end());

    // Iterate in reverse, so that whenever we are looking at a transaction
    // we are sure that all in-mempool descendants have already been processed.
    // This maximizes the benefit of the descendant cache and guarantees that
    // setMemPoolChildren will be updated, an assumption made in
    // UpdateForDescendants.
    for (const uint256 &hash : reverse_iterate(vHashesToUpdate)) {
        // we cache the in-mempool children to avoid duplicate updates
        setEntries setChildren;
        // calculate children from mapNextTx
        txiter it = mapTx.find(hash);
        if (it == mapTx.end()) {
            continue;
        }
        auto iter = mapNextTx.lower_bound(COutPoint(hash, 0));
        // First calculate the children, and update setMemPoolChildren to
        // include them, and update their setMemPoolParents to include this tx.
        for (; iter != mapNextTx.end() && iter->first->hash == hash; ++iter) {
            const uint256 &childHash = iter->second->GetHash();
            txiter childIter = mapTx.find(childHash);
            assert(childIter != mapTx.end());
            // We can skip updating entries we've encountered before or that
            // are in the block (which are already accounted for).
            if (setChildren.insert(childIter).second && !setAlreadyIncluded.count(childHash)) {
                UpdateChild(it, childIter, true);
                UpdateParent(childIter, it, true);
            }
        }
        UpdateForDescendants(it, mapMemPoolDescendantsToUpdate, setAlreadyIncluded);
    }
}

bool CTxMemPool::CalculateMemPoolAncestors(const CTxMemPoolEntry &entry, setEntries &setAncestors, uint64_t limitAncestorCount, uint64_t limitAncestorSize, uint64_t limitDescendantCount, uint64_t limitDescendantSize, std::string &errString, bool fSearchForParents /* = true */) const
{
    LOCK(cs);

    setEntries parentHashes;
    const CTransaction &tx = entry.GetTx();

    if (fSearchForParents) {
        // Get parents of this transaction that are in the mempool
        // GetMemPoolParents() is only valid for entries in the mempool, so we
        // iterate mapTx to find parents.
        for (unsigned int i = 0; i < tx.vin.size(); i++) {
            txiter piter = mapTx.find(tx.vin[i].prevout.hash);
            if (piter != mapTx.end()) {
                parentHashes.insert(piter);
                if (parentHashes.size() + 1 > limitAncestorCount) {
                    errString = strprintf("too many unconfirmed parents [limit: %u]", limitAncestorCount);
                    return false;
                }
            }
        }
    } else {
        // If we're not searching for parents, we require this to be an
        // entry in the mempool already.
        txiter it = mapTx.iterator_to(entry);
        parentHashes = GetMemPoolParents(it);
    }

    size_t totalSizeWithAncestors = entry.GetTxSize();

    while (!parentHashes.empty()) {
        txiter stageit = *parentHashes.begin();

        setAncestors.insert(stageit);
        parentHashes.erase(stageit);
        totalSizeWithAncestors += stageit->GetTxSize();

        if (stageit->GetSizeWithDescendants() + entry.GetTxSize() > limitDescendantSize) {
            errString = strprintf("exceeds descendant size limit for tx %s [limit: %u]", stageit->GetTx().GetHash().ToString(), limitDescendantSize);
            return false;
        } else if (stageit->GetCountWithDescendants() + 1 > limitDescendantCount) {
            errString = strprintf("too many descendants for tx %s [limit: %u]", stageit->GetTx().GetHash().ToString(), limitDescendantCount);
            return false;
        } else if (totalSizeWithAncestors > limitAncestorSize) {
            errString = strprintf("exceeds ancestor size limit [limit: %u]", limitAncestorSize);
            return false;
        }

        const setEntries & setMemPoolParents = GetMemPoolParents(stageit);
        for (const txiter &phash : setMemPoolParents) {
            // If this is a new ancestor, add it.
            if (setAncestors.count(phash) == 0) {
                parentHashes.insert(phash);
            }
            if (parentHashes.size() + setAncestors.size() + 1 > limitAncestorCount) {
                errString = strprintf("too many unconfirmed ancestors [limit: %u]", limitAncestorCount);
                return false;
            }
        }
    }

    return true;
}

void CTxMemPool::UpdateAncestorsOf(bool add, txiter it, setEntries &setAncestors)
{
    setEntries parentIters = GetMemPoolParents(it);
    // add or remove this tx as a child of each parent
    for (txiter piter : parentIters) {
        UpdateChild(piter, it, add);
    }
    const int64_t updateCount = (add ? 1 : -1);
    const int64_t updateSize = updateCount * it->GetTxSize();
    const CAmount updateFee = updateCount * it->GetModifiedFee();
    for (txiter ancestorIt : setAncestors) {
        mapTx.modify(ancestorIt, update_descendant_state(updateSize, updateFee, updateCount));
    }
}

void CTxMemPool::UpdateEntryForAncestors(txiter it, const setEntries &setAncestors)
{
    int64_t updateCount = setAncestors.size();
    int64_t updateSize = 0;
    CAmount updateFee = 0;
    int64_t updateSigOpsCost = 0;
    for (txiter ancestorIt : setAncestors) {
        updateSize += ancestorIt->GetTxSize();
        updateFee += ancestorIt->GetModifiedFee();
        updateSigOpsCost += ancestorIt->GetSigOpCost();
    }
    mapTx.modify(it, update_ancestor_state(updateSize, updateFee, updateCount, updateSigOpsCost));
}

void CTxMemPool::UpdateChildrenForRemoval(txiter it)
{
    const setEntries &setMemPoolChildren = GetMemPoolChildren(it);
    for (txiter updateIt : setMemPoolChildren) {
        UpdateParent(updateIt, it, false);
    }
}

void CTxMemPool::UpdateForRemoveFromMempool(const setEntries &entriesToRemove, bool updateDescendants)
{
    // For each entry, walk back all ancestors and decrement size associated with this
    // transaction
    const uint64_t nNoLimit = std::numeric_limits<uint64_t>::max();
    if (updateDescendants) {
        // updateDescendants should be true whenever we're not recursively
        // removing a tx and all its descendants, eg when a transaction is
        // confirmed in a block.
        // Here we only update statistics and not data in mapLinks (which
        // we need to preserve until we're finished with all operations that
        // need to traverse the mempool).
        for (txiter removeIt : entriesToRemove) {
            setEntries setDescendants;
            CalculateDescendants(removeIt, setDescendants);
            setDescendants.erase(removeIt); // don't update state for self
            int64_t modifySize = -((int64_t)removeIt->GetTxSize());
            CAmount modifyFee = -removeIt->GetModifiedFee();
            int modifySigOps = -removeIt->GetSigOpCost();
            for (txiter dit : setDescendants) {
                mapTx.modify(dit, update_ancestor_state(modifySize, modifyFee, -1, modifySigOps));
            }
        }
    }
    for (txiter removeIt : entriesToRemove) {
        setEntries setAncestors;
        const CTxMemPoolEntry &entry = *removeIt;
        std::string dummy;
        // Since this is a tx that is already in the mempool, we can call CMPA
        // with fSearchForParents = false.  If the mempool is in a consistent
        // state, then using true or false should both be correct, though false
        // should be a bit faster.
        // However, if we happen to be in the middle of processing a reorg, then
        // the mempool can be in an inconsistent state.  In this case, the set
        // of ancestors reachable via mapLinks will be the same as the set of
        // ancestors whose packages include this transaction, because when we
        // add a new transaction to the mempool in addUnchecked(), we assume it
        // has no children, and in the case of a reorg where that assumption is
        // false, the in-mempool children aren't linked to the in-block tx's
        // until UpdateTransactionsFromBlock() is called.
        // So if we're being called during a reorg, ie before
        // UpdateTransactionsFromBlock() has been called, then mapLinks[] will
        // differ from the set of mempool parents we'd calculate by searching,
        // and it's important that we use the mapLinks[] notion of ancestor
        // transactions as the set of things to update for removal.
        CalculateMemPoolAncestors(entry, setAncestors, nNoLimit, nNoLimit, nNoLimit, nNoLimit, dummy, false);
        // Note that UpdateAncestorsOf severs the child links that point to
        // removeIt in the entries for the parents of removeIt.
        UpdateAncestorsOf(false, removeIt, setAncestors);
    }
    // After updating all the ancestor sizes, we can now sever the link between each
    // transaction being removed and any mempool children (ie, update setMemPoolParents
    // for each direct child of a transaction being removed).
    for (txiter removeIt : entriesToRemove) {
        UpdateChildrenForRemoval(removeIt);
    }
}

void CTxMemPoolEntry::UpdateDescendantState(int64_t modifySize, CAmount modifyFee, int64_t modifyCount)
{
    nSizeWithDescendants += modifySize;
    assert(int64_t(nSizeWithDescendants) > 0);
    nModFeesWithDescendants += modifyFee;
    nCountWithDescendants += modifyCount;
    assert(int64_t(nCountWithDescendants) > 0);
}

void CTxMemPoolEntry::UpdateAncestorState(int64_t modifySize, CAmount modifyFee, int64_t modifyCount, int modifySigOps)
{
    nSizeWithAncestors += modifySize;
    assert(int64_t(nSizeWithAncestors) > 0);
    nModFeesWithAncestors += modifyFee;
    nCountWithAncestors += modifyCount;
    assert(int64_t(nCountWithAncestors) > 0);
    nSigOpCostWithAncestors += modifySigOps;
    assert(int(nSigOpCostWithAncestors) >= 0);
}

CTxMemPool::CTxMemPool(CBlockPolicyEstimator* estimator) :
    nTransactionsUpdated(0), minerPolicyEstimator(estimator)
{
    _clear(); //lock free clear

    // Sanity checks off by default for performance, because otherwise
    // accepting transactions becomes O(N^2) where N is the number
    // of transactions in the pool
    nCheckFrequency = 0;
}

bool CTxMemPool::isSpent(const COutPoint& outpoint)
{
    LOCK(cs);
    return mapNextTx.count(outpoint);
}

unsigned int CTxMemPool::GetTransactionsUpdated() const
{
    LOCK(cs);
    return nTransactionsUpdated;
}

void CTxMemPool::AddTransactionsUpdated(unsigned int n)
{
    LOCK(cs);
    nTransactionsUpdated += n;
}

bool CTxMemPool::addUnchecked(const uint256& hash, const CTxMemPoolEntry &entry, setEntries &setAncestors, bool validFeeEstimate)
{
    NotifyEntryAdded(entry.GetSharedTx());
    // Add to memory pool without checking anything.
    // Used by AcceptToMemoryPool(), which DOES do
    // all the appropriate checks.
    LOCK(cs);
    indexed_transaction_set::iterator newit = mapTx.insert(entry).first;
    mapLinks.insert(std::make_pair(newit, TxLinks()));

    // Update transaction for any feeDelta created by PrioritiseTransaction
    // TODO: refactor so that the fee delta is calculated before inserting
    // into mapTx.
    std::map<uint256, CAmount>::const_iterator pos = mapDeltas.find(hash);
    if (pos != mapDeltas.end()) {
        const CAmount &delta = pos->second;
        if (delta) {
            mapTx.modify(newit, update_fee_delta(delta));
        }
    }

    // Update cachedInnerUsage to include contained transaction's usage.
    // (When we update the entry for in-mempool parents, memory usage will be
    // further updated.)
    cachedInnerUsage += entry.DynamicMemoryUsage();

    const CTransaction& tx = newit->GetTx();
    std::set<uint256> setParentTransactions;
    for (unsigned int i = 0; i < tx.vin.size(); i++) {
        mapNextTx.insert(std::make_pair(&tx.vin[i].prevout, &tx));
        setParentTransactions.insert(tx.vin[i].prevout.hash);
    }
    // Don't bother worrying about child transactions of this one.
    // Normal case of a new transaction arriving is that there can't be any
    // children, because such children would be orphans.
    // An exception to that is if a transaction enters that used to be in a block.
    // In that case, our disconnect block logic will call UpdateTransactionsFromBlock
    // to clean up the mess we're leaving here.

    // Update ancestors with information about this tx
    for (const uint256 &phash : setParentTransactions) {
        txiter pit = mapTx.find(phash);
        if (pit != mapTx.end()) {
            UpdateParent(newit, pit, true);
        }
    }
    UpdateAncestorsOf(true, newit, setAncestors);
    UpdateEntryForAncestors(newit, setAncestors);

    nTransactionsUpdated++;
    totalTxSize += entry.GetTxSize();
    if (minerPolicyEstimator) {minerPolicyEstimator->processTransaction(entry, validFeeEstimate);}

    vTxHashes.emplace_back(tx.GetWitnessHash(), newit);
    newit->vTxHashesIdx = vTxHashes.size() - 1;

    return true;
}

void CTxMemPool::addAddressIndex(const CTxMemPoolEntry &entry, const CCoinsViewCache &view)
{
    LOCK(cs);
    const CTransaction& tx = entry.GetTx();
    std::vector<CMempoolAddressDeltaKey> inserted;

    uint256 txhash = tx.GetHash();
    for (unsigned int j = 0; j < tx.vin.size(); j++) {
        const CTxIn input = tx.vin[j];
        const CTxOut &prevout = view.AccessCoin(input.prevout).out;
        if (prevout.scriptPubKey.IsPayToScriptHash()) {
            std::vector<unsigned char> hashBytes(prevout.scriptPubKey.begin()+2, prevout.scriptPubKey.begin()+22);
            CMempoolAddressDeltaKey key(2, uint160(hashBytes), txhash, j, 1);
            CMempoolAddressDelta delta(entry.GetTime(), prevout.nValue * -1, input.prevout.hash, input.prevout.n);
            mapAddress.insert(std::make_pair(key, delta));
            inserted.push_back(key);
        } else if (prevout.scriptPubKey.IsPayToPublicKeyHash()) {
            std::vector<unsigned char> hashBytes(prevout.scriptPubKey.begin()+3, prevout.scriptPubKey.begin()+23);
            CMempoolAddressDeltaKey key(1, uint160(hashBytes), txhash, j, 1);
            CMempoolAddressDelta delta(entry.GetTime(), prevout.nValue * -1, input.prevout.hash, input.prevout.n);
            mapAddress.insert(std::make_pair(key, delta));
            inserted.push_back(key);
        }
    }

    for (unsigned int k = 0; k < tx.vout.size(); k++) {
        const CTxOut &out = tx.vout[k];
        if (out.scriptPubKey.IsPayToScriptHash()) {
            std::vector<unsigned char> hashBytes(out.scriptPubKey.begin()+2, out.scriptPubKey.begin()+22);
            CMempoolAddressDeltaKey key(2, uint160(hashBytes), txhash, k, 0);
            mapAddress.insert(std::make_pair(key, CMempoolAddressDelta(entry.GetTime(), out.nValue)));
            inserted.push_back(key);
        } else if (out.scriptPubKey.IsPayToPublicKeyHash()) {
            std::vector<unsigned char> hashBytes(out.scriptPubKey.begin()+3, out.scriptPubKey.begin()+23);
            std::pair<addressDeltaMap::iterator,bool> ret;
            CMempoolAddressDeltaKey key(1, uint160(hashBytes), txhash, k, 0);
            mapAddress.insert(std::make_pair(key, CMempoolAddressDelta(entry.GetTime(), out.nValue)));
            inserted.push_back(key);
        }
    }

    mapAddressInserted.insert(std::make_pair(txhash, inserted));
}

bool CTxMemPool::getAddressIndex(std::vector<std::pair<uint160, int> > &addresses,
                                 std::vector<std::pair<CMempoolAddressDeltaKey, CMempoolAddressDelta> > &results)
{
    LOCK(cs);
    for (std::vector<std::pair<uint160, int> >::iterator it = addresses.begin(); it != addresses.end(); it++) {
        addressDeltaMap::iterator ait = mapAddress.lower_bound(CMempoolAddressDeltaKey((*it).second, (*it).first));
        while (ait != mapAddress.end() && (*ait).first.addressBytes == (*it).first && (*ait).first.type == (*it).second) {
            results.push_back(*ait);
            ait++;
        }
    }
    return true;
}

bool CTxMemPool::removeAddressIndex(const uint256 txhash)
{
    LOCK(cs);
    addressDeltaMapInserted::iterator it = mapAddressInserted.find(txhash);

    if (it != mapAddressInserted.end()) {
        std::vector<CMempoolAddressDeltaKey> keys = (*it).second;
        for (std::vector<CMempoolAddressDeltaKey>::iterator mit = keys.begin(); mit != keys.end(); mit++) {
            mapAddress.erase(*mit);
        }
        mapAddressInserted.erase(it);
    }

    return true;
}

void CTxMemPool::addSpentIndex(const CTxMemPoolEntry &entry, const CCoinsViewCache &view)
{
    LOCK(cs);

    const CTransaction& tx = entry.GetTx();
    std::vector<CSpentIndexKey> inserted;

    uint256 txhash = tx.GetHash();
    for (unsigned int j = 0; j < tx.vin.size(); j++) {
        const CTxIn input = tx.vin[j];
        const CTxOut &prevout = view.AccessCoin(input.prevout).out;
        uint160 addressHash;
        int addressType;

        if (prevout.scriptPubKey.IsPayToScriptHash()) {
            addressHash = uint160(std::vector<unsigned char> (prevout.scriptPubKey.begin()+2, prevout.scriptPubKey.begin()+22));
            addressType = 2;
        } else if (prevout.scriptPubKey.IsPayToPublicKeyHash()) {
            addressHash = uint160(std::vector<unsigned char> (prevout.scriptPubKey.begin()+3, prevout.scriptPubKey.begin()+23));
            addressType = 1;
        } else {
            addressHash.SetNull();
            addressType = 0;
        }

        CSpentIndexKey key = CSpentIndexKey(input.prevout.hash, input.prevout.n);
        CSpentIndexValue value = CSpentIndexValue(txhash, j, -1, prevout.nValue, addressType, addressHash);

        mapSpent.insert(std::make_pair(key, value));
        inserted.push_back(key);

    }

    mapSpentInserted.insert(std::make_pair(txhash, inserted));
}

bool CTxMemPool::getSpentIndex(CSpentIndexKey &key, CSpentIndexValue &value)
{
    LOCK(cs);
    mapSpentIndex::iterator it;

    it = mapSpent.find(key);
    if (it != mapSpent.end()) {
        value = it->second;
        return true;
    }
    return false;
}

bool CTxMemPool::removeSpentIndex(const uint256 txhash)
{
    LOCK(cs);
    mapSpentIndexInserted::iterator it = mapSpentInserted.find(txhash);

    if (it != mapSpentInserted.end()) {
        std::vector<CSpentIndexKey> keys = (*it).second;
        for (std::vector<CSpentIndexKey>::iterator mit = keys.begin(); mit != keys.end(); mit++) {
            mapSpent.erase(*mit);
        }
        mapSpentInserted.erase(it);
    }

    return true;
}

void CTxMemPool::removeUnchecked(txiter it, MemPoolRemovalReason reason)
{
    NotifyEntryRemoved(it->GetSharedTx(), reason);
    const uint256 hash = it->GetTx().GetHash();
    for (const CTxIn& txin : it->GetTx().vin)
        mapNextTx.erase(txin.prevout);

    if (vTxHashes.size() > 1) {
        vTxHashes[it->vTxHashesIdx] = std::move(vTxHashes.back());
        vTxHashes[it->vTxHashesIdx].second->vTxHashesIdx = it->vTxHashesIdx;
        vTxHashes.pop_back();
        if (vTxHashes.size() * 2 < vTxHashes.capacity())
            vTxHashes.shrink_to_fit();
    } else
        vTxHashes.clear();

    totalTxSize -= it->GetTxSize();
    cachedInnerUsage -= it->DynamicMemoryUsage();
    cachedInnerUsage -= memusage::DynamicUsage(mapLinks[it].parents) + memusage::DynamicUsage(mapLinks[it].children);
    mapLinks.erase(it);
    mapTx.erase(it);
    nTransactionsUpdated++;
    if (minerPolicyEstimator) {minerPolicyEstimator->removeTx(hash, false);}
}

// Calculates descendants of entry that are not already in setDescendants, and adds to
// setDescendants. Assumes entryit is already a tx in the mempool and setMemPoolChildren
// is correct for tx and all descendants.
// Also assumes that if an entry is in setDescendants already, then all
// in-mempool descendants of it are already in setDescendants as well, so that we
// can save time by not iterating over those entries.
void CTxMemPool::CalculateDescendants(txiter entryit, setEntries &setDescendants)
{
    setEntries stage;
    if (setDescendants.count(entryit) == 0) {
        stage.insert(entryit);
    }
    // Traverse down the children of entry, only adding children that are not
    // accounted for in setDescendants already (because those children have either
    // already been walked, or will be walked in this iteration).
    while (!stage.empty()) {
        txiter it = *stage.begin();
        setDescendants.insert(it);
        stage.erase(it);

        const setEntries &setChildren = GetMemPoolChildren(it);
        for (const txiter &childiter : setChildren) {
            if (!setDescendants.count(childiter)) {
                stage.insert(childiter);
            }
        }
    }
}

void CTxMemPool::removeRecursive(const CTransaction &origTx, MemPoolRemovalReason reason)
{
    // Remove transaction from memory pool
    {
        LOCK(cs);
        setEntries txToRemove;
        txiter origit = mapTx.find(origTx.GetHash());
        if (origit != mapTx.end()) {
            txToRemove.insert(origit);
        } else {
            // When recursively removing but origTx isn't in the mempool
            // be sure to remove any children that are in the pool. This can
            // happen during chain re-orgs if origTx isn't re-accepted into
            // the mempool for any reason.
            for (unsigned int i = 0; i < origTx.vout.size(); i++) {
                auto it = mapNextTx.find(COutPoint(origTx.GetHash(), i));
                if (it == mapNextTx.end())
                    continue;
                txiter nextit = mapTx.find(it->second->GetHash());
                assert(nextit != mapTx.end());
                txToRemove.insert(nextit);
            }
        }
        setEntries setAllRemoves;
        for (txiter it : txToRemove) {
            CalculateDescendants(it, setAllRemoves);
        }

        RemoveStaged(setAllRemoves, false, reason);
    }
}

void CTxMemPool::removeForReorg(const CCoinsViewCache *pcoins, unsigned int nMemPoolHeight, int flags)
{
    // Remove transactions spending a coinbase which are now immature and no-longer-final transactions
    LOCK(cs);
    setEntries txToRemove;
    for (indexed_transaction_set::const_iterator it = mapTx.begin(); it != mapTx.end(); it++) {
        const CTransaction& tx = it->GetTx();
        LockPoints lp = it->GetLockPoints();
        bool validLP =  TestLockPointValidity(&lp);
        if (!CheckFinalTx(tx, flags) || !CheckSequenceLocks(tx, flags, &lp, validLP)) {
            // Note if CheckSequenceLocks fails the LockPoints may still be invalid
            // So it's critical that we remove the tx and not depend on the LockPoints.
            txToRemove.insert(it);
        } else if (it->GetSpendsCoinbase()) {
            for (const CTxIn& txin : tx.vin) {
                indexed_transaction_set::const_iterator it2 = mapTx.find(txin.prevout.hash);
                if (it2 != mapTx.end())
                    continue;
                const Coin &coin = pcoins->AccessCoin(txin.prevout);
                if (nCheckFrequency != 0) assert(!coin.IsSpent());
                if (coin.IsSpent() || (coin.IsCoinBase() && ((signed long)nMemPoolHeight) - coin.nHeight < COINBASE_MATURITY)) {
                    txToRemove.insert(it);
                    break;
                }
            }
        }
        if (!validLP) {
            mapTx.modify(it, update_lock_points(lp));
        }
    }
    setEntries setAllRemoves;
    for (txiter it : txToRemove) {
        CalculateDescendants(it, setAllRemoves);
    }
    RemoveStaged(setAllRemoves, false, MemPoolRemovalReason::REORG);
}

void CTxMemPool::removeConflicts(const CTransaction &tx)
{
    // Remove transactions which depend on inputs of tx, recursively
    LOCK(cs);
    for (const CTxIn &txin : tx.vin) {
        auto it = mapNextTx.find(txin.prevout);
        if (it != mapNextTx.end()) {
            const CTransaction &txConflict = *it->second;
            if (txConflict != tx)
            {
                ClearPrioritisation(txConflict.GetHash());
                removeRecursive(txConflict, MemPoolRemovalReason::CONFLICT);
            }
        }
    }
}

/**
 * Called when a block is connected. Removes from mempool and updates the miner fee estimator.
 */
void CTxMemPool::removeForBlock(const std::vector<CTransactionRef>& vtx, unsigned int nBlockHeight)
{
    LOCK(cs);
    std::vector<const CTxMemPoolEntry*> entries;
    for (const auto& tx : vtx)
    {
        uint256 hash = tx->GetHash();

        indexed_transaction_set::iterator i = mapTx.find(hash);
        if (i != mapTx.end())
            entries.push_back(&*i);
    }
    // Before the txs in the new block have been removed from the mempool, update policy estimates
    if (minerPolicyEstimator) {minerPolicyEstimator->processBlock(nBlockHeight, entries);}
    for (const auto& tx : vtx)
    {
        txiter it = mapTx.find(tx->GetHash());
        if (it != mapTx.end()) {
            setEntries stage;
            stage.insert(it);
            RemoveStaged(stage, true, MemPoolRemovalReason::BLOCK);
        }
        removeConflicts(*tx);
        ClearPrioritisation(tx->GetHash());
    }
    lastRollingFeeUpdate = GetTime();
    blockSinceLastRollingFeeBump = true;
}

void CTxMemPool::_clear()
{
    mapLinks.clear();
    mapTx.clear();
    mapNextTx.clear();
    totalTxSize = 0;
    cachedInnerUsage = 0;
    lastRollingFeeUpdate = GetTime();
    blockSinceLastRollingFeeBump = false;
    rollingMinimumFeeRate = 0;
    ++nTransactionsUpdated;
}

void CTxMemPool::clear()
{
    LOCK(cs);
    _clear();
}

void CTxMemPool::check(const CCoinsViewCache *pcoins, const ReferralsViewCache& referralsCache) const
{
    if (nCheckFrequency == 0)
        return;

    if (GetRand(std::numeric_limits<uint32_t>::max()) >= nCheckFrequency)
        return;

    LogPrint(BCLog::MEMPOOL, "Checking mempool with %u transactions and %u inputs\n", (unsigned int)mapTx.size(), (unsigned int)mapNextTx.size());

    uint64_t checkTotal = 0;
    uint64_t innerUsage = 0;

    CCoinsViewCache mempoolDuplicate(const_cast<CCoinsViewCache*>(pcoins));
    const int64_t nSpendHeight = GetSpendHeight(mempoolDuplicate);

    const auto refs = mempoolReferral.GetReferrals();

    LOCK(cs);
    std::list<const CTxMemPoolEntry*> waitingOnDependants;
    for (indexed_transaction_set::const_iterator it = mapTx.begin(); it != mapTx.end(); it++) {
        unsigned int i = 0;
        checkTotal += it->GetTxSize();
        innerUsage += it->DynamicMemoryUsage();
        const CTransaction& tx = it->GetTx();
        txlinksMap::const_iterator linksiter = mapLinks.find(it);
        assert(linksiter != mapLinks.end());
        const TxLinks &links = linksiter->second;
        innerUsage += memusage::DynamicUsage(links.parents) + memusage::DynamicUsage(links.children);
        bool fDependsWait = false;
        setEntries setParentCheck;
        int64_t parentSizes = 0;
        int64_t parentSigOpCost = 0;
        for (const CTxIn &txin : tx.vin) {
            // Check that every mempool transaction's inputs refer to available coins, or other mempool tx's.
            indexed_transaction_set::const_iterator it2 = mapTx.find(txin.prevout.hash);
            if (it2 != mapTx.end()) {
                const CTransaction& tx2 = it2->GetTx();
                assert(tx2.vout.size() > txin.prevout.n && !tx2.vout[txin.prevout.n].IsNull());
                fDependsWait = true;
                if (setParentCheck.insert(it2).second) {
                    parentSizes += it2->GetTxSize();
                    parentSigOpCost += it2->GetSigOpCost();
                }
            } else {
                assert(pcoins->HaveCoin(txin.prevout));
            }
            // Check whether its inputs are marked in mapNextTx.
            auto it3 = mapNextTx.find(txin.prevout);
            assert(it3 != mapNextTx.end());
            assert(it3->first == &txin.prevout);
            assert(it3->second == &tx);
            i++;
        }
        assert(setParentCheck == GetMemPoolParents(it));
        // Verify ancestor state is correct.
        setEntries setAncestors;
        uint64_t nNoLimit = std::numeric_limits<uint64_t>::max();
        std::string dummy;
        CalculateMemPoolAncestors(*it, setAncestors, nNoLimit, nNoLimit, nNoLimit, nNoLimit, dummy);
        uint64_t nCountCheck = setAncestors.size() + 1;
        uint64_t nSizeCheck = it->GetTxSize();
        CAmount nFeesCheck = it->GetModifiedFee();
        int64_t nSigOpCheck = it->GetSigOpCost();

        for (txiter ancestorIt : setAncestors) {
            nSizeCheck += ancestorIt->GetTxSize();
            nFeesCheck += ancestorIt->GetModifiedFee();
            nSigOpCheck += ancestorIt->GetSigOpCost();
        }

        assert(it->GetCountWithAncestors() == nCountCheck);
        assert(it->GetSizeWithAncestors() == nSizeCheck);
        assert(it->GetSigOpCostWithAncestors() == nSigOpCheck);
        assert(it->GetModFeesWithAncestors() == nFeesCheck);

        // Check children against mapNextTx
        CTxMemPool::setEntries setChildrenCheck;
        auto iter = mapNextTx.lower_bound(COutPoint(it->GetTx().GetHash(), 0));
        int64_t childSizes = 0;
        for (; iter != mapNextTx.end() && iter->first->hash == it->GetTx().GetHash(); ++iter) {
            txiter childit = mapTx.find(iter->second->GetHash());
            assert(childit != mapTx.end()); // mapNextTx points to in-mempool transactions
            if (setChildrenCheck.insert(childit).second) {
                childSizes += childit->GetTxSize();
            }
        }
        assert(setChildrenCheck == GetMemPoolChildren(it));
        // Also check to make sure size is greater than sum with immediate children.
        // just a sanity check, not definitive that this calc is correct...
        assert(it->GetSizeWithDescendants() >= childSizes + it->GetTxSize());

        if (fDependsWait)
            waitingOnDependants.push_back(&(*it));
        else {
            CValidationState state;
            bool fCheckResult = tx.IsCoinBase() ||
                (Consensus::CheckTxInputs(tx, state, mempoolDuplicate, nSpendHeight) &&
                Consensus::CheckTxOutputs(tx, state, referralsCache, refs));
            assert(fCheckResult);
            UpdateCoins(tx, mempoolDuplicate, 1000000);
        }
    }
    unsigned int stepsSinceLastRemove = 0;
    while (!waitingOnDependants.empty()) {
        const CTxMemPoolEntry* entry = waitingOnDependants.front();
        waitingOnDependants.pop_front();
        CValidationState state;
        if (!mempoolDuplicate.HaveInputs(entry->GetTx())) {
            waitingOnDependants.push_back(entry);
            stepsSinceLastRemove++;
            assert(stepsSinceLastRemove < waitingOnDependants.size());
        } else {
            bool fCheckResult = entry->GetTx().IsCoinBase() ||
                (Consensus::CheckTxInputs(entry->GetTx(), state, mempoolDuplicate, nSpendHeight) &&
                Consensus::CheckTxOutputs(entry->GetTx(), state, referralsCache, refs));
            assert(fCheckResult);
            UpdateCoins(entry->GetTx(), mempoolDuplicate, 1000000);
            stepsSinceLastRemove = 0;
        }
    }
    for (auto it = mapNextTx.cbegin(); it != mapNextTx.cend(); it++) {
        uint256 hash = it->second->GetHash();
        indexed_transaction_set::const_iterator it2 = mapTx.find(hash);
        const CTransaction& tx = it2->GetTx();
        assert(it2 != mapTx.end());
        assert(&tx == it->second);
    }

    assert(totalTxSize == checkTotal);
    assert(innerUsage == cachedInnerUsage);
}

bool CTxMemPool::CompareDepthAndScore(const uint256& hasha, const uint256& hashb)
{
    LOCK(cs);
    indexed_transaction_set::const_iterator i = mapTx.find(hasha);
    if (i == mapTx.end()) return false;
    indexed_transaction_set::const_iterator j = mapTx.find(hashb);
    if (j == mapTx.end()) return true;
    uint64_t counta = i->GetCountWithAncestors();
    uint64_t countb = j->GetCountWithAncestors();
    if (counta == countb) {
        return CompareTxMemPoolEntryByScore()(*i, *j);
    }
    return counta < countb;
}

namespace {
class DepthAndScoreComparator
{
public:
    bool operator()(const CTxMemPool::indexed_transaction_set::const_iterator& a, const CTxMemPool::indexed_transaction_set::const_iterator& b)
    {
        uint64_t counta = a->GetCountWithAncestors();
        uint64_t countb = b->GetCountWithAncestors();
        if (counta == countb) {
            return CompareTxMemPoolEntryByScore()(*a, *b);
        }
        return counta < countb;
    }
};
} // namespace

std::vector<CTxMemPool::indexed_transaction_set::const_iterator> CTxMemPool::GetSortedDepthAndScore() const
{
    std::vector<indexed_transaction_set::const_iterator> iters;
    AssertLockHeld(cs);

    iters.reserve(mapTx.size());

    for (indexed_transaction_set::iterator mi = mapTx.begin(); mi != mapTx.end(); ++mi) {
        iters.push_back(mi);
    }
    std::sort(iters.begin(), iters.end(), DepthAndScoreComparator());
    return iters;
}

void CTxMemPool::queryHashes(std::vector<uint256>& vtxid)
{
    LOCK(cs);
    auto iters = GetSortedDepthAndScore();

    vtxid.clear();
    vtxid.reserve(mapTx.size());

    for (auto it : iters) {
        vtxid.push_back(it->GetTx().GetHash());
    }
}

static TxMempoolInfo GetInfo(CTxMemPool::indexed_transaction_set::const_iterator it) {
    return TxMempoolInfo{it->GetSharedTx(), it->GetTime(), CFeeRate(it->GetFee(), it->GetTxSize()), it->GetModifiedFee() - it->GetFee()};
}

std::vector<TxMempoolInfo> CTxMemPool::infoAll() const
{
    LOCK(cs);
    auto iters = GetSortedDepthAndScore();

    std::vector<TxMempoolInfo> ret;
    ret.reserve(mapTx.size());
    for (auto it : iters) {
        ret.push_back(GetInfo(it));
    }

    return ret;
}

CTransactionRef CTxMemPool::get(const uint256& hash) const
{
    LOCK(cs);
    indexed_transaction_set::const_iterator i = mapTx.find(hash);
    if (i == mapTx.end())
        return nullptr;
    return i->GetSharedTx();
}

TxMempoolInfo CTxMemPool::info(const uint256& hash) const
{
    LOCK(cs);
    indexed_transaction_set::const_iterator i = mapTx.find(hash);
    if (i == mapTx.end())
        return TxMempoolInfo();
    return GetInfo(i);
}

void CTxMemPool::PrioritiseTransaction(const uint256& hash, const CAmount& nFeeDelta)
{
    {
        LOCK(cs);
        CAmount &delta = mapDeltas[hash];
        delta += nFeeDelta;
        txiter it = mapTx.find(hash);
        if (it != mapTx.end()) {
            mapTx.modify(it, update_fee_delta(delta));
            // Now update all ancestors' modified fees with descendants
            setEntries setAncestors;
            uint64_t nNoLimit = std::numeric_limits<uint64_t>::max();
            std::string dummy;
            CalculateMemPoolAncestors(*it, setAncestors, nNoLimit, nNoLimit, nNoLimit, nNoLimit, dummy, false);
            for (txiter ancestorIt : setAncestors) {
                mapTx.modify(ancestorIt, update_descendant_state(0, nFeeDelta, 0));
            }
            // Now update all descendants' modified fees with ancestors
            setEntries setDescendants;
            CalculateDescendants(it, setDescendants);
            setDescendants.erase(it);
            for (txiter descendantIt : setDescendants) {
                mapTx.modify(descendantIt, update_ancestor_state(0, nFeeDelta, 0, 0));
            }
            ++nTransactionsUpdated;
        }
    }
    LogPrintf("PrioritiseTransaction: %s feerate += %s\n", hash.ToString(), FormatMoney(nFeeDelta));
}

void CTxMemPool::ApplyDelta(const uint256 hash, CAmount &nFeeDelta) const
{
    LOCK(cs);
    std::map<uint256, CAmount>::const_iterator pos = mapDeltas.find(hash);
    if (pos == mapDeltas.end())
        return;
    const CAmount &delta = pos->second;
    nFeeDelta += delta;
}

void CTxMemPool::ClearPrioritisation(const uint256 hash)
{
    LOCK(cs);
    mapDeltas.erase(hash);
}

bool CTxMemPool::HasNoInputsOf(const CTransaction &tx) const
{
    for (unsigned int i = 0; i < tx.vin.size(); i++)
        if (exists(tx.vin[i].prevout.hash))
            return false;
    return true;
}

CCoinsViewMemPool::CCoinsViewMemPool(CCoinsView* baseIn, const CTxMemPool& mempoolIn) : CCoinsViewBacked(baseIn), mempool(mempoolIn) { }

bool CCoinsViewMemPool::GetCoin(const COutPoint &outpoint, Coin &coin) const {
    // If an entry in the mempool exists, always return that one, as it's guaranteed to never
    // conflict with the underlying cache, and it cannot have pruned entries (as it contains full)
    // transactions. First checking the underlying cache risks returning a pruned entry instead.
    CTransactionRef ptx = mempool.get(outpoint.hash);
    if (ptx) {
        if (outpoint.n < ptx->vout.size()) {
            coin = Coin(ptx->vout[outpoint.n], MEMPOOL_HEIGHT, false);
            return true;
        } else {
            return false;
        }
    }
    return base->GetCoin(outpoint, coin);
}

size_t CTxMemPool::DynamicMemoryUsage() const {
    LOCK(cs);
    // Estimate the overhead of mapTx to be 15 pointers + an allocation, as no exact formula for boost::multi_index_contained is implemented.
    return memusage::MallocUsage(sizeof(CTxMemPoolEntry) + 15 * sizeof(void*)) * mapTx.size() + memusage::DynamicUsage(mapNextTx) + memusage::DynamicUsage(mapDeltas) + memusage::DynamicUsage(mapLinks) + memusage::DynamicUsage(vTxHashes) + cachedInnerUsage;
}

void CTxMemPool::RemoveStaged(setEntries &stage, bool updateDescendants, MemPoolRemovalReason reason) {
    AssertLockHeld(cs);
    UpdateForRemoveFromMempool(stage, updateDescendants);
    for (const txiter& it : stage) {
        removeUnchecked(it, reason);
    }
}

int CTxMemPool::Expire(int64_t time) {
    LOCK(cs);
    indexed_transaction_set::index<entry_time>::type::iterator it = mapTx.get<entry_time>().begin();
    setEntries toremove;
    while (it != mapTx.get<entry_time>().end() && it->GetTime() < time) {
        toremove.insert(mapTx.project<0>(it));
        it++;
    }
    setEntries stage;
    for (txiter removeit : toremove) {
        CalculateDescendants(removeit, stage);
    }
    RemoveStaged(stage, false, MemPoolRemovalReason::EXPIRY);
    return stage.size();
}

bool CTxMemPool::addUnchecked(const uint256&hash, const CTxMemPoolEntry &entry, bool validFeeEstimate)
{
    LOCK(cs);
    setEntries setAncestors;
    uint64_t nNoLimit = std::numeric_limits<uint64_t>::max();
    std::string dummy;
    CalculateMemPoolAncestors(entry, setAncestors, nNoLimit, nNoLimit, nNoLimit, nNoLimit, dummy);
    return addUnchecked(hash, entry, setAncestors, validFeeEstimate);
}

void CTxMemPool::UpdateChild(txiter entry, txiter child, bool add)
{
    setEntries s;
    if (add && mapLinks[entry].children.insert(child).second) {
        cachedInnerUsage += memusage::IncrementalDynamicUsage(s);
    } else if (!add && mapLinks[entry].children.erase(child)) {
        cachedInnerUsage -= memusage::IncrementalDynamicUsage(s);
    }
}

void CTxMemPool::UpdateParent(txiter entry, txiter parent, bool add)
{
    setEntries s;
    if (add && mapLinks[entry].parents.insert(parent).second) {
        cachedInnerUsage += memusage::IncrementalDynamicUsage(s);
    } else if (!add && mapLinks[entry].parents.erase(parent)) {
        cachedInnerUsage -= memusage::IncrementalDynamicUsage(s);
    }
}

const CTxMemPool::setEntries & CTxMemPool::GetMemPoolParents(txiter entry) const
{
    assert (entry != mapTx.end());
    txlinksMap::const_iterator it = mapLinks.find(entry);
    assert(it != mapLinks.end());
    return it->second.parents;
}

const CTxMemPool::setEntries & CTxMemPool::GetMemPoolChildren(txiter entry) const
{
    assert (entry != mapTx.end());
    txlinksMap::const_iterator it = mapLinks.find(entry);
    assert(it != mapLinks.end());
    return it->second.children;
}

CFeeRate CTxMemPool::GetMinFee(size_t sizelimit) const {
    LOCK(cs);
    if (!blockSinceLastRollingFeeBump || rollingMinimumFeeRate == 0)
        return CFeeRate(rollingMinimumFeeRate);

    int64_t time = GetTime();
    if (time > lastRollingFeeUpdate + 10) {
        double halflife = ROLLING_FEE_HALFLIFE;
        if (DynamicMemoryUsage() < sizelimit / 4)
            halflife /= 4;
        else if (DynamicMemoryUsage() < sizelimit / 2)
            halflife /= 2;

        rollingMinimumFeeRate = rollingMinimumFeeRate / pow(2.0, (time - lastRollingFeeUpdate) / halflife);
        lastRollingFeeUpdate = time;

        if (rollingMinimumFeeRate < (double)incrementalRelayFee.GetFeePerK() / 2) {
            rollingMinimumFeeRate = 0;
            return CFeeRate(0);
        }
    }
    return std::max(CFeeRate(rollingMinimumFeeRate), incrementalRelayFee);
}

void CTxMemPool::trackPackageRemoved(const CFeeRate& rate) {
    AssertLockHeld(cs);
    if (rate.GetFeePerK() > rollingMinimumFeeRate) {
        rollingMinimumFeeRate = rate.GetFeePerK();
        blockSinceLastRollingFeeBump = false;
    }
}

void CTxMemPool::TrimToSize(size_t sizelimit, std::vector<COutPoint>* pvNoSpendsRemaining) {
    LOCK(cs);

    unsigned nTxnRemoved = 0;
    CFeeRate maxFeeRateRemoved(0);
    while (!mapTx.empty() && DynamicMemoryUsage() > sizelimit) {
        indexed_transaction_set::index<descendant_score>::type::iterator it = mapTx.get<descendant_score>().begin();

        // We set the new mempool min fee to the feerate of the removed set, plus the
        // "minimum reasonable fee rate" (ie some value under which we consider txn
        // to have 0 fee). This way, we don't allow txn to enter mempool with feerate
        // equal to txn which were removed with no block in between.
        CFeeRate removed(it->GetModFeesWithDescendants(), it->GetSizeWithDescendants());
        removed += incrementalRelayFee;
        trackPackageRemoved(removed);
        maxFeeRateRemoved = std::max(maxFeeRateRemoved, removed);

        setEntries stage;
        CalculateDescendants(mapTx.project<0>(it), stage);
        nTxnRemoved += stage.size();

        std::vector<CTransaction> txn;
        if (pvNoSpendsRemaining) {
            txn.reserve(stage.size());
            for (txiter iter : stage)
                txn.push_back(iter->GetTx());
        }
        RemoveStaged(stage, false, MemPoolRemovalReason::SIZELIMIT);
        if (pvNoSpendsRemaining) {
            for (const CTransaction& tx : txn) {
                for (const CTxIn& txin : tx.vin) {
                    if (exists(txin.prevout.hash)) continue;
                    pvNoSpendsRemaining->push_back(txin.prevout);
                }
            }
        }
    }

    if (maxFeeRateRemoved > CFeeRate(0)) {
        LogPrint(BCLog::MEMPOOL, "Removed %u txn, rolling minimum fee bumped to %s\n", nTxnRemoved, maxFeeRateRemoved.ToString());
    }
}

bool CTxMemPool::TransactionWithinChainLimit(const uint256& txid, size_t chainLimit) const {
    LOCK(cs);
    auto it = mapTx.find(txid);
    return it == mapTx.end() || (it->GetCountWithAncestors() < chainLimit &&
       it->GetCountWithDescendants() < chainLimit);
}

SaltedTxidHasher::SaltedTxidHasher() : k0(GetRand(std::numeric_limits<uint64_t>::max())), k1(GetRand(std::numeric_limits<uint64_t>::max())) {}<|MERGE_RESOLUTION|>--- conflicted
+++ resolved
@@ -44,39 +44,6 @@
 
     for (const auto& ref : vRefs) {
         auto it = mapRTx.find(ref->GetHash());
-<<<<<<< HEAD
-
-        if (it != mapRTx.end()) {
-            ReferralRef ref = it->second;
-
-            NotifyEntryRemoved(ref, MemPoolRemovalReason::BLOCK);
-
-            mapRTx.erase(it);
-            m_nReferralsUpdated++;
-        }
-    }
-}
-
-ReferralRef ReferralTxMemPool::GetWithCodeHash(const uint256& codeHash) const
-{
-    LOCK(cs);
-    for (const auto& it : mapRTx) {
-        if (it.second->m_codeHash == codeHash) {
-            return it.second;
-        }
-    }
-
-    return nullptr;
-}
-
-bool ReferralTxMemPool::ExistsWithCodeHash(const uint256& codeHash) const
-{
-    if (GetWithCodeHash(codeHash) != nullptr) {
-        return true;
-    }
-
-    return false;
-=======
         if(it == mapRTx.end()) continue;
 
         NotifyEntryRemoved(it->second, MemPoolRemovalReason::BLOCK);
@@ -123,10 +90,9 @@
     std::transform(mapRTx.begin(), mapRTx.end(), refs.begin(),
             [](const ReferralRefMap::value_type& p) {
                 return p.second;
-            }); 
+            });
 
     return refs;
->>>>>>> 95ba101b
 }
 
 CTxMemPoolEntry::CTxMemPoolEntry(const CTransactionRef& _tx, const CAmount& _nFee,
