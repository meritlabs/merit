--- conflicted
+++ resolved
@@ -60,10 +60,7 @@
         hashed_non_unique<tag<by_hash>, const_mem_fun<Referral, const uint256&, &Referral::GetHash>, SaltedHasher<256>>>>;
 
 using AliasIndex = std::unordered_map<std::string, Address>;
-<<<<<<< HEAD
-=======
 using ConfirmationsIndex = std::unordered_map<Address, uint32_t>;
->>>>>>> 07424791
 
 class ReferralsViewCache
 {
@@ -72,10 +69,7 @@
     ReferralsViewDB* m_db;
     mutable ReferralIndex referrals_index;
     mutable AliasIndex alias_index;
-<<<<<<< HEAD
-=======
     mutable ConfirmationsIndex confirmations_index;
->>>>>>> 07424791
 
     void InsertReferralIntoCache(const Referral&) const;
     void RemoveAliasFromCache(const Referral&) const;
