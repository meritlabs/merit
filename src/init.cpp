// Copyright (c) 2009-2010 Satoshi Nakamoto
// Copyright (c) 2009-2016 The Bitcoin Core developers
// Copyright (c) 2017 The Merit Foundation developers
// Distributed under the MIT software license, see the accompanying
// file COPYING or http://www.opensource.org/licenses/mit-license.php.

#if defined(HAVE_CONFIG_H)
#include "config/bitcoin-config.h"
#endif

#include "init.h"

#include "addrman.h"
#include "amount.h"
#include "chain.h"
#include "chainparams.h"
#include "checkpoints.h"
#include "compat/sanity.h"
#include "consensus/validation.h"
#include "fs.h"
#include "httpserver.h"
#include "httprpc.h"
#include "key.h"
#include "validation.h"
#include "miner.h"
#include "netbase.h"
#include "net.h"
#include "net_processing.h"
#include "policy/feerate.h"
#include "policy/fees.h"
#include "policy/policy.h"
#include "refdb.h"
#include "referrals.h"
#include "rpc/server.h"
#include "rpc/register.h"
#include "rpc/blockchain.h"
#include "script/standard.h"
#include "script/sigcache.h"
#include "scheduler.h"
#include "timedata.h"
#include "txdb.h"
#include "txmempool.h"
#include "torcontrol.h"
#include "ui_interface.h"
#include "util.h"
#include "utilmoneystr.h"
#include "validationinterface.h"
#ifdef ENABLE_WALLET
#include "wallet/wallet.h"
#endif
#include "warnings.h"
#include <stdint.h>
#include <stdio.h>
#include <memory>

#ifndef WIN32
#include <signal.h>
#endif

#include <boost/algorithm/string/classification.hpp>
#include <boost/algorithm/string/replace.hpp>
#include <boost/algorithm/string/split.hpp>
#include <boost/bind.hpp>
#include <boost/interprocess/sync/file_lock.hpp>
#include <boost/thread.hpp>
#include <openssl/crypto.h>

#if ENABLE_ZMQ
#include "zmq/zmqnotificationinterface.h"
#endif

bool fFeeEstimatesInitialized = false;
static const bool DEFAULT_PROXYRANDOMIZE = true;
static const bool DEFAULT_REST_ENABLE = false;
static const bool DEFAULT_DISABLE_SAFEMODE = true;
static const bool DEFAULT_STOPAFTERBLOCKIMPORT = false;

std::unique_ptr<CConnman> g_connman;
std::unique_ptr<PeerLogicValidation> peerLogic;

#if ENABLE_ZMQ
static CZMQNotificationInterface* pzmqNotificationInterface = nullptr;
#endif

#ifdef WIN32
// Win32 LevelDB doesn't use filedescriptors, and the ones used for
// accessing block files don't count towards the fd_set size limit
// anyway.
#define MIN_CORE_FILEDESCRIPTORS 0
#else
#define MIN_CORE_FILEDESCRIPTORS 150
#endif

static const char* FEE_ESTIMATES_FILENAME="fee_estimates.dat";

//////////////////////////////////////////////////////////////////////////////
//
// Shutdown
//

//
// Thread management and startup/shutdown:
//
// The network-processing threads are all part of a thread group
// created by AppInit() or the Qt main() function.
//
// A clean exit happens when StartShutdown() or the SIGTERM
// signal handler sets fRequestShutdown, which triggers
// the DetectShutdownThread(), which interrupts the main thread group.
// DetectShutdownThread() then exits, which causes AppInit() to
// continue (it .joins the shutdown thread).
// Shutdown() is then
// called to clean up database connections, and stop other
// threads that should only be stopped after the main network-processing
// threads have exited.
//
// Shutdown for Qt is very similar, only it uses a QTimer to detect
// fRequestShutdown getting set, and then does the normal Qt
// shutdown thing.
//

std::atomic<bool> fRequestShutdown(false);
std::atomic<bool> fDumpMempoolLater(false);

void StartShutdown()
{
    fRequestShutdown = true;
}
bool ShutdownRequested()
{
    return fRequestShutdown;
}

/**
 * This is a minimally invasive approach to shutdown on LevelDB read errors from the
 * chainstate, while keeping user interface out of the common library, which is shared
 * between bitcoind, and bitcoin-qt and non-server tools.
*/
class CCoinsViewErrorCatcher final : public CCoinsViewBacked
{
public:
    explicit CCoinsViewErrorCatcher(CCoinsView* view) : CCoinsViewBacked(view) {}
    bool GetCoin(const COutPoint &outpoint, Coin &coin) const override {
        try {
            return CCoinsViewBacked::GetCoin(outpoint, coin);
        } catch(const std::runtime_error& e) {
            uiInterface.ThreadSafeMessageBox(_("Error reading from database, shutting down."), "", CClientUIInterface::MSG_ERROR);
            LogPrintf("Error reading from database: %s\n", e.what());
            // Starting the shutdown sequence and returning false to the caller would be
            // interpreted as 'entry not found' (as opposed to unable to read data), and
            // could lead to invalid interpretation. Just exit immediately, as we can't
            // continue anyway, and all writes should be atomic.
            abort();
        }
    }
    // Writes do not need similar protection, as failure to write is handled by the caller.
};

static CCoinsViewErrorCatcher *pcoinscatcher = nullptr;
static std::unique_ptr<ECCVerifyHandle> globalVerifyHandle;

void Interrupt(boost::thread_group& threadGroup)
{
    InterruptHTTPServer();
    InterruptHTTPRPC();
    InterruptRPC();
    InterruptREST();
    InterruptTorControl();
    if (g_connman)
        g_connman->Interrupt();
    threadGroup.interrupt_all();
}

void Shutdown()
{
    LogPrintf("%s: In progress...\n", __func__);
    static CCriticalSection cs_Shutdown;
    TRY_LOCK(cs_Shutdown, lockShutdown);
    if (!lockShutdown)
        return;

    /// Note: Shutdown() must be able to handle cases in which initialization failed part of the way,
    /// for example if the data directory was found to be locked.
    /// Be sure that anything that writes files or flushes caches only does this if the respective
    /// module was initialized.
    RenameThread("bitcoin-shutoff");
    mempool.AddTransactionsUpdated(1);

    StopHTTPRPC();
    StopREST();
    StopRPC();
    StopHTTPServer();
#ifdef ENABLE_WALLET
    for (CWalletRef pwallet : vpwallets) {
        pwallet->Flush(false);
    }
#endif
    MapPort(false);
    UnregisterValidationInterface(peerLogic.get());
    peerLogic.reset();
    g_connman.reset();

    StopTorControl();
    UnregisterNodeSignals(GetNodeSignals());
    if (fDumpMempoolLater && gArgs.GetArg("-persistmempool", DEFAULT_PERSIST_MEMPOOL)) {
        DumpMempool();
        DumpReferralMempool();
    }

    if (fFeeEstimatesInitialized)
    {
        ::feeEstimator.FlushUnconfirmed(::mempool);
        fs::path est_path = GetDataDir() / FEE_ESTIMATES_FILENAME;
        CAutoFile est_fileout(fsbridge::fopen(est_path, "wb"), SER_DISK, CLIENT_VERSION);
        if (!est_fileout.IsNull())
            ::feeEstimator.Write(est_fileout);
        else
            LogPrintf("%s: Failed to write fee estimates to %s\n", __func__, est_path.string());
        fFeeEstimatesInitialized = false;
    }

    // FlushStateToDisk generates a SetBestChain callback, which we should avoid missing
    if (pcoinsTip != nullptr) {
        FlushStateToDisk();
    }

    // After there are no more peers/RPC left to give us new data which may generate
    // CValidationInterface callbacks, flush them...
    GetMainSignals().FlushBackgroundCallbacks();

    // Any future callbacks will be dropped. This should absolutely be safe - if
    // missing a callback results in an unrecoverable situation, unclean shutdown
    // would too. The only reason to do the above flushes is to let the wallet catch
    // up with our current chain to avoid any strange pruning edge cases and make
    // next startup faster by avoiding rescan.

    {
        LOCK(cs_main);
        if (pcoinsTip != nullptr) {
            FlushStateToDisk();
        }
        delete pcoinsTip;
        pcoinsTip = nullptr;
        delete pcoinscatcher;
        pcoinscatcher = nullptr;
        delete pcoinsdbview;
        pcoinsdbview = nullptr;
        delete pblocktree;
        pblocktree = nullptr;
        delete prefviewdb;
        prefviewdb = nullptr;
        delete prefviewcache;
        prefviewcache = nullptr;
    }
#ifdef ENABLE_WALLET
    for (CWalletRef pwallet : vpwallets) {
        pwallet->Flush(true);
    }
#endif

#if ENABLE_ZMQ
    if (pzmqNotificationInterface) {
        UnregisterValidationInterface(pzmqNotificationInterface);
        delete pzmqNotificationInterface;
        pzmqNotificationInterface = nullptr;
    }
#endif

#ifndef WIN32
    try {
        fs::remove(GetPidFile());
    } catch (const fs::filesystem_error& e) {
        LogPrintf("%s: Unable to remove pidfile: %s\n", __func__, e.what());
    }
#endif
    UnregisterAllValidationInterfaces();
    GetMainSignals().UnregisterBackgroundSignalScheduler();
#ifdef ENABLE_WALLET
    for (CWalletRef pwallet : vpwallets) {
        delete pwallet;
    }
    vpwallets.clear();
#endif
    globalVerifyHandle.reset();
    ECC_Stop();
    LogPrintf("%s: done\n", __func__);
}

/**
 * Signal handlers are very limited in what they are allowed to do.
 * The execution context the handler is invoked in is not guaranteed,
 * so we restrict handler operations to just touching variables:
 */
static void HandleSIGTERM(int)
{
    fRequestShutdown = true;
}

static void HandleSIGHUP(int)
{
    fReopenDebugLog = true;
}

#ifndef WIN32
static void registerSignalHandler(int signal, void(*handler)(int))
{
    struct sigaction sa;
    sa.sa_handler = handler;
    sigemptyset(&sa.sa_mask);
    sa.sa_flags = 0;
    sigaction(signal, &sa, nullptr);
}
#endif

void OnRPCStarted()
{
    uiInterface.NotifyBlockTip.connect(&RPCNotifyBlockChange);
}

void OnRPCStopped()
{
    uiInterface.NotifyBlockTip.disconnect(&RPCNotifyBlockChange);
    RPCNotifyBlockChange(false, nullptr);
    cvBlockChange.notify_all();
    LogPrint(BCLog::RPC, "RPC stopped.\n");
}

void OnRPCPreCommand(const CRPCCommand& cmd)
{
    // Observe safe mode
    std::string strWarning = GetWarnings("rpc");
    if (strWarning != "" && !gArgs.GetBoolArg("-disablesafemode", DEFAULT_DISABLE_SAFEMODE) &&
        !cmd.okSafeMode)
        throw JSONRPCError(RPC_FORBIDDEN_BY_SAFE_MODE, std::string("Safe mode: ") + strWarning);
}

std::string HelpMessage(HelpMessageMode mode)
{
    const auto defaultBaseParams = CreateBaseChainParams(CBaseChainParams::MAIN);
    const auto testnetBaseParams = CreateBaseChainParams(CBaseChainParams::TESTNET);
    const auto defaultChainParams = CreateChainParams(CBaseChainParams::MAIN);
    const auto testnetChainParams = CreateChainParams(CBaseChainParams::TESTNET);
    const bool showDebug = gArgs.GetBoolArg("-help-debug", false);

    // When adding new options to the categories, please keep and ensure alphabetical ordering.
    // Do not translate _(...) -help-debug options, Many technical terms, and only a very small audience, so is unnecessary stress to translators.
    std::string strUsage = HelpMessageGroup(_("Options:"));
    strUsage += HelpMessageOpt("-?", _("Print this help message and exit"));
    strUsage += HelpMessageOpt("-version", _("Print version and exit"));
    strUsage += HelpMessageOpt("-alertnotify=<cmd>", _("Execute command when a relevant alert is received or we see a really long fork (%s in cmd is replaced by message)"));
    strUsage += HelpMessageOpt("-blocknotify=<cmd>", _("Execute command when the best block changes (%s in cmd is replaced by block hash)"));
    if (showDebug)
        strUsage += HelpMessageOpt("-blocksonly", strprintf(_("Whether to operate in a blocks only mode (default: %u)"), DEFAULT_BLOCKSONLY));
    strUsage +=HelpMessageOpt("-assumevalid=<hex>", strprintf(_("If this block is in the chain assume that it and its ancestors are valid and potentially skip their script verification (0 to verify all, default: %s, testnet: %s)"), defaultChainParams->GetConsensus().defaultAssumeValid.GetHex(), testnetChainParams->GetConsensus().defaultAssumeValid.GetHex()));
    strUsage += HelpMessageOpt("-conf=<file>", strprintf(_("Specify configuration file (default: %s)"), BITCOIN_CONF_FILENAME));
    if (mode == HMM_BITCOIND)
    {
#if HAVE_DECL_DAEMON
        strUsage += HelpMessageOpt("-daemon", _("Run in the background as a daemon and accept commands"));
#endif
    }
    strUsage += HelpMessageOpt("-datadir=<dir>", _("Specify data directory"));
    if (showDebug) {
        strUsage += HelpMessageOpt("-dbbatchsize", strprintf("Maximum database write batch size in bytes (default: %u)", nDefaultDbBatchSize));
    }
    strUsage += HelpMessageOpt("-dbcache=<n>", strprintf(_("Set database cache size in megabytes (%d to %d, default: %d)"), nMinDbCache, nMaxDbCache, nDefaultDbCache));
    if (showDebug)
        strUsage += HelpMessageOpt("-feefilter", strprintf("Tell other nodes to filter invs to us by our mempool min fee (default: %u)", DEFAULT_FEEFILTER));
    strUsage += HelpMessageOpt("-loadblock=<file>", _("Imports blocks from external blk000??.dat file on startup"));
    strUsage += HelpMessageOpt("-maxorphantx=<n>", strprintf(_("Keep at most <n> unconnectable transactions in memory (default: %u)"), DEFAULT_MAX_ORPHAN_TRANSACTIONS));
    strUsage += HelpMessageOpt("-maxmempool=<n>", strprintf(_("Keep the transaction memory pool below <n> megabytes (default: %u)"), DEFAULT_MAX_MEMPOOL_SIZE));
    strUsage += HelpMessageOpt("-mempoolexpiry=<n>", strprintf(_("Do not keep transactions in the mempool longer than <n> hours (default: %u)"), DEFAULT_MEMPOOL_EXPIRY));
    strUsage += HelpMessageOpt("-persistmempool", strprintf(_("Whether to save the mempool on shutdown and load on restart (default: %u)"), DEFAULT_PERSIST_MEMPOOL));
    strUsage += HelpMessageOpt("-blockreconstructionextratxn=<n>", strprintf(_("Extra transactions to keep in memory for compact block reconstructions (default: %u)"), DEFAULT_BLOCK_RECONSTRUCTION_EXTRA_TXN));
    strUsage += HelpMessageOpt("-par=<n>", strprintf(_("Set the number of script verification threads (%u to %d, 0 = auto, <0 = leave that many cores free, default: %d)"),
        -GetNumCores(), MAX_SCRIPTCHECK_THREADS, DEFAULT_SCRIPTCHECK_THREADS));
#ifndef WIN32
    strUsage += HelpMessageOpt("-pid=<file>", strprintf(_("Specify pid file (default: %s)"), BITCOIN_PID_FILENAME));
#endif
    strUsage += HelpMessageOpt("-prune=<n>", strprintf(_("Reduce storage requirements by enabling pruning (deleting) of old blocks. This allows the pruneblockchain RPC to be called to delete specific blocks, and enables automatic pruning of old blocks if a target size in MiB is provided. This mode is incompatible with -txindex and -rescan. "
            "Warning: Reverting this setting requires re-downloading the entire blockchain. "
            "(default: 0 = disable pruning blocks, 1 = allow manual pruning via RPC, >%u = automatically prune block files to stay under the specified target size in MiB)"), MIN_DISK_SPACE_FOR_BLOCK_FILES / 1024 / 1024));
    strUsage += HelpMessageOpt("-reindex-chainstate", _("Rebuild chain state from the currently indexed blocks"));
    strUsage += HelpMessageOpt("-reindex", _("Rebuild chain state and block index from the blk*.dat files on disk"));
#ifndef WIN32
    strUsage += HelpMessageOpt("-sysperms", _("Create new files with system default permissions, instead of umask 077 (only effective with disabled wallet functionality)"));
#endif
    strUsage += HelpMessageOpt(flags::ConvertToCliFlag(flags::txindex), strprintf(_("Maintain a full transaction index, used by the getrawtransaction rpc call (default: %u)"), DEFAULT_TXINDEX));

    strUsage += HelpMessageOpt(flags::ConvertToCliFlag(flags::addressindex), strprintf(_("Maintain a full address index, used to query for the balance, txids and unspent outputs for addresses (default: %u)"), DEFAULT_ADDRESSINDEX));
    strUsage += HelpMessageOpt(flags::ConvertToCliFlag(flags::timestampindex), strprintf(_("Maintain a timestamp index for block hashes, used to query blocks hashes by a range of timestamps (default: %u)"), DEFAULT_TIMESTAMPINDEX));
    strUsage += HelpMessageOpt(flags::ConvertToCliFlag(flags::spentindex), strprintf(_("Maintain a full spent index, used to query the spending txid and input index for an outpoint (default: %u)"), DEFAULT_SPENTINDEX));
    strUsage += HelpMessageOpt(flags::ConvertToCliFlag(flags::referralindex), strprintf(_("Maintain a full referral index, used to query the referral txid (default: %u)"), DEFAULT_REFERRALINDEX));

    strUsage += HelpMessageGroup(_("Connection options:"));
    strUsage += HelpMessageOpt("-addnode=<ip>", _("Add a node to connect to and attempt to keep the connection open"));
    strUsage += HelpMessageOpt("-banscore=<n>", strprintf(_("Threshold for disconnecting misbehaving peers (default: %u)"), DEFAULT_BANSCORE_THRESHOLD));
    strUsage += HelpMessageOpt("-bantime=<n>", strprintf(_("Number of seconds to keep misbehaving peers from reconnecting (default: %u)"), DEFAULT_MISBEHAVING_BANTIME));
    strUsage += HelpMessageOpt("-bind=<addr>", _("Bind to given address and always listen on it. Use [host]:port notation for IPv6"));
    strUsage += HelpMessageOpt("-connect=<ip>", _("Connect only to the specified node(s); -connect=0 disables automatic connections"));
    strUsage += HelpMessageOpt("-discover", _("Discover own IP addresses (default: 1 when listening and no -externalip or -proxy)"));
    strUsage += HelpMessageOpt("-dns", _("Allow DNS lookups for -addnode, -seednode and -connect") + " " + strprintf(_("(default: %u)"), DEFAULT_NAME_LOOKUP));
    strUsage += HelpMessageOpt("-dnsseed", _("Query for peer addresses via DNS lookup, if low on addresses (default: 1 unless -connect used)"));
    strUsage += HelpMessageOpt("-externalip=<ip>", _("Specify your own public address"));
    strUsage += HelpMessageOpt("-forcednsseed", strprintf(_("Always query for peer addresses via DNS lookup (default: %u)"), DEFAULT_FORCEDNSSEED));
    strUsage += HelpMessageOpt("-listen", _("Accept connections from outside (default: 1 if no -proxy or -connect)"));
    strUsage += HelpMessageOpt("-listenonion", strprintf(_("Automatically create Tor hidden service (default: %d)"), DEFAULT_LISTEN_ONION));
    strUsage += HelpMessageOpt("-maxconnections=<n>", strprintf(_("Maintain at most <n> connections to peers (default: %u)"), DEFAULT_MAX_PEER_CONNECTIONS));
    strUsage += HelpMessageOpt("-maxreceivebuffer=<n>", strprintf(_("Maximum per-connection receive buffer, <n>*1000 bytes (default: %u)"), DEFAULT_MAXRECEIVEBUFFER));
    strUsage += HelpMessageOpt("-maxsendbuffer=<n>", strprintf(_("Maximum per-connection send buffer, <n>*1000 bytes (default: %u)"), DEFAULT_MAXSENDBUFFER));
    strUsage += HelpMessageOpt("-maxtimeadjustment", strprintf(_("Maximum allowed median peer time offset adjustment. Local perspective of time may be influenced by peers forward or backward by this amount. (default: %u seconds)"), DEFAULT_MAX_TIME_ADJUSTMENT));
    strUsage += HelpMessageOpt("-onion=<ip:port>", strprintf(_("Use separate SOCKS5 proxy to reach peers via Tor hidden services (default: %s)"), "-proxy"));
    strUsage += HelpMessageOpt("-onlynet=<net>", _("Only connect to nodes in network <net> (ipv4, ipv6 or onion)"));
    strUsage += HelpMessageOpt("-permitbaremultisig", strprintf(_("Relay non-P2SH multisig (default: %u)"), DEFAULT_PERMIT_BAREMULTISIG));
    strUsage += HelpMessageOpt("-peerbloomfilters", strprintf(_("Support filtering of blocks and transaction with bloom filters (default: %u)"), DEFAULT_PEERBLOOMFILTERS));
    strUsage += HelpMessageOpt("-port=<port>", strprintf(_("Listen for connections on <port> (default: %u or testnet: %u)"), defaultChainParams->GetDefaultPort(), testnetChainParams->GetDefaultPort()));
    strUsage += HelpMessageOpt("-proxy=<ip:port>", _("Connect through SOCKS5 proxy"));
    strUsage += HelpMessageOpt("-proxyrandomize", strprintf(_("Randomize credentials for every proxy connection. This enables Tor stream isolation (default: %u)"), DEFAULT_PROXYRANDOMIZE));
    strUsage += HelpMessageOpt("-seednode=<ip>", _("Connect to a node to retrieve peer addresses, and disconnect"));
    strUsage += HelpMessageOpt("-timeout=<n>", strprintf(_("Specify connection timeout in milliseconds (minimum: 1, default: %d)"), DEFAULT_CONNECT_TIMEOUT));
    strUsage += HelpMessageOpt("-torcontrol=<ip>:<port>", strprintf(_("Tor control port to use if onion listening enabled (default: %s)"), DEFAULT_TOR_CONTROL));
    strUsage += HelpMessageOpt("-torpassword=<pass>", _("Tor control port password (default: empty)"));
#ifdef USE_UPNP
#if USE_UPNP
    strUsage += HelpMessageOpt("-upnp", _("Use UPnP to map the listening port (default: 1 when listening and no -proxy)"));
#else
    strUsage += HelpMessageOpt("-upnp", strprintf(_("Use UPnP to map the listening port (default: %u)"), 0));
#endif
#endif
    strUsage += HelpMessageOpt("-whitebind=<addr>", _("Bind to given address and whitelist peers connecting to it. Use [host]:port notation for IPv6"));
    strUsage += HelpMessageOpt("-whitelist=<IP address or network>", _("Whitelist peers connecting from the given IP address (e.g. 1.2.3.4) or CIDR notated network (e.g. 1.2.3.0/24). Can be specified multiple times.") +
        " " + _("Whitelisted peers cannot be DoS banned and their transactions are always relayed, even if they are already in the mempool, useful e.g. for a gateway"));
    strUsage += HelpMessageOpt("-maxuploadtarget=<n>", strprintf(_("Tries to keep outbound traffic under the given target (in MiB per 24h), 0 = no limit (default: %d)"), DEFAULT_MAX_UPLOAD_TARGET));

#ifdef ENABLE_WALLET
    strUsage += CWallet::GetWalletHelpString(showDebug);
#endif

#if ENABLE_ZMQ
    strUsage += HelpMessageGroup(_("ZeroMQ notification options:"));
    strUsage += HelpMessageOpt("-zmqpubhashblock=<address>", _("Enable publish hash block in <address>"));
    strUsage += HelpMessageOpt("-zmqpubhashtx=<address>", _("Enable publish hash transaction in <address>"));
    strUsage += HelpMessageOpt("-zmqpubhashreferraltx=<address>", _("Enable publish hash referral transaction in <address>"));
    strUsage += HelpMessageOpt("-zmqpubrawblock=<address>", _("Enable publish raw block in <address>"));
    strUsage += HelpMessageOpt("-zmqpubrawtx=<address>", _("Enable publish raw transaction in <address>"));
    strUsage += HelpMessageOpt("-zmqpubrawreferraltx=<address>", _("Enable publish raw transaction in <address>"));
#endif

    strUsage += HelpMessageGroup(_("Debugging/Testing options:"));
    strUsage += HelpMessageOpt("-uacomment=<cmt>", _("Append comment to the user agent string"));
    if (showDebug)
    {
        strUsage += HelpMessageOpt("-checkblocks=<n>", strprintf(_("How many blocks to check at startup (default: %u, 0 = all)"), DEFAULT_CHECKBLOCKS));
        strUsage += HelpMessageOpt("-checklevel=<n>", strprintf(_("How thorough the block verification of -checkblocks is (0-4, default: %u)"), DEFAULT_CHECKLEVEL));
        strUsage += HelpMessageOpt("-checkblockindex", strprintf("Do a full consistency check for mapBlockIndex, setBlockIndexCandidates, chainActive and mapBlocksUnlinked occasionally. Also sets -checkmempool (default: %u)", defaultChainParams->DefaultConsistencyChecks()));
        strUsage += HelpMessageOpt("-checkmempool=<n>", strprintf("Run checks every <n> transactions (default: %u)", defaultChainParams->DefaultConsistencyChecks()));
        strUsage += HelpMessageOpt("-checkpoints", strprintf("Disable expensive verification for known chain history (default: %u)", DEFAULT_CHECKPOINTS_ENABLED));
        strUsage += HelpMessageOpt("-disablesafemode", strprintf("Disable safemode, override a real safe mode event (default: %u)", DEFAULT_DISABLE_SAFEMODE));
        strUsage += HelpMessageOpt("-testsafemode", strprintf("Force safe mode (default: %u)", DEFAULT_TESTSAFEMODE));
        strUsage += HelpMessageOpt("-dropmessagestest=<n>", "Randomly drop 1 of every <n> network messages");
        strUsage += HelpMessageOpt("-fuzzmessagestest=<n>", "Randomly fuzz 1 of every <n> network messages");
        strUsage += HelpMessageOpt("-stopafterblockimport", strprintf("Stop running after importing blocks from disk (default: %u)", DEFAULT_STOPAFTERBLOCKIMPORT));
        strUsage += HelpMessageOpt("-stopatheight", strprintf("Stop running after reaching the given height in the main chain (default: %u)", DEFAULT_STOPATHEIGHT));

        strUsage += HelpMessageOpt("-limitancestorcount=<n>", strprintf("Do not accept transactions if number of in-mempool ancestors is <n> or more (default: %u)", DEFAULT_ANCESTOR_LIMIT));
        strUsage += HelpMessageOpt("-limitancestorsize=<n>", strprintf("Do not accept transactions whose size with all in-mempool ancestors exceeds <n> kilobytes (default: %u)", DEFAULT_ANCESTOR_SIZE_LIMIT));
        strUsage += HelpMessageOpt("-limitdescendantcount=<n>", strprintf("Do not accept transactions if any ancestor would have <n> or more in-mempool descendants (default: %u)", DEFAULT_DESCENDANT_LIMIT));
        strUsage += HelpMessageOpt("-limitdescendantsize=<n>", strprintf("Do not accept transactions if any ancestor would have more than <n> kilobytes of in-mempool descendants (default: %u).", DEFAULT_DESCENDANT_SIZE_LIMIT));
        strUsage += HelpMessageOpt("-vbparams=deployment:start:end", "Use given start/end times for specified version bits deployment (regtest-only)");
    }
    strUsage += HelpMessageOpt("-debug=<category>", strprintf(_("Output debugging information (default: %u, supplying <category> is optional)"), 0) + ". " +
        _("If <category> is not supplied or if <category> = 1, output all debugging information.") + " " + _("<category> can be:") + " " + ListLogCategories() + ".");
    strUsage += HelpMessageOpt("-debugexclude=<category>", strprintf(_("Exclude debugging information for a category. Can be used in conjunction with -debug=1 to output debug logs for all categories except one or more specified categories.")));
    strUsage += HelpMessageOpt("-help-debug", _("Show all debugging options (usage: --help -help-debug)"));
    strUsage += HelpMessageOpt("-logips", strprintf(_("Include IP addresses in debug output (default: %u)"), DEFAULT_LOGIPS));
    strUsage += HelpMessageOpt("-logtimestamps", strprintf(_("Prepend debug output with timestamp (default: %u)"), DEFAULT_LOGTIMESTAMPS));
    if (showDebug)
    {
        strUsage += HelpMessageOpt("-logtimemicros", strprintf("Add microsecond precision to debug timestamps (default: %u)", DEFAULT_LOGTIMEMICROS));
        strUsage += HelpMessageOpt("-mocktime=<n>", "Replace actual time with <n> seconds since epoch (default: 0)");
        strUsage += HelpMessageOpt("-maxsigcachesize=<n>", strprintf("Limit sum of signature cache and script execution cache sizes to <n> MiB (default: %u)", DEFAULT_MAX_SIG_CACHE_SIZE));
        strUsage += HelpMessageOpt("-maxtipage=<n>", strprintf("Maximum tip age in seconds to consider node in initial block download (default: %u)", DEFAULT_MAX_TIP_AGE));
    }
    strUsage += HelpMessageOpt("-maxtxfee=<amt>", strprintf(_("Maximum total fees (in %s) to use in a single wallet transaction or raw transaction; setting this too low may abort large transactions (default: %s)"),
        CURRENCY_UNIT, FormatMoney(DEFAULT_TRANSACTION_MAXFEE)));
    strUsage += HelpMessageOpt("-printtoconsole", _("Send trace/debug info to console instead of debug.log file"));
    if (showDebug)
    {
        strUsage += HelpMessageOpt("-printpriority", strprintf("Log transaction fee per kB when mining blocks (default: %u)", DEFAULT_PRINTPRIORITY));
    }
    strUsage += HelpMessageOpt("-shrinkdebugfile", _("Shrink debug.log file on client startup (default: 1 when no -debug)"));

    AppendParamsHelpMessages(strUsage, showDebug);

    strUsage += HelpMessageGroup(_("Node relay options:"));
    if (showDebug) {
        strUsage += HelpMessageOpt("-acceptnonstdtxn", strprintf("Relay and mine \"non-standard\" transactions (%sdefault: %u)", "testnet/regtest only; ", defaultChainParams->RequireStandard()));
        strUsage += HelpMessageOpt("-incrementalrelayfee=<amt>", strprintf("Fee rate (in %s/kB) used to define cost of relay, used for mempool limiting and BIP 125 replacement. (default: %s)", CURRENCY_UNIT, FormatMoney(DEFAULT_INCREMENTAL_RELAY_FEE)));
        strUsage += HelpMessageOpt("-dustrelayfee=<amt>", strprintf("Fee rate (in %s/kB) used to defined dust, the value of an output such that it will cost more than its value in fees at this fee rate to spend it. (default: %s)", CURRENCY_UNIT, FormatMoney(DUST_RELAY_TX_FEE)));
    }
    strUsage += HelpMessageOpt("-bytespersigop", strprintf(_("Equivalent bytes per sigop in transactions for relay and mining (default: %u)"), DEFAULT_BYTES_PER_SIGOP));
    strUsage += HelpMessageOpt("-datacarrier", strprintf(_("Relay and mine data carrier transactions (default: %u)"), DEFAULT_ACCEPT_DATACARRIER));
    strUsage += HelpMessageOpt("-datacarriersize", strprintf(_("Maximum size of data in data carrier transactions we relay and mine (default: %u)"), MAX_OP_RETURN_RELAY));
    strUsage += HelpMessageOpt("-mempoolreplacement", strprintf(_("Enable transaction replacement in the memory pool (default: %u)"), DEFAULT_ENABLE_REPLACEMENT));
    strUsage += HelpMessageOpt("-minrelaytxfee=<amt>", strprintf(_("Fees (in %s/kB) smaller than this are considered zero fee for relaying, mining and transaction creation (default: %s)"),
        CURRENCY_UNIT, FormatMoney(DEFAULT_MIN_RELAY_TX_FEE)));
    strUsage += HelpMessageOpt("-whitelistrelay", strprintf(_("Accept relayed transactions received from whitelisted peers even when not relaying transactions (default: %d)"), DEFAULT_WHITELISTRELAY));
    strUsage += HelpMessageOpt("-whitelistforcerelay", strprintf(_("Force relay of transactions from whitelisted peers even if they violate local relay policy (default: %d)"), DEFAULT_WHITELISTFORCERELAY));

    strUsage += HelpMessageGroup(_("Block creation options:"));
    strUsage += HelpMessageOpt("-blockmaxweight=<n>", strprintf(_("Set maximum BIP141 block weight (default: %d)"), DEFAULT_BLOCK_MAX_WEIGHT));
    strUsage += HelpMessageOpt("-blockmaxsize=<n>", strprintf(_("Set maximum block size in bytes (default: %d)"), DEFAULT_BLOCK_MAX_SIZE));
    strUsage += HelpMessageOpt("-blockmintxfee=<amt>", strprintf(_("Set lowest fee rate (in %s/kB) for transactions to be included in block creation. (default: %s)"), CURRENCY_UNIT, FormatMoney(DEFAULT_BLOCK_MIN_TX_FEE)));
    if (showDebug)
        strUsage += HelpMessageOpt("-blockversion=<n>", "Override block version to test forking scenarios");

    strUsage += HelpMessageGroup(_("RPC server options:"));
    strUsage += HelpMessageOpt("-server", _("Accept command line and JSON-RPC commands"));
    strUsage += HelpMessageOpt("-rest", strprintf(_("Accept public REST requests (default: %u)"), DEFAULT_REST_ENABLE));
    strUsage += HelpMessageOpt("-rpcbind=<addr>[:port]", _("Bind to given address to listen for JSON-RPC connections. This option is ignored unless -rpcallowip is also passed. Port is optional and overrides -rpcport. Use [host]:port notation for IPv6. This option can be specified multiple times (default: 127.0.0.1 and ::1 i.e., localhost, or if -rpcallowip has been specified, 0.0.0.0 and :: i.e., all addresses)"));
    strUsage += HelpMessageOpt("-rpccookiefile=<loc>", _("Location of the auth cookie (default: data dir)"));
    strUsage += HelpMessageOpt("-rpcuser=<user>", _("Username for JSON-RPC connections"));
    strUsage += HelpMessageOpt("-rpcpassword=<pw>", _("Password for JSON-RPC connections"));
    strUsage += HelpMessageOpt("-rpcauth=<userpw>", _("Username and hashed password for JSON-RPC connections. The field <userpw> comes in the format: <USERNAME>:<SALT>$<HASH>. A canonical python script is included in share/rpcuser. The client then connects normally using the rpcuser=<USERNAME>/rpcpassword=<PASSWORD> pair of arguments. This option can be specified multiple times"));
    strUsage += HelpMessageOpt("-rpcport=<port>", strprintf(_("Listen for JSON-RPC connections on <port> (default: %u or testnet: %u)"), defaultBaseParams->RPCPort(), testnetBaseParams->RPCPort()));
    strUsage += HelpMessageOpt("-rpcallowip=<ip>", _("Allow JSON-RPC connections from specified source. Valid for <ip> are a single IP (e.g. 1.2.3.4), a network/netmask (e.g. 1.2.3.4/255.255.255.0) or a network/CIDR (e.g. 1.2.3.4/24). This option can be specified multiple times"));
    strUsage += HelpMessageOpt("-rpcserialversion", strprintf(_("Sets the serialization of raw transaction or block hex returned in non-verbose mode, non-segwit(0) or segwit(1) (default: %d)"), DEFAULT_RPC_SERIALIZE_VERSION));
    strUsage += HelpMessageOpt("-rpcthreads=<n>", strprintf(_("Set the number of threads to service RPC calls (default: %d)"), DEFAULT_HTTP_THREADS));
    if (showDebug) {
        strUsage += HelpMessageOpt("-rpcworkqueue=<n>", strprintf("Set the depth of the work queue to service RPC calls (default: %d)", DEFAULT_HTTP_WORKQUEUE));
        strUsage += HelpMessageOpt("-rpcservertimeout=<n>", strprintf("Timeout during HTTP requests (default: %d)", DEFAULT_HTTP_SERVER_TIMEOUT));
    }

    return strUsage;
}

std::string LicenseInfo()
{
    const std::string URL_SOURCE_CODE = "<https://github.com/bitcoin/bitcoin>";
    const std::string URL_WEBSITE = "<https://bitcoincore.org>";

    return CopyrightHolders(strprintf(_("Copyright (C) %i-%i"), 2009, COPYRIGHT_YEAR) + " ") + "\n" +
           "\n" +
           strprintf(_("Please contribute if you find %s useful. "
                       "Visit %s for further information about the software."),
               PACKAGE_NAME, URL_WEBSITE) +
           "\n" +
           strprintf(_("The source code is available from %s."),
               URL_SOURCE_CODE) +
           "\n" +
           "\n" +
           _("This is experimental software.") + "\n" +
           strprintf(_("Distributed under the MIT software license, see the accompanying file %s or %s"), "COPYING", "<https://opensource.org/licenses/MIT>") + "\n" +
           "\n" +
           strprintf(_("This product includes software developed by the OpenSSL Project for use in the OpenSSL Toolkit %s and cryptographic software written by Eric Young and UPnP software written by Thomas Bernard."), "<https://www.openssl.org>") +
           "\n";
}

static void BlockNotifyCallback(bool initialSync, const CBlockIndex *pBlockIndex)
{
    if (initialSync || !pBlockIndex)
        return;

    std::string strCmd = gArgs.GetArg("-blocknotify", "");

    boost::replace_all(strCmd, "%s", pBlockIndex->GetBlockHash().GetHex());
    boost::thread t(runCommand, strCmd); // thread runs free
}

static bool fHaveGenesis = false;
static boost::mutex cs_GenesisWait;
static CConditionVariable condvar_GenesisWait;

static void BlockNotifyGenesisWait(bool, const CBlockIndex *pBlockIndex)
{
    if (pBlockIndex != nullptr) {
        {
            boost::unique_lock<boost::mutex> lock_GenesisWait(cs_GenesisWait);
            fHaveGenesis = true;
        }
        condvar_GenesisWait.notify_all();
    }
}

struct CImportingNow
{
    CImportingNow() {
        assert(fImporting == false);
        fImporting = true;
    }

    ~CImportingNow() {
        assert(fImporting == true);
        fImporting = false;
    }
};


// If we're using -prune with -reindex, then delete block files that will be ignored by the
// reindex.  Since reindexing works by starting at block file 0 and looping until a blockfile
// is missing, do the same here to delete any later block files after a gap.  Also delete all
// rev files since they'll be rewritten by the reindex anyway.  This ensures that vinfoBlockFile
// is in sync with what's actually on disk by the time we start downloading, so that pruning
// works correctly.
void CleanupBlockRevFiles()
{
    std::map<std::string, fs::path> mapBlockFiles;

    // Glob all blk?????.dat and rev?????.dat files from the blocks directory.
    // Remove the rev files immediately and insert the blk file paths into an
    // ordered map keyed by block file index.
    LogPrintf("Removing unusable blk?????.dat and rev?????.dat files for -reindex with -prune\n");
    fs::path blocksdir = GetDataDir() / "blocks";
    for (fs::directory_iterator it(blocksdir); it != fs::directory_iterator(); it++) {
        if (is_regular_file(*it) &&
            it->path().filename().string().length() == 12 &&
            it->path().filename().string().substr(8,4) == ".dat")
        {
            if (it->path().filename().string().substr(0,3) == "blk")
                mapBlockFiles[it->path().filename().string().substr(3,5)] = it->path();
            else if (it->path().filename().string().substr(0,3) == "rev")
                remove(it->path());
        }
    }

    // Remove all block files that aren't part of a contiguous set starting at
    // zero by walking the ordered map (keys are block file indices) by
    // keeping a separate counter.  Once we hit a gap (or if 0 doesn't exist)
    // start removing block files.
    int nContigCounter = 0;
    for (const std::pair<std::string, fs::path>& item : mapBlockFiles) {
        if (atoi(item.first) == nContigCounter) {
            nContigCounter++;
            continue;
        }
        remove(item.second);
    }
}

void ThreadImport(std::vector<fs::path> vImportFiles)
{
    const CChainParams& chainparams = Params();
    RenameThread("bitcoin-loadblk");

    {
    CImportingNow imp;

    // -reindex
    if (fReindex) {
        int nFile = 0;
        while (true) {
            CDiskBlockPos pos(nFile, 0);
            if (!fs::exists(GetBlockPosFilename(pos, "blk")))
                break; // No block files left to reindex
            FILE *file = OpenBlockFile(pos, true);
            if (!file)
                break; // This error is logged in OpenBlockFile
            LogPrintf("Reindexing block file blk%05u.dat...\n", (unsigned int)nFile);
            LoadExternalBlockFile(chainparams, file, &pos);
            nFile++;
        }
        pblocktree->WriteReindexing(false);
        fReindex = false;
        LogPrintf("Reindexing finished\n");
        // To avoid ending up in a situation without genesis block, re-try initializing (no-op if reindexing worked):
        LoadGenesisBlock(chainparams);
    }

    // hardcoded $DATADIR/bootstrap.dat
    fs::path pathBootstrap = GetDataDir() / "bootstrap.dat";
    if (fs::exists(pathBootstrap)) {
        FILE *file = fsbridge::fopen(pathBootstrap, "rb");
        if (file) {
            fs::path pathBootstrapOld = GetDataDir() / "bootstrap.dat.old";
            LogPrintf("Importing bootstrap.dat...\n");
            LoadExternalBlockFile(chainparams, file);
            RenameOver(pathBootstrap, pathBootstrapOld);
        } else {
            LogPrintf("Warning: Could not open bootstrap file %s\n", pathBootstrap.string());
        }
    }

    // -loadblock=
    for (const fs::path& path : vImportFiles) {
        FILE *file = fsbridge::fopen(path, "rb");
        if (file) {
            LogPrintf("Importing blocks file %s...\n", path.string());
            LoadExternalBlockFile(chainparams, file);
        } else {
            LogPrintf("Warning: Could not open blocks file %s\n", path.string());
        }
    }

    // scan for better chains in the block chain database, that are not yet connected in the active best chain
    CValidationState state;
    if (!ActivateBestChain(state, chainparams)) {
        LogPrintf("Failed to connect best block");
        StartShutdown();
    }

    if (gArgs.GetBoolArg("-stopafterblockimport", DEFAULT_STOPAFTERBLOCKIMPORT)) {
        LogPrintf("Stopping after block import\n");
        StartShutdown();
    }
    } // End scope of CImportingNow
    if (gArgs.GetArg("-persistmempool", DEFAULT_PERSIST_MEMPOOL)) {
        LoadMempool();
        LoadReferralMempool();
        fDumpMempoolLater = !fRequestShutdown;
    }
}

/** Sanity checks
 *  Ensure that Bitcoin is running in a usable environment with all
 *  necessary library support.
 */
bool InitSanityCheck(void)
{
    if(!ECC_InitSanityCheck()) {
        InitError("Elliptic curve cryptography sanity check failure. Aborting.");
        return false;
    }

    if (!glibc_sanity_test() || !glibcxx_sanity_test())
        return false;

    if (!Random_SanityCheck()) {
        InitError("OS cryptographic RNG sanity check failure. Aborting.");
        return false;
    }

    return true;
}

bool AppInitServers(boost::thread_group& threadGroup)
{
    RPCServer::OnStarted(&OnRPCStarted);
    RPCServer::OnStopped(&OnRPCStopped);
    RPCServer::OnPreCommand(&OnRPCPreCommand);
    if (!InitHTTPServer())
        return false;
    if (!StartRPC())
        return false;
    if (!StartHTTPRPC())
        return false;
    if (gArgs.GetBoolArg("-rest", DEFAULT_REST_ENABLE) && !StartREST())
        return false;
    if (!StartHTTPServer())
        return false;
    return true;
}

// Parameter interaction based on rules
void InitParameterInteraction()
{
    // when specifying an explicit binding address, you want to listen on it
    // even when -connect or -proxy is specified
    if (gArgs.IsArgSet("-bind")) {
        if (gArgs.SoftSetBoolArg("-listen", true))
            LogPrintf("%s: parameter interaction: -bind set -> setting -listen=1\n", __func__);
    }
    if (gArgs.IsArgSet("-whitebind")) {
        if (gArgs.SoftSetBoolArg("-listen", true))
            LogPrintf("%s: parameter interaction: -whitebind set -> setting -listen=1\n", __func__);
    }

    if (gArgs.IsArgSet("-connect")) {
        // when only connecting to trusted nodes, do not seed via DNS, or listen by default
        if (gArgs.SoftSetBoolArg("-dnsseed", false))
            LogPrintf("%s: parameter interaction: -connect set -> setting -dnsseed=0\n", __func__);
        if (gArgs.SoftSetBoolArg("-listen", false))
            LogPrintf("%s: parameter interaction: -connect set -> setting -listen=0\n", __func__);
    }

    if (gArgs.IsArgSet("-proxy")) {
        // to protect privacy, do not listen by default if a default proxy server is specified
        if (gArgs.SoftSetBoolArg("-listen", false))
            LogPrintf("%s: parameter interaction: -proxy set -> setting -listen=0\n", __func__);
        // to protect privacy, do not use UPNP when a proxy is set. The user may still specify -listen=1
        // to listen locally, so don't rely on this happening through -listen below.
        if (gArgs.SoftSetBoolArg("-upnp", false))
            LogPrintf("%s: parameter interaction: -proxy set -> setting -upnp=0\n", __func__);
        // to protect privacy, do not discover addresses by default
        if (gArgs.SoftSetBoolArg("-discover", false))
            LogPrintf("%s: parameter interaction: -proxy set -> setting -discover=0\n", __func__);
    }

    if (!gArgs.GetBoolArg("-listen", DEFAULT_LISTEN)) {
        // do not map ports or try to retrieve public IP when not listening (pointless)
        if (gArgs.SoftSetBoolArg("-upnp", false))
            LogPrintf("%s: parameter interaction: -listen=0 -> setting -upnp=0\n", __func__);
        if (gArgs.SoftSetBoolArg("-discover", false))
            LogPrintf("%s: parameter interaction: -listen=0 -> setting -discover=0\n", __func__);
        if (gArgs.SoftSetBoolArg("-listenonion", false))
            LogPrintf("%s: parameter interaction: -listen=0 -> setting -listenonion=0\n", __func__);
    }

    if (gArgs.IsArgSet("-externalip")) {
        // if an explicit public IP is specified, do not try to find others
        if (gArgs.SoftSetBoolArg("-discover", false))
            LogPrintf("%s: parameter interaction: -externalip set -> setting -discover=0\n", __func__);
    }

    // disable whitelistrelay in blocksonly mode
    if (gArgs.GetBoolArg("-blocksonly", DEFAULT_BLOCKSONLY)) {
        if (gArgs.SoftSetBoolArg("-whitelistrelay", false))
            LogPrintf("%s: parameter interaction: -blocksonly=1 -> setting -whitelistrelay=0\n", __func__);
    }

    // Forcing relay from whitelisted hosts implies we will accept relays from them in the first place.
    if (gArgs.GetBoolArg("-whitelistforcerelay", DEFAULT_WHITELISTFORCERELAY)) {
        if (gArgs.SoftSetBoolArg("-whitelistrelay", true))
            LogPrintf("%s: parameter interaction: -whitelistforcerelay=1 -> setting -whitelistrelay=1\n", __func__);
    }
}

static std::string ResolveErrMsg(const char * const optname, const std::string& strBind)
{
    return strprintf(_("Cannot resolve -%s address: '%s'"), optname, strBind);
}

void InitLogging()
{
    fPrintToConsole = gArgs.GetBoolArg("-printtoconsole", false);
    fLogTimestamps = gArgs.GetBoolArg("-logtimestamps", DEFAULT_LOGTIMESTAMPS);
    fLogTimeMicros = gArgs.GetBoolArg("-logtimemicros", DEFAULT_LOGTIMEMICROS);
    fLogIPs = gArgs.GetBoolArg("-logips", DEFAULT_LOGIPS);

    LogPrintf("\n\n\n\n\n\n\n\n\n\n\n\n\n\n\n\n\n\n\n\n");
    LogPrintf("Bitcoin version %s\n", FormatFullVersion());
}

namespace { // Variables internal to initialization process only

ServiceFlags nRelevantServices = NODE_NETWORK;
int nMaxConnections;
int nUserMaxConnections;
int nFD;
ServiceFlags nLocalServices = NODE_NETWORK;

} // namespace

[[noreturn]] static void new_handler_terminate()
{
    // Rather than throwing std::bad-alloc if allocation fails, terminate
    // immediately to (try to) avoid chain corruption.
    // Since LogPrintf may itself allocate memory, set the handler directly
    // to terminate first.
    std::set_new_handler(std::terminate);
    LogPrintf("Error: Out of memory. Terminating.\n");

    // The log was successful, terminate now.
    std::terminate();
};

bool AppInitBasicSetup()
{
    // ********************************************************* Step 1: setup
#ifdef _MSC_VER
    // Turn off Microsoft heap dump noise
    _CrtSetReportMode(_CRT_WARN, _CRTDBG_MODE_FILE);
    _CrtSetReportFile(_CRT_WARN, CreateFileA("NUL", GENERIC_WRITE, 0, nullptr, OPEN_EXISTING, 0, 0));
    // Disable confusing "helpful" text message on abort, Ctrl-C
    _set_abort_behavior(0, _WRITE_ABORT_MSG | _CALL_REPORTFAULT);
#endif
#ifdef WIN32
    // Enable Data Execution Prevention (DEP)
    // Minimum supported OS versions: WinXP SP3, WinVista >= SP1, Win Server 2008
    // A failure is non-critical and needs no further attention!
#ifndef PROCESS_DEP_ENABLE
    // We define this here, because GCCs winbase.h limits this to _WIN32_WINNT >= 0x0601 (Windows 7),
    // which is not correct. Can be removed, when GCCs winbase.h is fixed!
#define PROCESS_DEP_ENABLE 0x00000001
#endif
    typedef BOOL (WINAPI *PSETPROCDEPPOL)(DWORD);
    PSETPROCDEPPOL setProcDEPPol = (PSETPROCDEPPOL)GetProcAddress(GetModuleHandleA("Kernel32.dll"), "SetProcessDEPPolicy");
    if (setProcDEPPol != nullptr) setProcDEPPol(PROCESS_DEP_ENABLE);
#endif

    if (!SetupNetworking())
        return InitError("Initializing networking failed");

#ifndef WIN32
    if (!gArgs.GetBoolArg("-sysperms", false)) {
        umask(077);
    }

    // Clean shutdown on SIGTERM
    registerSignalHandler(SIGTERM, HandleSIGTERM);
    registerSignalHandler(SIGINT, HandleSIGTERM);

    // Reopen debug.log on SIGHUP
    registerSignalHandler(SIGHUP, HandleSIGHUP);

    // Ignore SIGPIPE, otherwise it will bring the daemon down if the client closes unexpectedly
    signal(SIGPIPE, SIG_IGN);
#endif

    std::set_new_handler(new_handler_terminate);

    return true;
}

bool AppInitParameterInteraction()
{
    const CChainParams& chainparams = Params();
    // ********************************************************* Step 2: parameter interactions

    // also see: InitParameterInteraction()

    // if using block pruning, then disallow txindex
    if (gArgs.GetArg("-prune", 0)) {
        if (gArgs.GetBoolArg(flags::ConvertToCliFlag(flags::txindex), DEFAULT_TXINDEX))
            return InitError(_("Prune mode is incompatible with -txindex."));
    }

    // -bind and -whitebind can't be set when not listening
    size_t nUserBind = gArgs.GetArgs("-bind").size() + gArgs.GetArgs("-whitebind").size();
    if (nUserBind != 0 && !gArgs.GetBoolArg("-listen", DEFAULT_LISTEN)) {
        return InitError("Cannot set -bind or -whitebind together with -listen=0");
    }

    // Make sure enough file descriptors are available
    int nBind = std::max(nUserBind, size_t(1));
    nUserMaxConnections = gArgs.GetArg("-maxconnections", DEFAULT_MAX_PEER_CONNECTIONS);
    nMaxConnections = std::max(nUserMaxConnections, 0);

    // Trim requested connection counts, to fit into system limitations
    nMaxConnections = std::max(std::min(nMaxConnections, (int)(FD_SETSIZE - nBind - MIN_CORE_FILEDESCRIPTORS - MAX_ADDNODE_CONNECTIONS)), 0);
    nFD = RaiseFileDescriptorLimit(nMaxConnections + MIN_CORE_FILEDESCRIPTORS + MAX_ADDNODE_CONNECTIONS);
    if (nFD < MIN_CORE_FILEDESCRIPTORS)
        return InitError(_("Not enough file descriptors available."));
    nMaxConnections = std::min(nFD - MIN_CORE_FILEDESCRIPTORS - MAX_ADDNODE_CONNECTIONS, nMaxConnections);

    if (nMaxConnections < nUserMaxConnections)
        InitWarning(strprintf(_("Reducing -maxconnections from %d to %d, because of system limitations."), nUserMaxConnections, nMaxConnections));

    // ********************************************************* Step 3: parameter-to-internal-flags
    if (gArgs.IsArgSet("-debug")) {
        // Special-case: if -debug=0/-nodebug is set, turn off debugging messages
        const std::vector<std::string> categories = gArgs.GetArgs("-debug");

        if (find(categories.begin(), categories.end(), std::string("0")) == categories.end()) {
            for (const auto& cat : categories) {
                uint32_t flag = 0;
                if (!GetLogCategory(&flag, &cat)) {
                    InitWarning(strprintf(_("Unsupported logging category %s=%s."), "-debug", cat));
                    continue;
                }
                logCategories |= flag;
            }
        }
    }

    // Now remove the logging categories which were explicitly excluded
    for (const std::string& cat : gArgs.GetArgs("-debugexclude")) {
        uint32_t flag = 0;
        if (!GetLogCategory(&flag, &cat)) {
            InitWarning(strprintf(_("Unsupported logging category %s=%s."), "-debugexclude", cat));
            continue;
        }
        logCategories &= ~flag;
    }

    // Check for -debugnet
    if (gArgs.GetBoolArg("-debugnet", false))
        InitWarning(_("Unsupported argument -debugnet ignored, use -debug=net."));
    // Check for -socks - as this is a privacy risk to continue, exit here
    if (gArgs.IsArgSet("-socks"))
        return InitError(_("Unsupported argument -socks found. Setting SOCKS version isn't possible anymore, only SOCKS5 proxies are supported."));
    // Check for -tor - as this is a privacy risk to continue, exit here
    if (gArgs.GetBoolArg("-tor", false))
        return InitError(_("Unsupported argument -tor found, use -onion."));

    if (gArgs.GetBoolArg("-benchmark", false))
        InitWarning(_("Unsupported argument -benchmark ignored, use -debug=bench."));

    if (gArgs.GetBoolArg("-whitelistalwaysrelay", false))
        InitWarning(_("Unsupported argument -whitelistalwaysrelay ignored, use -whitelistrelay and/or -whitelistforcerelay."));

    if (gArgs.IsArgSet("-blockminsize"))
        InitWarning("Unsupported argument -blockminsize ignored.");

    // Checkmempool and checkblockindex default to true in regtest mode
    int ratio = std::min<int>(std::max<int>(gArgs.GetArg("-checkmempool", chainparams.DefaultConsistencyChecks() ? 1 : 0), 0), 1000000);
    if (ratio != 0) {
        mempool.setSanityCheck(1.0 / ratio);
    }
    fCheckBlockIndex = gArgs.GetBoolArg("-checkblockindex", chainparams.DefaultConsistencyChecks());
    fCheckpointsEnabled = gArgs.GetBoolArg("-checkpoints", DEFAULT_CHECKPOINTS_ENABLED);

    hashAssumeValid = uint256S(gArgs.GetArg("-assumevalid", chainparams.GetConsensus().defaultAssumeValid.GetHex()));
    if (!hashAssumeValid.IsNull())
        LogPrintf("Assuming ancestors of block %s have valid signatures.\n", hashAssumeValid.GetHex());
    else
        LogPrintf("Validating signatures for all blocks.\n");

    // mempool limits
    int64_t nMempoolSizeMax = gArgs.GetArg("-maxmempool", DEFAULT_MAX_MEMPOOL_SIZE) * 1000000;
    int64_t nMempoolSizeMin = gArgs.GetArg("-limitdescendantsize", DEFAULT_DESCENDANT_SIZE_LIMIT) * 1000 * 40;
    if (nMempoolSizeMax < 0 || nMempoolSizeMax < nMempoolSizeMin)
        return InitError(strprintf(_("-maxmempool must be at least %d MB"), std::ceil(nMempoolSizeMin / 1000000.0)));
    // incremental relay fee sets the minimum feerate increase necessary for BIP 125 replacement in the mempool
    // and the amount the mempool min fee increases above the feerate of txs evicted due to mempool limiting.
    if (gArgs.IsArgSet("-incrementalrelayfee"))
    {
        CAmount n = 0;
        if (!ParseMoney(gArgs.GetArg("-incrementalrelayfee", ""), n))
            return InitError(AmountErrMsg("incrementalrelayfee", gArgs.GetArg("-incrementalrelayfee", "")));
        incrementalRelayFee = CFeeRate(n);
    }

    // -par=0 means autodetect, but nScriptCheckThreads==0 means no concurrency
    nScriptCheckThreads = gArgs.GetArg("-par", DEFAULT_SCRIPTCHECK_THREADS);
    if (nScriptCheckThreads <= 0)
        nScriptCheckThreads += GetNumCores();
    if (nScriptCheckThreads <= 1)
        nScriptCheckThreads = 0;
    else if (nScriptCheckThreads > MAX_SCRIPTCHECK_THREADS)
        nScriptCheckThreads = MAX_SCRIPTCHECK_THREADS;

    // block pruning; get the amount of disk space (in MiB) to allot for block & undo files
    int64_t nPruneArg = gArgs.GetArg("-prune", 0);
    if (nPruneArg < 0) {
        return InitError(_("Prune cannot be configured with a negative value."));
    }
    nPruneTarget = (uint64_t) nPruneArg * 1024 * 1024;
    if (nPruneArg == 1) {  // manual pruning: -prune=1
        LogPrintf("Block pruning enabled.  Use RPC call pruneblockchain(height) to manually prune block and undo files.\n");
        nPruneTarget = std::numeric_limits<uint64_t>::max();
        fPruneMode = true;
    } else if (nPruneTarget) {
        if (nPruneTarget < MIN_DISK_SPACE_FOR_BLOCK_FILES) {
            return InitError(strprintf(_("Prune configured below the minimum of %d MiB.  Please use a higher number."), MIN_DISK_SPACE_FOR_BLOCK_FILES / 1024 / 1024));
        }
        LogPrintf("Prune configured to target %uMiB on disk for block and undo files.\n", nPruneTarget / 1024 / 1024);
        fPruneMode = true;
    }

    RegisterAllCoreRPCCommands(tableRPC);
#ifdef ENABLE_WALLET
    RegisterWalletRPCCommands(tableRPC);
#endif

    nConnectTimeout = gArgs.GetArg("-timeout", DEFAULT_CONNECT_TIMEOUT);
    if (nConnectTimeout <= 0)
        nConnectTimeout = DEFAULT_CONNECT_TIMEOUT;

    if (gArgs.IsArgSet("-minrelaytxfee")) {
        CAmount n = 0;
        if (!ParseMoney(gArgs.GetArg("-minrelaytxfee", ""), n)) {
            return InitError(AmountErrMsg("minrelaytxfee", gArgs.GetArg("-minrelaytxfee", "")));
        }
        // High fee check is done afterward in CWallet::ParameterInteraction()
        ::minRelayTxFee = CFeeRate(n);
    } else if (incrementalRelayFee > ::minRelayTxFee) {
        // Allow only setting incrementalRelayFee to control both
        ::minRelayTxFee = incrementalRelayFee;
        LogPrintf("Increasing minrelaytxfee to %s to match incrementalrelayfee\n",::minRelayTxFee.ToString());
    }

    // Sanity check argument for min fee for including tx in block
    // TODO: Harmonize which arguments need sanity checking and where that happens
    if (gArgs.IsArgSet("-blockmintxfee"))
    {
        CAmount n = 0;
        if (!ParseMoney(gArgs.GetArg("-blockmintxfee", ""), n))
            return InitError(AmountErrMsg("blockmintxfee", gArgs.GetArg("-blockmintxfee", "")));
    }

    // Feerate used to define dust.  Shouldn't be changed lightly as old
    // implementations may inadvertently create non-standard transactions
    if (gArgs.IsArgSet("-dustrelayfee"))
    {
        CAmount n = 0;
        if (!ParseMoney(gArgs.GetArg("-dustrelayfee", ""), n) || 0 == n)
            return InitError(AmountErrMsg("dustrelayfee", gArgs.GetArg("-dustrelayfee", "")));
        dustRelayFee = CFeeRate(n);
    }

    fRequireStandard = !gArgs.GetBoolArg("-acceptnonstdtxn", !chainparams.RequireStandard());
    if (chainparams.RequireStandard() && !fRequireStandard)
        return InitError(strprintf("acceptnonstdtxn is not currently supported for %s chain", chainparams.NetworkIDString()));
    nBytesPerSigOp = gArgs.GetArg("-bytespersigop", nBytesPerSigOp);

#ifdef ENABLE_WALLET
    if (!CWallet::ParameterInteraction())
        return false;
#endif

    fIsBareMultisigStd = gArgs.GetBoolArg("-permitbaremultisig", DEFAULT_PERMIT_BAREMULTISIG);
    fAcceptDatacarrier = gArgs.GetBoolArg("-datacarrier", DEFAULT_ACCEPT_DATACARRIER);
    nMaxDatacarrierBytes = gArgs.GetArg("-datacarriersize", nMaxDatacarrierBytes);

    // Option to startup with mocktime set (used for regression testing):
    SetMockTime(gArgs.GetArg("-mocktime", 0)); // SetMockTime(0) is a no-op

    if (gArgs.GetBoolArg("-peerbloomfilters", DEFAULT_PEERBLOOMFILTERS))
        nLocalServices = ServiceFlags(nLocalServices | NODE_BLOOM);

    if (gArgs.GetArg("-rpcserialversion", DEFAULT_RPC_SERIALIZE_VERSION) < 0)
        return InitError("rpcserialversion must be non-negative.");

    if (gArgs.GetArg("-rpcserialversion", DEFAULT_RPC_SERIALIZE_VERSION) > 1)
        return InitError("unknown rpcserialversion requested.");

    nMaxTipAge = gArgs.GetArg("-maxtipage", DEFAULT_MAX_TIP_AGE);

    fEnableReplacement = gArgs.GetBoolArg("-mempoolreplacement", DEFAULT_ENABLE_REPLACEMENT);
    if ((!fEnableReplacement) && gArgs.IsArgSet("-mempoolreplacement")) {
        // Minimal effort at forwards compatibility
        std::string strReplacementModeList = gArgs.GetArg("-mempoolreplacement", "");  // default is impossible
        std::vector<std::string> vstrReplacementModes;
        boost::split(vstrReplacementModes, strReplacementModeList, boost::is_any_of(","));
        fEnableReplacement = (std::find(vstrReplacementModes.begin(), vstrReplacementModes.end(), "fee") != vstrReplacementModes.end());
    }

    if (gArgs.IsArgSet("-vbparams")) {
        // Allow overriding version bits parameters for testing
        if (!chainparams.MineBlocksOnDemand()) {
            return InitError("Version bits parameters may only be overridden on regtest.");
        }
        for (const std::string& strDeployment : gArgs.GetArgs("-vbparams")) {
            std::vector<std::string> vDeploymentParams;
            boost::split(vDeploymentParams, strDeployment, boost::is_any_of(":"));
            if (vDeploymentParams.size() != 3) {
                return InitError("Version bits parameters malformed, expecting deployment:start:end");
            }
            int64_t nStartTime, nTimeout;
            if (!ParseInt64(vDeploymentParams[1], &nStartTime)) {
                return InitError(strprintf("Invalid nStartTime (%s)", vDeploymentParams[1]));
            }
            if (!ParseInt64(vDeploymentParams[2], &nTimeout)) {
                return InitError(strprintf("Invalid nTimeout (%s)", vDeploymentParams[2]));
            }
            bool found = false;
            for (int j=0; j<(int)Consensus::MAX_VERSION_BITS_DEPLOYMENTS; ++j)
            {
                if (vDeploymentParams[0].compare(VersionBitsDeploymentInfo[j].name) == 0) {
                    UpdateVersionBitsParameters(Consensus::DeploymentPos(j), nStartTime, nTimeout);
                    found = true;
                    LogPrintf("Setting version bits activation parameters for %s to start=%ld, timeout=%ld\n", vDeploymentParams[0], nStartTime, nTimeout);
                    break;
                }
            }
            if (!found) {
                return InitError(strprintf("Invalid deployment (%s)", vDeploymentParams[0]));
            }
        }
    }
    return true;
}

static bool LockDataDirectory(bool probeOnly)
{
    std::string strDataDir = GetDataDir().string();

    // Make sure only a single Bitcoin process is using the data directory.
    fs::path pathLockFile = GetDataDir() / ".lock";
    FILE* file = fsbridge::fopen(pathLockFile, "a"); // empty lock file; created if it doesn't exist.
    if (file) fclose(file);

    try {
        static boost::interprocess::file_lock lock(pathLockFile.string().c_str());
        if (!lock.try_lock()) {
            return InitError(strprintf(_("Cannot obtain a lock on data directory %s. %s is probably already running."), strDataDir, _(PACKAGE_NAME)));
        }
        if (probeOnly) {
            lock.unlock();
        }
    } catch(const boost::interprocess::interprocess_exception& e) {
        return InitError(strprintf(_("Cannot obtain a lock on data directory %s. %s is probably already running.") + " %s.", strDataDir, _(PACKAGE_NAME), e.what()));
    }
    return true;
}

bool AppInitSanityChecks()
{
    // ********************************************************* Step 4: sanity checks

    // Initialize elliptic curve code
    std::string sha256_algo = SHA256AutoDetect();
    LogPrintf("Using the '%s' SHA256 implementation\n", sha256_algo);
    RandomInit();
    ECC_Start();
    globalVerifyHandle.reset(new ECCVerifyHandle());

    // Sanity check
    if (!InitSanityCheck())
        return InitError(strprintf(_("Initialization sanity check failed. %s is shutting down."), _(PACKAGE_NAME)));

    // Probe the data directory lock to give an early error message, if possible
    // We cannot hold the data directory lock here, as the forking for daemon() hasn't yet happened,
    // and a fork will cause weird behavior to it.
    return LockDataDirectory(true);
}

bool AppInitLockDataDirectory()
{
    // After daemonization get the data directory lock again and hold on to it until exit
    // This creates a slight window for a race condition to happen, however this condition is harmless: it
    // will at most make us exit without printing a message to console.
    if (!LockDataDirectory(false)) {
        // Detailed error printed inside LockDataDirectory
        return false;
    }
    return true;
}

bool AppInitMain(boost::thread_group& threadGroup, CScheduler& scheduler)
{
    const CChainParams& chainparams = Params();
    // ********************************************************* Step 4a: application initialization
#ifndef WIN32
    CreatePidFile(GetPidFile(), getpid());
#endif
    if (gArgs.GetBoolArg("-shrinkdebugfile", logCategories == BCLog::NONE)) {
        // Do this first since it both loads a bunch of debug.log into memory,
        // and because this needs to happen before any other debug.log printing
        ShrinkDebugFile();
    }

    if (fPrintToDebugLog)
        OpenDebugLog();

    if (!fLogTimestamps)
        LogPrintf("Startup time: %s\n", DateTimeStrFormat("%Y-%m-%d %H:%M:%S", GetTime()));
    LogPrintf("Default data directory %s\n", GetDefaultDataDir().string());
    LogPrintf("Using data directory %s\n", GetDataDir().string());
    LogPrintf("Using config file %s\n", GetConfigFile(gArgs.GetArg("-conf", BITCOIN_CONF_FILENAME)).string());
    LogPrintf("Using at most %i automatic connections (%i file descriptors available)\n", nMaxConnections, nFD);

    InitSignatureCache();
    InitScriptExecutionCache();

    LogPrintf("Using %u threads for script verification\n", nScriptCheckThreads);
    if (nScriptCheckThreads) {
        for (int i=0; i<nScriptCheckThreads-1; i++)
            threadGroup.create_thread(&ThreadScriptCheck);
    }

    // Start the lightweight task scheduler thread
    CScheduler::Function serviceLoop = boost::bind(&CScheduler::serviceQueue, &scheduler);
    threadGroup.create_thread(boost::bind(&TraceThread<CScheduler::Function>, "scheduler", serviceLoop));

    GetMainSignals().RegisterBackgroundSignalScheduler(scheduler);

    /* Start the RPC server already.  It will be started in "warmup" mode
     * and not really process calls already (but it will signify connections
     * that the server is there and will be ready later).  Warmup mode will
     * be disabled when initialisation is finished.
     */
    if (gArgs.GetBoolArg("-server", false))
    {
        uiInterface.InitMessage.connect(SetRPCWarmupStatus);
        if (!AppInitServers(threadGroup))
            return InitError(_("Unable to start HTTP server. See debug log for details."));
    }

    int64_t nStart;

    // ********************************************************* Step 5: verify wallet database integrity
#ifdef ENABLE_WALLET
    if (!CWallet::Verify())
        return false;
#endif
    // ********************************************************* Step 6: network initialization
    // Note that we absolutely cannot open any actual connections
    // until the very end ("start node") as the UTXO/block state
    // is not yet setup and may end up being set up twice if we
    // need to reindex later.

    assert(!g_connman);
    g_connman = std::unique_ptr<CConnman>(new CConnman(GetRand(std::numeric_limits<uint64_t>::max()), GetRand(std::numeric_limits<uint64_t>::max())));
    CConnman& connman = *g_connman;

    peerLogic.reset(new PeerLogicValidation(&connman));
    RegisterValidationInterface(peerLogic.get());
    RegisterNodeSignals(GetNodeSignals());

    // sanitize comments per BIP-0014, format user agent and check total size
    std::vector<std::string> uacomments;
    for (const std::string& cmt : gArgs.GetArgs("-uacomment")) {
        if (cmt != SanitizeString(cmt, SAFE_CHARS_UA_COMMENT))
            return InitError(strprintf(_("User Agent comment (%s) contains unsafe characters."), cmt));
        uacomments.push_back(cmt);
    }
    strSubVersion = FormatSubVersion(CLIENT_NAME, CLIENT_VERSION, uacomments);
    if (strSubVersion.size() > MAX_SUBVERSION_LENGTH) {
        return InitError(strprintf(_("Total length of network version string (%i) exceeds maximum length (%i). Reduce the number or size of uacomments."),
            strSubVersion.size(), MAX_SUBVERSION_LENGTH));
    }

    if (gArgs.IsArgSet("-onlynet")) {
        std::set<enum Network> nets;
        for (const std::string& snet : gArgs.GetArgs("-onlynet")) {
            enum Network net = ParseNetwork(snet);
            if (net == NET_UNROUTABLE)
                return InitError(strprintf(_("Unknown network specified in -onlynet: '%s'"), snet));
            nets.insert(net);
        }
        for (int n = 0; n < NET_MAX; n++) {
            enum Network net = (enum Network)n;
            if (!nets.count(net))
                SetLimited(net);
        }
    }

    // Check for host lookup allowed before parsing any network related parameters
    fNameLookup = gArgs.GetBoolArg("-dns", DEFAULT_NAME_LOOKUP);

    bool proxyRandomize = gArgs.GetBoolArg("-proxyrandomize", DEFAULT_PROXYRANDOMIZE);
    // -proxy sets a proxy for all outgoing network traffic
    // -noproxy (or -proxy=0) as well as the empty string can be used to not set a proxy, this is the default
    std::string proxyArg = gArgs.GetArg("-proxy", "");
    SetLimited(NET_TOR);
    if (proxyArg != "" && proxyArg != "0") {
        CService proxyAddr;
        if (!Lookup(proxyArg.c_str(), proxyAddr, 9050, fNameLookup)) {
            return InitError(strprintf(_("Invalid -proxy address or hostname: '%s'"), proxyArg));
        }

        proxyType addrProxy = proxyType(proxyAddr, proxyRandomize);
        if (!addrProxy.IsValid())
            return InitError(strprintf(_("Invalid -proxy address or hostname: '%s'"), proxyArg));

        SetProxy(NET_IPV4, addrProxy);
        SetProxy(NET_IPV6, addrProxy);
        SetProxy(NET_TOR, addrProxy);
        SetNameProxy(addrProxy);
        SetLimited(NET_TOR, false); // by default, -proxy sets onion as reachable, unless -noonion later
    }

    // -onion can be used to set only a proxy for .onion, or override normal proxy for .onion addresses
    // -noonion (or -onion=0) disables connecting to .onion entirely
    // An empty string is used to not override the onion proxy (in which case it defaults to -proxy set above, or none)
    std::string onionArg = gArgs.GetArg("-onion", "");
    if (onionArg != "") {
        if (onionArg == "0") { // Handle -noonion/-onion=0
            SetLimited(NET_TOR); // set onions as unreachable
        } else {
            CService onionProxy;
            if (!Lookup(onionArg.c_str(), onionProxy, 9050, fNameLookup)) {
                return InitError(strprintf(_("Invalid -onion address or hostname: '%s'"), onionArg));
            }
            proxyType addrOnion = proxyType(onionProxy, proxyRandomize);
            if (!addrOnion.IsValid())
                return InitError(strprintf(_("Invalid -onion address or hostname: '%s'"), onionArg));
            SetProxy(NET_TOR, addrOnion);
            SetLimited(NET_TOR, false);
        }
    }

    // see Step 2: parameter interactions for more information about these
    fListen = gArgs.GetBoolArg("-listen", DEFAULT_LISTEN);
    fDiscover = gArgs.GetBoolArg("-discover", true);
    fRelayTxes = !gArgs.GetBoolArg("-blocksonly", DEFAULT_BLOCKSONLY);

    for (const std::string& strAddr : gArgs.GetArgs("-externalip")) {
        CService addrLocal;
        if (Lookup(strAddr.c_str(), addrLocal, GetListenPort(), fNameLookup) && addrLocal.IsValid())
            AddLocal(addrLocal, LOCAL_MANUAL);
        else
            return InitError(ResolveErrMsg("externalip", strAddr));
    }

#if ENABLE_ZMQ
    pzmqNotificationInterface = CZMQNotificationInterface::Create();

    if (pzmqNotificationInterface) {
        RegisterValidationInterface(pzmqNotificationInterface);
    }
#endif
    uint64_t nMaxOutboundLimit = 0; //unlimited unless -maxuploadtarget is set
    uint64_t nMaxOutboundTimeframe = MAX_UPLOAD_TIMEFRAME;

    if (gArgs.IsArgSet("-maxuploadtarget")) {
        nMaxOutboundLimit = gArgs.GetArg("-maxuploadtarget", DEFAULT_MAX_UPLOAD_TARGET)*1024*1024;
    }

    // ********************************************************* Step 7: load block chain

    fReindex = gArgs.GetBoolArg("-reindex", false);
    bool fReindexChainState = gArgs.GetBoolArg("-reindex-chainstate", false);

    // block tree db settings
    int dbMaxOpenFiles = gArgs.GetArg("-dbmaxopenfiles", DEFAULT_DB_MAX_OPEN_FILES);
    bool dbCompression = gArgs.GetBoolArg("-dbcompression", DEFAULT_DB_COMPRESSION);

    LogPrintf("Block index database configuration:\n");
    LogPrintf("* Using %d max open files\n", dbMaxOpenFiles);
    LogPrintf("* Compression is %s\n", dbCompression ? "enabled" : "disabled");

    // cache size calculations
    int64_t nTotalCache = (gArgs.GetArg("-dbcache", nDefaultDbCache) << 20);
    nTotalCache = std::max(nTotalCache, nMinDbCache << 20); // total cache cannot be less than nMinDbCache
    nTotalCache = std::min(nTotalCache, nMaxDbCache << 20); // total cache cannot be greater than nMaxDbcache
    int64_t nBlockTreeDBCache = nTotalCache / 8;

    if (gArgs.GetBoolArg(flags::ConvertToCliFlag(flags::addressindex), DEFAULT_ADDRESSINDEX) ||
        gArgs.GetBoolArg(flags::ConvertToCliFlag(flags::spentindex), DEFAULT_SPENTINDEX) ||
        gArgs.GetBoolArg(flags::ConvertToCliFlag(flags::referralindex), DEFAULT_REFERRALINDEX))
    {
        // enable 3/4 of the cache if addressindex and/or spentindex is enabled
        nBlockTreeDBCache = nTotalCache * 3 / 4;
    }
<<<<<<< HEAD
    else
    {
        nBlockTreeDBCache = std::min(nBlockTreeDBCache,
            (gArgs.GetBoolArg(flags::ConvertToCliFlag(flags::txindex), DEFAULT_TXINDEX) ? nMaxBlockDBAndTxIndexCache : nMaxBlockDBCache) << 20);
    }

=======
    size_t nReferralDBCache = 0; // todo: figure out how much to cache
>>>>>>> 68f07073
    nTotalCache -= nBlockTreeDBCache;
    int64_t nCoinDBCache = std::min(nTotalCache / 2, (nTotalCache / 4) + (1 << 23)); // use 25%-50% of the remainder for disk cache
    nCoinDBCache = std::min(nCoinDBCache, nMaxCoinsDBCache << 20); // cap total coins db cache
    nTotalCache -= nCoinDBCache;
    nCoinCacheUsage = nTotalCache; // the rest goes to in-memory cache
    int64_t nMempoolSizeMax = gArgs.GetArg("-maxmempool", DEFAULT_MAX_MEMPOOL_SIZE) * 1000000;
    LogPrintf("Cache configuration:\n");
    LogPrintf("* Max cache setting possible %.1fMiB\n", nMaxDbCache);
    LogPrintf("* Using %.1fMiB for block index database\n", nBlockTreeDBCache * (1.0 / 1024 / 1024));
    LogPrintf("* Using %.1fMiB for chain state database\n", nCoinDBCache * (1.0 / 1024 / 1024));
    LogPrintf("* Using %.1fMiB for in-memory UTXO set (plus up to %.1fMiB of unused mempool space)\n", nCoinCacheUsage * (1.0 / 1024 / 1024), nMempoolSizeMax * (1.0 / 1024 / 1024));

    bool fLoaded = false;
    while (!fLoaded && !fRequestShutdown) {
        bool fReset = fReindex;
        std::string strLoadError;

        uiInterface.InitMessage(_("Loading block index..."));

        nStart = GetTimeMillis();
        do {
            try {
                UnloadBlockIndex();
                delete pcoinsTip;
                delete pcoinsdbview;
                delete pcoinscatcher;
                delete pblocktree;
                delete prefviewdb;
                delete prefviewcache;

                pblocktree = new CBlockTreeDB(nBlockTreeDBCache, false, fReset);

                if (fReset) {
                    pblocktree->WriteReindexing(true);
                    //If we're reindexing in prune mode, wipe away unusable block files and all undo data files
                    if (fPruneMode)
                        CleanupBlockRevFiles();
                }

                if (fRequestShutdown) break;

                // LoadBlockIndex will load fTxIndex from the db, or set it if
                // we're reindexing. It will also load fHavePruned if we've
                // ever removed a block file from disk.
                // Note that it also sets fReindex based on the disk flag!
                // From here on out fReindex and fReset mean something different!
                if (!LoadBlockIndex(chainparams)) {
                    strLoadError = _("Error loading block database");
                    break;
                }

                // If the loaded chain has a wrong genesis, bail out immediately
                // (we're likely using a testnet datadir, or the other way around).
                if (!mapBlockIndex.empty() && mapBlockIndex.count(chainparams.GetConsensus().hashGenesisBlock) == 0)
                    return InitError(_("Incorrect or no genesis block found. Wrong datadir for network?"));

                // Check for changed -txindex state
                if (fTxIndex != gArgs.GetBoolArg(flags::ConvertToCliFlag(flags::txindex), DEFAULT_TXINDEX)) {
                    strLoadError = _("You need to rebuild the database using -reindex-chainstate to change -txindex");
                    break;
                }

                // Check for changed -prune state.  What we are concerned about is a user who has pruned blocks
                // in the past, but is now trying to run unpruned.
                if (fHavePruned && !fPruneMode) {
                    strLoadError = _("You need to rebuild the database using -reindex to go back to unpruned mode.  This will redownload the entire blockchain");
                    break;
                }

                // At this point blocktree args are consistent with what's on disk.
                // If we're not mid-reindex (based on disk + args), add a genesis block on disk
                // (otherwise we use the one already on disk).
                // This is called again in ThreadImport after the reindex completes.
                if (!fReindex && !LoadGenesisBlock(chainparams)) {
                    strLoadError = _("Error initializing block database");
                    break;
                }

                // At this point we're either in reindex or we've loaded a useful
                // block tree into mapBlockIndex!

                pcoinsdbview = new CCoinsViewDB(nCoinDBCache, false, fReset || fReindexChainState);
                pcoinscatcher = new CCoinsViewErrorCatcher(pcoinsdbview);

                // If necessary, upgrade from older database format.
                // This is a no-op if we cleared the coinsviewdb with -reindex or -reindex-chainstate
                if (!pcoinsdbview->Upgrade()) {
                    strLoadError = _("Error upgrading chainstate database");
                    break;
                }

                // ReplayBlocks is a no-op if we cleared the coinsviewdb with -reindex or -reindex-chainstate
                if (!ReplayBlocks(chainparams, pcoinsdbview)) {
                    strLoadError = _("Unable to replay blocks. You will need to rebuild the database using -reindex-chainstate.");
                    break;
                }

                // The on-disk coinsdb is now in a good state, create the cache
                pcoinsTip = new CCoinsViewCache(pcoinscatcher);

                bool is_coinsview_empty = fReset || fReindexChainState || pcoinsTip->GetBestBlock().IsNull();
                if (!is_coinsview_empty) {
                    // LoadChainTip sets chainActive based on pcoinsTip's best block
                    if (!LoadChainTip(chainparams)) {
                        strLoadError = _("Error initializing block database");
                        break;
                    }
                    assert(chainActive.Tip() != nullptr);
                }

                if (!fReset) {
                    // Note that RewindBlockIndex MUST run even if we're about to -reindex-chainstate.
                    // It both disconnects blocks based on chainActive, and drops block data in
                    // mapBlockIndex based on lack of available witness data.
                    uiInterface.InitMessage(_("Rewinding blocks..."));
                    if (!RewindBlockIndex(chainparams)) {
                        strLoadError = _("Unable to rewind the database to a pre-fork state. You will need to redownload the blockchain");
                        break;
                    }
                }

                if (!is_coinsview_empty) {
                    uiInterface.InitMessage(_("Verifying blocks..."));
                    if (fHavePruned && gArgs.GetArg("-checkblocks", DEFAULT_CHECKBLOCKS) > MIN_BLOCKS_TO_KEEP) {
                        LogPrintf("Prune: pruned datadir may not have more than %d blocks; only checking available blocks",
                            MIN_BLOCKS_TO_KEEP);
                    }

                    {
                        LOCK(cs_main);
                        CBlockIndex* tip = chainActive.Tip();
                        RPCNotifyBlockChange(true, tip);
                        if (tip && tip->nTime > GetAdjustedTime() + 2 * 60 * 60) {
                            strLoadError = _("The block database contains a block which appears to be from the future. "
                                    "This may be due to your computer's date and time being set incorrectly. "
                                    "Only rebuild the block database if you are sure that your computer's date and time are correct");
                            break;
                        }
                    }

                    if (!CVerifyDB().VerifyDB(chainparams, pcoinsdbview, gArgs.GetArg("-checklevel", DEFAULT_CHECKLEVEL),
                                  gArgs.GetArg("-checkblocks", DEFAULT_CHECKBLOCKS))) {
                        strLoadError = _("Corrupted block database detected");
                        break;
                    }
                }

                prefviewdb = new ReferralsViewDB{nReferralDBCache, false, fReset || fReindexChainState};
                prefviewcache = new ReferralsViewCache{prefviewdb};

            } catch (const std::exception& e) {
                LogPrintf("%s\n", e.what());
                strLoadError = _("Error opening block database");
                break;
            }

            fLoaded = true;
        } while(false);

        if (!fLoaded && !fRequestShutdown) {
            // first suggest a reindex
            if (!fReset) {
                bool fRet = uiInterface.ThreadSafeQuestion(
                    strLoadError + ".\n\n" + _("Do you want to rebuild the block database now?"),
                    strLoadError + ".\nPlease restart with -reindex or -reindex-chainstate to recover.",
                    "", CClientUIInterface::MSG_ERROR | CClientUIInterface::BTN_ABORT);
                if (fRet) {
                    fReindex = true;
                    fRequestShutdown = false;
                } else {
                    LogPrintf("Aborted block database rebuild. Exiting.\n");
                    return false;
                }
            } else {
                return InitError(strLoadError);
            }
        }
    }

    // As LoadBlockIndex can take several minutes, it's possible the user
    // requested to kill the GUI during the last operation. If so, exit.
    // As the program has not fully started yet, Shutdown() is possibly overkill.
    if (fRequestShutdown)
    {
        LogPrintf("Shutdown requested. Exiting.\n");
        return false;
    }
    if (fLoaded) {
        LogPrintf(" block index %15dms\n", GetTimeMillis() - nStart);
    }

    fs::path est_path = GetDataDir() / FEE_ESTIMATES_FILENAME;
    CAutoFile est_filein(fsbridge::fopen(est_path, "rb"), SER_DISK, CLIENT_VERSION);
    // Allowed to fail as this file IS missing on first startup.
    if (!est_filein.IsNull())
        ::feeEstimator.Read(est_filein);
    fFeeEstimatesInitialized = true;

    // ********************************************************* Step 8: load wallet
#ifdef ENABLE_WALLET
    if (!CWallet::InitLoadWallet())
        return false;
#else
    LogPrintf("No wallet support compiled in!\n");
#endif

    // ********************************************************* Step 9: data directory maintenance

    // if pruning, unset the service bit and perform the initial blockstore prune
    // after any wallet rescanning has taken place.
    if (fPruneMode) {
        LogPrintf("Unsetting NODE_NETWORK on prune mode\n");
        nLocalServices = ServiceFlags(nLocalServices & ~NODE_NETWORK);
        if (!fReindex) {
            uiInterface.InitMessage(_("Pruning blockstore..."));
            PruneAndFlush();
        }
    }

    if (chainparams.GetConsensus().vDeployments[Consensus::DEPLOYMENT_SEGWIT].nTimeout != 0) {
        // Only advertise witness capabilities if they have a reasonable start time.
        // This allows us to have the code merged without a defined softfork, by setting its
        // end time to 0.
        // Note that setting NODE_WITNESS is never required: the only downside from not
        // doing so is that after activation, no upgraded nodes will fetch from you.
        nLocalServices = ServiceFlags(nLocalServices | NODE_WITNESS);
        // Only care about others providing witness capabilities if there is a softfork
        // defined.
        nRelevantServices = ServiceFlags(nRelevantServices | NODE_WITNESS);
    }

    // ********************************************************* Step 10: import blocks

    if (!CheckDiskSpace())
        return false;

    // Either install a handler to notify us when genesis activates, or set fHaveGenesis directly.
    // No locking, as this happens before any background thread is started.
    if (chainActive.Tip() == nullptr) {
        uiInterface.NotifyBlockTip.connect(BlockNotifyGenesisWait);
    } else {
        fHaveGenesis = true;
    }

    if (gArgs.IsArgSet("-blocknotify"))
        uiInterface.NotifyBlockTip.connect(BlockNotifyCallback);

    std::vector<fs::path> vImportFiles;
    for (const std::string& strFile : gArgs.GetArgs("-loadblock")) {
        vImportFiles.push_back(strFile);
    }

    threadGroup.create_thread(boost::bind(&ThreadImport, vImportFiles));

    // Wait for genesis block to be processed
    {
        boost::unique_lock<boost::mutex> lock(cs_GenesisWait);
        while (!fHaveGenesis) {
            condvar_GenesisWait.wait(lock);
        }
        uiInterface.NotifyBlockTip.disconnect(BlockNotifyGenesisWait);
    }

    // ********************************************************* Step 11: start node

    //// debug print
    LogPrintf("mapBlockIndex.size() = %u\n",   mapBlockIndex.size());
    LogPrintf("nBestHeight = %d\n",                   chainActive.Height());
    if (gArgs.GetBoolArg("-listenonion", DEFAULT_LISTEN_ONION))
        StartTorControl(threadGroup, scheduler);

    Discover(threadGroup);

    // Map ports with UPnP
    MapPort(gArgs.GetBoolArg("-upnp", DEFAULT_UPNP));

    CConnman::Options connOptions;
    connOptions.nLocalServices = nLocalServices;
    connOptions.nRelevantServices = nRelevantServices;
    connOptions.nMaxConnections = nMaxConnections;
    connOptions.nMaxOutbound = std::min(MAX_OUTBOUND_CONNECTIONS, connOptions.nMaxConnections);
    connOptions.nMaxAddnode = MAX_ADDNODE_CONNECTIONS;
    connOptions.nMaxFeeler = 1;
    connOptions.nBestHeight = chainActive.Height();
    connOptions.uiInterface = &uiInterface;
    connOptions.nSendBufferMaxSize = 1000*gArgs.GetArg("-maxsendbuffer", DEFAULT_MAXSENDBUFFER);
    connOptions.nReceiveFloodSize = 1000*gArgs.GetArg("-maxreceivebuffer", DEFAULT_MAXRECEIVEBUFFER);

    connOptions.nMaxOutboundTimeframe = nMaxOutboundTimeframe;
    connOptions.nMaxOutboundLimit = nMaxOutboundLimit;

    for (const std::string& strBind : gArgs.GetArgs("-bind")) {
        CService addrBind;
        if (!Lookup(strBind.c_str(), addrBind, GetListenPort(), false)) {
            return InitError(ResolveErrMsg("bind", strBind));
        }
        connOptions.vBinds.push_back(addrBind);
    }
    for (const std::string& strBind : gArgs.GetArgs("-whitebind")) {
        CService addrBind;
        if (!Lookup(strBind.c_str(), addrBind, 0, false)) {
            return InitError(ResolveErrMsg("whitebind", strBind));
        }
        if (addrBind.GetPort() == 0) {
            return InitError(strprintf(_("Need to specify a port with -whitebind: '%s'"), strBind));
        }
        connOptions.vWhiteBinds.push_back(addrBind);
    }

    for (const auto& net : gArgs.GetArgs("-whitelist")) {
        CSubNet subnet;
        LookupSubNet(net.c_str(), subnet);
        if (!subnet.IsValid())
            return InitError(strprintf(_("Invalid netmask specified in -whitelist: '%s'"), net));
        connOptions.vWhitelistedRange.push_back(subnet);
    }

    if (gArgs.IsArgSet("-seednode")) {
        connOptions.vSeedNodes = gArgs.GetArgs("-seednode");
    }

    if (!connman.Start(scheduler, connOptions)) {
        return false;
    }

    // ********************************************************* Step 12: finished

    SetRPCWarmupFinished();
    uiInterface.InitMessage(_("Done loading"));

#ifdef ENABLE_WALLET
    for (CWalletRef pwallet : vpwallets) {
        pwallet->postInitProcess(scheduler);
    }
#endif

    return !fRequestShutdown;
}

inline std::string flags::ConvertToCliFlag(const std::string flag)
{
    return "-" + flag;
}<|MERGE_RESOLUTION|>--- conflicted
+++ resolved
@@ -1401,19 +1401,17 @@
         gArgs.GetBoolArg(flags::ConvertToCliFlag(flags::spentindex), DEFAULT_SPENTINDEX) ||
         gArgs.GetBoolArg(flags::ConvertToCliFlag(flags::referralindex), DEFAULT_REFERRALINDEX))
     {
-        // enable 3/4 of the cache if addressindex and/or spentindex is enabled
+        // enable 3/4 of the cache if addressindex, referralindex and/or spentindex is enabled
         nBlockTreeDBCache = nTotalCache * 3 / 4;
     }
-<<<<<<< HEAD
     else
     {
         nBlockTreeDBCache = std::min(nBlockTreeDBCache,
             (gArgs.GetBoolArg(flags::ConvertToCliFlag(flags::txindex), DEFAULT_TXINDEX) ? nMaxBlockDBAndTxIndexCache : nMaxBlockDBCache) << 20);
     }
 
-=======
     size_t nReferralDBCache = 0; // todo: figure out how much to cache
->>>>>>> 68f07073
+
     nTotalCache -= nBlockTreeDBCache;
     int64_t nCoinDBCache = std::min(nTotalCache / 2, (nTotalCache / 4) + (1 << 23)); // use 25%-50% of the remainder for disk cache
     nCoinDBCache = std::min(nCoinDBCache, nMaxCoinsDBCache << 20); // cap total coins db cache
