--- conflicted
+++ resolved
@@ -841,19 +841,6 @@
     std::terminate();
 };
 
-[[noreturn]] static void new_handler_terminate()
-{
-    // Rather than throwing std::bad-alloc if allocation fails, terminate
-    // immediately to (try to) avoid chain corruption.
-    // Since LogPrintf may itself allocate memory, set the handler directly
-    // to terminate first.
-    std::set_new_handler(std::terminate);
-    LogPrintf("Error: Out of memory. Terminating.\n");
-
-    // The log was successful, terminate now.
-    std::terminate();
-};
-
 bool AppInitBasicSetup()
 {
     // ********************************************************* Step 1: setup
@@ -1397,16 +1384,12 @@
     nTotalCache = std::max(nTotalCache, nMinDbCache << 20); // total cache cannot be less than nMinDbCache
     nTotalCache = std::min(nTotalCache, nMaxDbCache << 20); // total cache cannot be greater than nMaxDbcache
     int64_t nBlockTreeDBCache = nTotalCache / 8;
-<<<<<<< HEAD
     if (GetBoolArg("-addressindex", DEFAULT_ADDRESSINDEX) || GetBoolArg("-spentindex", DEFAULT_SPENTINDEX)) {
         // enable 3/4 of the cache if addressindex and/or spentindex is enabled
         nBlockTreeDBCache = nTotalCache * 3 / 4;
     } else {
         nBlockTreeDBCache = std::min(nBlockTreeDBCache, (GetBoolArg("-txindex", DEFAULT_TXINDEX) ? nMaxBlockDBAndTxIndexCache : nMaxBlockDBCache) << 20);
     }
-=======
-    nBlockTreeDBCache = std::min(nBlockTreeDBCache, (gArgs.GetBoolArg("-txindex", DEFAULT_TXINDEX) ? nMaxBlockDBAndTxIndexCache : nMaxBlockDBCache) << 20);
->>>>>>> 0847c882
     nTotalCache -= nBlockTreeDBCache;
     int64_t nCoinDBCache = std::min(nTotalCache / 2, (nTotalCache / 4) + (1 << 23)); // use 25%-50% of the remainder for disk cache
     nCoinDBCache = std::min(nCoinDBCache, nMaxCoinsDBCache << 20); // cap total coins db cache
@@ -1435,15 +1418,7 @@
                 delete pcoinscatcher;
                 delete pblocktree;
 
-<<<<<<< HEAD
-                pblocktree = new CBlockTreeDB(nBlockTreeDBCache, false, fReindex, dbCompression, dbMaxOpenFiles);
-                pcoinsdbview = new CCoinsViewDB(nCoinDBCache, false, fReindex || fReindexChainState);
-
-                pcoinscatcher = new CCoinsViewErrorCatcher(pcoinsdbview);
-                pcoinsTip = new CCoinsViewCache(pcoinscatcher);
-=======
                 pblocktree = new CBlockTreeDB(nBlockTreeDBCache, false, fReset);
->>>>>>> 0847c882
 
                 if (fReset) {
                     pblocktree->WriteReindexing(true);
