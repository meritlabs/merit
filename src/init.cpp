// Copyright (c) 2009-2010 Satoshi Nakamoto
// Copyright (c) 2009-2016 The Bitcoin Core developers
// Copyright (c) 2017 The Merit Foundation developers
// Distributed under the MIT software license, see the accompanying
// file COPYING or http://www.opensource.org/licenses/mit-license.php.

#if defined(HAVE_CONFIG_H)
#include "config/bitcoin-config.h"
#endif

#include "init.h"

#include "addrman.h"
#include "amount.h"
#include "chain.h"
#include "chainparams.h"
#include "checkpoints.h"
#include "compat/sanity.h"
#include "consensus/validation.h"
#include "fs.h"
#include "httpserver.h"
#include "httprpc.h"
#include "key.h"
#include "validation.h"
#include "miner.h"
#include "netbase.h"
#include "net.h"
#include "net_processing.h"
#include "policy/feerate.h"
#include "policy/fees.h"
#include "policy/policy.h"
#include "refdb.h"
#include "referrals.h"
#include "rpc/server.h"
#include "rpc/register.h"
#include "rpc/safemode.h"
#include "rpc/blockchain.h"
#include "script/standard.h"
#include "script/sigcache.h"
#include "scheduler.h"
#include "timedata.h"
#include "txdb.h"
#include "txmempool.h"
#include "torcontrol.h"
#include "ui_interface.h"
#include "util.h"
#include "utilmoneystr.h"
#include "validationinterface.h"
#ifdef ENABLE_WALLET
#include "wallet/init.h"
#include "wallet/wallet.h"
#endif
#include "warnings.h"
#include <stdint.h>
#include <stdio.h>
#include <memory>

#ifndef WIN32
#include <signal.h>
#endif

#include <boost/algorithm/string/classification.hpp>
#include <boost/algorithm/string/replace.hpp>
#include <boost/algorithm/string/split.hpp>
#include <boost/bind.hpp>
#include <boost/interprocess/sync/file_lock.hpp>
#include <boost/thread.hpp>
#include <openssl/crypto.h>

#if ENABLE_ZMQ
#include "zmq/zmqnotificationinterface.h"
#endif

bool fFeeEstimatesInitialized = false;
static const bool DEFAULT_PROXYRANDOMIZE = true;
static const bool DEFAULT_REST_ENABLE = false;
static const bool DEFAULT_STOPAFTERBLOCKIMPORT = false;

std::unique_ptr<CConnman> g_connman;
std::unique_ptr<PeerLogicValidation> peerLogic;

#if ENABLE_ZMQ
static CZMQNotificationInterface* pzmqNotificationInterface = nullptr;
#endif

#ifdef WIN32
// Win32 LevelDB doesn't use filedescriptors, and the ones used for
// accessing block files don't count towards the fd_set size limit
// anyway.
#define MIN_CORE_FILEDESCRIPTORS 0
#else
#define MIN_CORE_FILEDESCRIPTORS 150
#endif

static const char* FEE_ESTIMATES_FILENAME="fee_estimates.dat";

//////////////////////////////////////////////////////////////////////////////
//
// Shutdown
//

//
// Thread management and startup/shutdown:
//
// The network-processing threads are all part of a thread group
// created by AppInit() or the Qt main() function.
//
// A clean exit happens when StartShutdown() or the SIGTERM
// signal handler sets fRequestShutdown, which triggers
// the DetectShutdownThread(), which interrupts the main thread group.
// DetectShutdownThread() then exits, which causes AppInit() to
// continue (it .joins the shutdown thread).
// Shutdown() is then
// called to clean up database connections, and stop other
// threads that should only be stopped after the main network-processing
// threads have exited.
//
// Shutdown for Qt is very similar, only it uses a QTimer to detect
// fRequestShutdown getting set, and then does the normal Qt
// shutdown thing.
//

std::atomic<bool> fRequestShutdown(false);
std::atomic<bool> fDumpMempoolLater(false);

void StartShutdown()
{
    fRequestShutdown = true;
}
bool ShutdownRequested()
{
    return fRequestShutdown;
}

/**
 * This is a minimally invasive approach to shutdown on LevelDB read errors from the
 * chainstate, while keeping user interface out of the common library, which is shared
 * between bitcoind, and bitcoin-qt and non-server tools.
*/
class CCoinsViewErrorCatcher final : public CCoinsViewBacked
{
public:
    explicit CCoinsViewErrorCatcher(CCoinsView* view) : CCoinsViewBacked(view) {}
    bool GetCoin(const COutPoint &outpoint, Coin &coin) const override {
        try {
            return CCoinsViewBacked::GetCoin(outpoint, coin);
        } catch(const std::runtime_error& e) {
            uiInterface.ThreadSafeMessageBox(_("Error reading from database, shutting down."), "", CClientUIInterface::MSG_ERROR);
            LogPrintf("Error reading from database: %s\n", e.what());
            // Starting the shutdown sequence and returning false to the caller would be
            // interpreted as 'entry not found' (as opposed to unable to read data), and
            // could lead to invalid interpretation. Just exit immediately, as we can't
            // continue anyway, and all writes should be atomic.
            abort();
        }
    }
    // Writes do not need similar protection, as failure to write is handled by the caller.
};

static CCoinsViewErrorCatcher *pcoinscatcher = nullptr;
static std::unique_ptr<ECCVerifyHandle> globalVerifyHandle;

void Interrupt(boost::thread_group& threadGroup)
{
    InterruptHTTPServer();
    InterruptHTTPRPC();
    InterruptRPC();
    InterruptREST();
    InterruptTorControl();
    if (g_connman)
        g_connman->Interrupt();
    threadGroup.interrupt_all();
}

void Shutdown()
{
    LogPrintf("%s: In progress...\n", __func__);
    static CCriticalSection cs_Shutdown;
    TRY_LOCK(cs_Shutdown, lockShutdown);
    if (!lockShutdown)
        return;

    /// Note: Shutdown() must be able to handle cases in which initialization failed part of the way,
    /// for example if the data directory was found to be locked.
    /// Be sure that anything that writes files or flushes caches only does this if the respective
    /// module was initialized.
    RenameThread("bitcoin-shutoff");
    mempool.AddTransactionsUpdated(1);

    StopHTTPRPC();
    StopREST();
    StopRPC();
    StopHTTPServer();
#ifdef ENABLE_WALLET
    for (CWalletRef pwallet : vpwallets) {
        pwallet->Flush(false);
    }
#endif
    MapPort(false);
    UnregisterValidationInterface(peerLogic.get());
    peerLogic.reset();
    g_connman.reset();

    StopTorControl();
    UnregisterNodeSignals(GetNodeSignals());
    if (fDumpMempoolLater && gArgs.GetArg("-persistmempool", DEFAULT_PERSIST_MEMPOOL)) {
        DumpMempool();
        DumpReferralMempool();
    }

    if (fFeeEstimatesInitialized)
    {
        ::feeEstimator.FlushUnconfirmed(::mempool);
        fs::path est_path = GetDataDir() / FEE_ESTIMATES_FILENAME;
        CAutoFile est_fileout(fsbridge::fopen(est_path, "wb"), SER_DISK, CLIENT_VERSION);
        if (!est_fileout.IsNull())
            ::feeEstimator.Write(est_fileout);
        else
            LogPrintf("%s: Failed to write fee estimates to %s\n", __func__, est_path.string());
        fFeeEstimatesInitialized = false;
    }

    // FlushStateToDisk generates a SetBestChain callback, which we should avoid missing
    if (pcoinsTip != nullptr) {
        FlushStateToDisk();
    }

    // After there are no more peers/RPC left to give us new data which may generate
    // CValidationInterface callbacks, flush them...
    GetMainSignals().FlushBackgroundCallbacks();

    // Any future callbacks will be dropped. This should absolutely be safe - if
    // missing a callback results in an unrecoverable situation, unclean shutdown
    // would too. The only reason to do the above flushes is to let the wallet catch
    // up with our current chain to avoid any strange pruning edge cases and make
    // next startup faster by avoiding rescan.

    {
        LOCK(cs_main);
        if (pcoinsTip != nullptr) {
            FlushStateToDisk();
        }
        delete pcoinsTip;
        pcoinsTip = nullptr;
        delete pcoinscatcher;
        pcoinscatcher = nullptr;
        delete pcoinsdbview;
        pcoinsdbview = nullptr;
        delete pblocktree;
        pblocktree = nullptr;
        delete prefviewdb;
        prefviewdb = nullptr;
        delete prefviewcache;
        prefviewcache = nullptr;
    }
#ifdef ENABLE_WALLET
    for (CWalletRef pwallet : vpwallets) {
        pwallet->Flush(true);
    }
#endif

#if ENABLE_ZMQ
    if (pzmqNotificationInterface) {
        UnregisterValidationInterface(pzmqNotificationInterface);
        delete pzmqNotificationInterface;
        pzmqNotificationInterface = nullptr;
    }
#endif

#ifndef WIN32
    try {
        fs::remove(GetPidFile());
    } catch (const fs::filesystem_error& e) {
        LogPrintf("%s: Unable to remove pidfile: %s\n", __func__, e.what());
    }
#endif
    UnregisterAllValidationInterfaces();
    GetMainSignals().UnregisterBackgroundSignalScheduler();
#ifdef ENABLE_WALLET
    for (CWalletRef pwallet : vpwallets) {
        delete pwallet;
    }
    vpwallets.clear();
#endif
    globalVerifyHandle.reset();
    ECC_Stop();
    LogPrintf("%s: done\n", __func__);
}

/**
 * Signal handlers are very limited in what they are allowed to do.
 * The execution context the handler is invoked in is not guaranteed,
 * so we restrict handler operations to just touching variables:
 */
static void HandleSIGTERM(int)
{
    fRequestShutdown = true;
}

static void HandleSIGHUP(int)
{
    fReopenDebugLog = true;
}

#ifndef WIN32
static void registerSignalHandler(int signal, void(*handler)(int))
{
    struct sigaction sa;
    sa.sa_handler = handler;
    sigemptyset(&sa.sa_mask);
    sa.sa_flags = 0;
    sigaction(signal, &sa, nullptr);
}
#endif

void OnRPCStarted()
{
    uiInterface.NotifyBlockTip.connect(&RPCNotifyBlockChange);
}

void OnRPCStopped()
{
    uiInterface.NotifyBlockTip.disconnect(&RPCNotifyBlockChange);
    RPCNotifyBlockChange(false, nullptr);
    cvBlockChange.notify_all();
    LogPrint(BCLog::RPC, "RPC stopped.\n");
}

std::string HelpMessage(HelpMessageMode mode)
{
    const auto defaultBaseParams = CreateBaseChainParams(CBaseChainParams::MAIN);
    const auto testnetBaseParams = CreateBaseChainParams(CBaseChainParams::TESTNET);
    const auto defaultChainParams = CreateChainParams(CBaseChainParams::MAIN);
    const auto testnetChainParams = CreateChainParams(CBaseChainParams::TESTNET);
    const bool showDebug = gArgs.GetBoolArg("-help-debug", false);

    // When adding new options to the categories, please keep and ensure alphabetical ordering.
    // Do not translate _(...) -help-debug options, Many technical terms, and only a very small audience, so is unnecessary stress to translators.
    std::string strUsage = HelpMessageGroup(_("Options:"));
    strUsage += HelpMessageOpt("-?", _("Print this help message and exit"));
    strUsage += HelpMessageOpt("-version", _("Print version and exit"));
    strUsage += HelpMessageOpt("-alertnotify=<cmd>", _("Execute command when a relevant alert is received or we see a really long fork (%s in cmd is replaced by message)"));
    strUsage += HelpMessageOpt("-blocknotify=<cmd>", _("Execute command when the best block changes (%s in cmd is replaced by block hash)"));
    if (showDebug)
        strUsage += HelpMessageOpt("-blocksonly", strprintf(_("Whether to operate in a blocks only mode (default: %u)"), DEFAULT_BLOCKSONLY));
    strUsage +=HelpMessageOpt("-assumevalid=<hex>", strprintf(_("If this block is in the chain assume that it and its ancestors are valid and potentially skip their script verification (0 to verify all, default: %s, testnet: %s)"), defaultChainParams->GetConsensus().defaultAssumeValid.GetHex(), testnetChainParams->GetConsensus().defaultAssumeValid.GetHex()));
    strUsage += HelpMessageOpt("-conf=<file>", strprintf(_("Specify configuration file (default: %s)"), BITCOIN_CONF_FILENAME));
    if (mode == HMM_BITCOIND)
    {
#if HAVE_DECL_DAEMON
        strUsage += HelpMessageOpt("-daemon", _("Run in the background as a daemon and accept commands"));
#endif
    }
    strUsage += HelpMessageOpt("-datadir=<dir>", _("Specify data directory"));
    if (showDebug) {
        strUsage += HelpMessageOpt("-dbbatchsize", strprintf("Maximum database write batch size in bytes (default: %u)", nDefaultDbBatchSize));
    }
    strUsage += HelpMessageOpt("-dbcache=<n>", strprintf(_("Set database cache size in megabytes (%d to %d, default: %d)"), nMinDbCache, nMaxDbCache, nDefaultDbCache));
    if (showDebug)
        strUsage += HelpMessageOpt("-feefilter", strprintf("Tell other nodes to filter invs to us by our mempool min fee (default: %u)", DEFAULT_FEEFILTER));
    strUsage += HelpMessageOpt("-loadblock=<file>", _("Imports blocks from external blk000??.dat file on startup"));
    strUsage += HelpMessageOpt("-maxorphantx=<n>", strprintf(_("Keep at most <n> unconnectable transactions in memory (default: %u)"), DEFAULT_MAX_ORPHAN_TRANSACTIONS));
    strUsage += HelpMessageOpt("-maxmempool=<n>", strprintf(_("Keep the transaction memory pool below <n> megabytes (default: %u)"), DEFAULT_MAX_MEMPOOL_SIZE));
    strUsage += HelpMessageOpt("-mempoolexpiry=<n>", strprintf(_("Do not keep transactions in the mempool longer than <n> hours (default: %u)"), DEFAULT_MEMPOOL_EXPIRY));
    if (showDebug) {
        strUsage += HelpMessageOpt("-minimumchainwork=<hex>", strprintf("Minimum work assumed to exist on a valid chain in hex (default: %s, testnet: %s)", defaultChainParams->GetConsensus().nMinimumChainWork.GetHex(), testnetChainParams->GetConsensus().nMinimumChainWork.GetHex()));
    }
    strUsage += HelpMessageOpt("-persistmempool", strprintf(_("Whether to save the mempool on shutdown and load on restart (default: %u)"), DEFAULT_PERSIST_MEMPOOL));
    strUsage += HelpMessageOpt("-blockreconstructionextratxn=<n>", strprintf(_("Extra transactions to keep in memory for compact block reconstructions (default: %u)"), DEFAULT_BLOCK_RECONSTRUCTION_EXTRA_TXN));
    strUsage += HelpMessageOpt("-par=<n>", strprintf(_("Set the number of script verification threads (%u to %d, 0 = auto, <0 = leave that many cores free, default: %d)"),
        -GetNumCores(), MAX_SCRIPTCHECK_THREADS, DEFAULT_SCRIPTCHECK_THREADS));
#ifndef WIN32
    strUsage += HelpMessageOpt("-pid=<file>", strprintf(_("Specify pid file (default: %s)"), BITCOIN_PID_FILENAME));
#endif
    strUsage += HelpMessageOpt("-prune=<n>", strprintf(_("Reduce storage requirements by enabling pruning (deleting) of old blocks. This allows the pruneblockchain RPC to be called to delete specific blocks, and enables automatic pruning of old blocks if a target size in MiB is provided. This mode is incompatible with -txindex and -rescan. "
            "Warning: Reverting this setting requires re-downloading the entire blockchain. "
            "(default: 0 = disable pruning blocks, 1 = allow manual pruning via RPC, >%u = automatically prune block files to stay under the specified target size in MiB)"), MIN_DISK_SPACE_FOR_BLOCK_FILES / 1024 / 1024));
    strUsage += HelpMessageOpt("-reindex-chainstate", _("Rebuild chain state from the currently indexed blocks"));
    strUsage += HelpMessageOpt("-reindex", _("Rebuild chain state and block index from the blk*.dat files on disk"));
#ifndef WIN32
    strUsage += HelpMessageOpt("-sysperms", _("Create new files with system default permissions, instead of umask 077 (only effective with disabled wallet functionality)"));
#endif
    strUsage += HelpMessageOpt(flags::ConvertToCliFlag(flags::txindex), strprintf(_("Maintain a full transaction index, used by the getrawtransaction rpc call (default: %u)"), DEFAULT_TXINDEX));

    strUsage += HelpMessageOpt(flags::ConvertToCliFlag(flags::addressindex), strprintf(_("Maintain a full address index, used to query for the balance, txids and unspent outputs for addresses (default: %u)"), DEFAULT_ADDRESSINDEX));
    strUsage += HelpMessageOpt(flags::ConvertToCliFlag(flags::timestampindex), strprintf(_("Maintain a timestamp index for block hashes, used to query blocks hashes by a range of timestamps (default: %u)"), DEFAULT_TIMESTAMPINDEX));
    strUsage += HelpMessageOpt(flags::ConvertToCliFlag(flags::spentindex), strprintf(_("Maintain a full spent index, used to query the spending txid and input index for an outpoint (default: %u)"), DEFAULT_SPENTINDEX));
    strUsage += HelpMessageOpt(flags::ConvertToCliFlag(flags::referralindex), strprintf(_("Maintain a full referral index, used to query the referral txid (default: %u)"), DEFAULT_REFERRALINDEX));

    strUsage += HelpMessageGroup(_("Connection options:"));
    strUsage += HelpMessageOpt("-addnode=<ip>", _("Add a node to connect to and attempt to keep the connection open"));
    strUsage += HelpMessageOpt("-banscore=<n>", strprintf(_("Threshold for disconnecting misbehaving peers (default: %u)"), DEFAULT_BANSCORE_THRESHOLD));
    strUsage += HelpMessageOpt("-bantime=<n>", strprintf(_("Number of seconds to keep misbehaving peers from reconnecting (default: %u)"), DEFAULT_MISBEHAVING_BANTIME));
    strUsage += HelpMessageOpt("-bind=<addr>", _("Bind to given address and always listen on it. Use [host]:port notation for IPv6"));
    strUsage += HelpMessageOpt("-connect=<ip>", _("Connect only to the specified node(s); -connect=0 disables automatic connections"));
    strUsage += HelpMessageOpt("-discover", _("Discover own IP addresses (default: 1 when listening and no -externalip or -proxy)"));
    strUsage += HelpMessageOpt("-dns", _("Allow DNS lookups for -addnode, -seednode and -connect") + " " + strprintf(_("(default: %u)"), DEFAULT_NAME_LOOKUP));
    strUsage += HelpMessageOpt("-dnsseed", _("Query for peer addresses via DNS lookup, if low on addresses (default: 1 unless -connect used)"));
    strUsage += HelpMessageOpt("-externalip=<ip>", _("Specify your own public address"));
    strUsage += HelpMessageOpt("-forcednsseed", strprintf(_("Always query for peer addresses via DNS lookup (default: %u)"), DEFAULT_FORCEDNSSEED));
    strUsage += HelpMessageOpt("-listen", _("Accept connections from outside (default: 1 if no -proxy or -connect)"));
    strUsage += HelpMessageOpt("-listenonion", strprintf(_("Automatically create Tor hidden service (default: %d)"), DEFAULT_LISTEN_ONION));
    strUsage += HelpMessageOpt("-maxconnections=<n>", strprintf(_("Maintain at most <n> connections to peers (default: %u)"), DEFAULT_MAX_PEER_CONNECTIONS));
    strUsage += HelpMessageOpt("-maxreceivebuffer=<n>", strprintf(_("Maximum per-connection receive buffer, <n>*1000 bytes (default: %u)"), DEFAULT_MAXRECEIVEBUFFER));
    strUsage += HelpMessageOpt("-maxsendbuffer=<n>", strprintf(_("Maximum per-connection send buffer, <n>*1000 bytes (default: %u)"), DEFAULT_MAXSENDBUFFER));
    strUsage += HelpMessageOpt("-maxtimeadjustment", strprintf(_("Maximum allowed median peer time offset adjustment. Local perspective of time may be influenced by peers forward or backward by this amount. (default: %u seconds)"), DEFAULT_MAX_TIME_ADJUSTMENT));
    strUsage += HelpMessageOpt("-onion=<ip:port>", strprintf(_("Use separate SOCKS5 proxy to reach peers via Tor hidden services (default: %s)"), "-proxy"));
    strUsage += HelpMessageOpt("-onlynet=<net>", _("Only connect to nodes in network <net> (ipv4, ipv6 or onion)"));
    strUsage += HelpMessageOpt("-permitbaremultisig", strprintf(_("Relay non-P2SH multisig (default: %u)"), DEFAULT_PERMIT_BAREMULTISIG));
    strUsage += HelpMessageOpt("-peerbloomfilters", strprintf(_("Support filtering of blocks and transaction with bloom filters (default: %u)"), DEFAULT_PEERBLOOMFILTERS));
    strUsage += HelpMessageOpt("-port=<port>", strprintf(_("Listen for connections on <port> (default: %u or testnet: %u)"), defaultChainParams->GetDefaultPort(), testnetChainParams->GetDefaultPort()));
    strUsage += HelpMessageOpt("-proxy=<ip:port>", _("Connect through SOCKS5 proxy"));
    strUsage += HelpMessageOpt("-proxyrandomize", strprintf(_("Randomize credentials for every proxy connection. This enables Tor stream isolation (default: %u)"), DEFAULT_PROXYRANDOMIZE));
    strUsage += HelpMessageOpt("-seednode=<ip>", _("Connect to a node to retrieve peer addresses, and disconnect"));
    strUsage += HelpMessageOpt("-timeout=<n>", strprintf(_("Specify connection timeout in milliseconds (minimum: 1, default: %d)"), DEFAULT_CONNECT_TIMEOUT));
    strUsage += HelpMessageOpt("-torcontrol=<ip>:<port>", strprintf(_("Tor control port to use if onion listening enabled (default: %s)"), DEFAULT_TOR_CONTROL));
    strUsage += HelpMessageOpt("-torpassword=<pass>", _("Tor control port password (default: empty)"));
#ifdef USE_UPNP
#if USE_UPNP
    strUsage += HelpMessageOpt("-upnp", _("Use UPnP to map the listening port (default: 1 when listening and no -proxy)"));
#else
    strUsage += HelpMessageOpt("-upnp", strprintf(_("Use UPnP to map the listening port (default: %u)"), 0));
#endif
#endif
    strUsage += HelpMessageOpt("-whitebind=<addr>", _("Bind to given address and whitelist peers connecting to it. Use [host]:port notation for IPv6"));
    strUsage += HelpMessageOpt("-whitelist=<IP address or network>", _("Whitelist peers connecting from the given IP address (e.g. 1.2.3.4) or CIDR notated network (e.g. 1.2.3.0/24). Can be specified multiple times.") +
        " " + _("Whitelisted peers cannot be DoS banned and their transactions are always relayed, even if they are already in the mempool, useful e.g. for a gateway"));
    strUsage += HelpMessageOpt("-maxuploadtarget=<n>", strprintf(_("Tries to keep outbound traffic under the given target (in MiB per 24h), 0 = no limit (default: %d)"), DEFAULT_MAX_UPLOAD_TARGET));

#ifdef ENABLE_WALLET
    strUsage += GetWalletHelpString(showDebug);
#endif

#if ENABLE_ZMQ
    strUsage += HelpMessageGroup(_("ZeroMQ notification options:"));
    strUsage += HelpMessageOpt("-zmqpubhashblock=<address>", _("Enable publish hash block in <address>"));
    strUsage += HelpMessageOpt("-zmqpubhashtx=<address>", _("Enable publish hash transaction in <address>"));
    strUsage += HelpMessageOpt("-zmqpubhashreferraltx=<address>", _("Enable publish hash referral transaction in <address>"));
    strUsage += HelpMessageOpt("-zmqpubrawblock=<address>", _("Enable publish raw block in <address>"));
    strUsage += HelpMessageOpt("-zmqpubrawtx=<address>", _("Enable publish raw transaction in <address>"));
    strUsage += HelpMessageOpt("-zmqpubrawreferraltx=<address>", _("Enable publish raw transaction in <address>"));
#endif

    strUsage += HelpMessageGroup(_("Debugging/Testing options:"));
    strUsage += HelpMessageOpt("-uacomment=<cmt>", _("Append comment to the user agent string"));
    if (showDebug)
    {
        strUsage += HelpMessageOpt("-checkblocks=<n>", strprintf(_("How many blocks to check at startup (default: %u, 0 = all)"), DEFAULT_CHECKBLOCKS));
        strUsage += HelpMessageOpt("-checklevel=<n>", strprintf(_("How thorough the block verification of -checkblocks is (0-4, default: %u)"), DEFAULT_CHECKLEVEL));
        strUsage += HelpMessageOpt("-checkblockindex", strprintf("Do a full consistency check for mapBlockIndex, setBlockIndexCandidates, chainActive and mapBlocksUnlinked occasionally. Also sets -checkmempool (default: %u)", defaultChainParams->DefaultConsistencyChecks()));
        strUsage += HelpMessageOpt("-checkmempool=<n>", strprintf("Run checks every <n> transactions (default: %u)", defaultChainParams->DefaultConsistencyChecks()));
        strUsage += HelpMessageOpt("-checkpoints", strprintf("Disable expensive verification for known chain history (default: %u)", DEFAULT_CHECKPOINTS_ENABLED));
        strUsage += HelpMessageOpt("-disablesafemode", strprintf("Disable safemode, override a real safe mode event (default: %u)", DEFAULT_DISABLE_SAFEMODE));
        strUsage += HelpMessageOpt("-testsafemode", strprintf("Force safe mode (default: %u)", DEFAULT_TESTSAFEMODE));
        strUsage += HelpMessageOpt("-dropmessagestest=<n>", "Randomly drop 1 of every <n> network messages");
        strUsage += HelpMessageOpt("-fuzzmessagestest=<n>", "Randomly fuzz 1 of every <n> network messages");
        strUsage += HelpMessageOpt("-stopafterblockimport", strprintf("Stop running after importing blocks from disk (default: %u)", DEFAULT_STOPAFTERBLOCKIMPORT));
        strUsage += HelpMessageOpt("-stopatheight", strprintf("Stop running after reaching the given height in the main chain (default: %u)", DEFAULT_STOPATHEIGHT));

        strUsage += HelpMessageOpt("-limitancestorcount=<n>", strprintf("Do not accept transactions if number of in-mempool ancestors is <n> or more (default: %u)", DEFAULT_ANCESTOR_LIMIT));
        strUsage += HelpMessageOpt("-limitancestorsize=<n>", strprintf("Do not accept transactions whose size with all in-mempool ancestors exceeds <n> kilobytes (default: %u)", DEFAULT_ANCESTOR_SIZE_LIMIT));
        strUsage += HelpMessageOpt("-limitdescendantcount=<n>", strprintf("Do not accept transactions if any ancestor would have <n> or more in-mempool descendants (default: %u)", DEFAULT_DESCENDANT_LIMIT));
        strUsage += HelpMessageOpt("-limitdescendantsize=<n>", strprintf("Do not accept transactions if any ancestor would have more than <n> kilobytes of in-mempool descendants (default: %u).", DEFAULT_DESCENDANT_SIZE_LIMIT));
        strUsage += HelpMessageOpt("-vbparams=deployment:start:end", "Use given start/end times for specified version bits deployment (regtest-only)");
    }
    strUsage += HelpMessageOpt("-debug=<category>", strprintf(_("Output debugging information (default: %u, supplying <category> is optional)"), 0) + ". " +
        _("If <category> is not supplied or if <category> = 1, output all debugging information.") + " " + _("<category> can be:") + " " + ListLogCategories() + ".");
    strUsage += HelpMessageOpt("-debugexclude=<category>", strprintf(_("Exclude debugging information for a category. Can be used in conjunction with -debug=1 to output debug logs for all categories except one or more specified categories.")));
    strUsage += HelpMessageOpt("-help-debug", _("Show all debugging options (usage: --help -help-debug)"));
    strUsage += HelpMessageOpt("-logips", strprintf(_("Include IP addresses in debug output (default: %u)"), DEFAULT_LOGIPS));
    strUsage += HelpMessageOpt("-logtimestamps", strprintf(_("Prepend debug output with timestamp (default: %u)"), DEFAULT_LOGTIMESTAMPS));
    if (showDebug)
    {
        strUsage += HelpMessageOpt("-logtimemicros", strprintf("Add microsecond precision to debug timestamps (default: %u)", DEFAULT_LOGTIMEMICROS));
        strUsage += HelpMessageOpt("-mocktime=<n>", "Replace actual time with <n> seconds since epoch (default: 0)");
        strUsage += HelpMessageOpt("-maxsigcachesize=<n>", strprintf("Limit sum of signature cache and script execution cache sizes to <n> MiB (default: %u)", DEFAULT_MAX_SIG_CACHE_SIZE));
        strUsage += HelpMessageOpt("-maxtipage=<n>", strprintf("Maximum tip age in seconds to consider node in initial block download (default: %u)", DEFAULT_MAX_TIP_AGE));
    }
    strUsage += HelpMessageOpt("-maxtxfee=<amt>", strprintf(_("Maximum total fees (in %s) to use in a single wallet transaction or raw transaction; setting this too low may abort large transactions (default: %s)"),
        CURRENCY_UNIT, FormatMoney(DEFAULT_TRANSACTION_MAXFEE)));
    strUsage += HelpMessageOpt("-printtoconsole", _("Send trace/debug info to console instead of debug.log file"));
    if (showDebug)
    {
        strUsage += HelpMessageOpt("-printpriority", strprintf("Log transaction fee per kB when mining blocks (default: %u)", DEFAULT_PRINTPRIORITY));
    }
    strUsage += HelpMessageOpt("-shrinkdebugfile", _("Shrink debug.log file on client startup (default: 1 when no -debug)"));

    AppendParamsHelpMessages(strUsage, showDebug);

    strUsage += HelpMessageGroup(_("Node relay options:"));
    if (showDebug) {
        strUsage += HelpMessageOpt("-acceptnonstdtxn", strprintf("Relay and mine \"non-standard\" transactions (%sdefault: %u)", "testnet/regtest only; ", !testnetChainParams->RequireStandard()));
        strUsage += HelpMessageOpt("-incrementalrelayfee=<amt>", strprintf("Fee rate (in %s/kB) used to define cost of relay, used for mempool limiting and BIP 125 replacement. (default: %s)", CURRENCY_UNIT, FormatMoney(DEFAULT_INCREMENTAL_RELAY_FEE)));
        strUsage += HelpMessageOpt("-dustrelayfee=<amt>", strprintf("Fee rate (in %s/kB) used to defined dust, the value of an output such that it will cost more than its value in fees at this fee rate to spend it. (default: %s)", CURRENCY_UNIT, FormatMoney(DUST_RELAY_TX_FEE)));
    }
    strUsage += HelpMessageOpt("-bytespersigop", strprintf(_("Equivalent bytes per sigop in transactions for relay and mining (default: %u)"), DEFAULT_BYTES_PER_SIGOP));
    strUsage += HelpMessageOpt("-datacarrier", strprintf(_("Relay and mine data carrier transactions (default: %u)"), DEFAULT_ACCEPT_DATACARRIER));
    strUsage += HelpMessageOpt("-datacarriersize", strprintf(_("Maximum size of data in data carrier transactions we relay and mine (default: %u)"), MAX_OP_RETURN_RELAY));
    strUsage += HelpMessageOpt("-mempoolreplacement", strprintf(_("Enable transaction replacement in the memory pool (default: %u)"), DEFAULT_ENABLE_REPLACEMENT));
    strUsage += HelpMessageOpt("-minrelaytxfee=<amt>", strprintf(_("Fees (in %s/kB) smaller than this are considered zero fee for relaying, mining and transaction creation (default: %s)"),
        CURRENCY_UNIT, FormatMoney(DEFAULT_MIN_RELAY_TX_FEE)));
    strUsage += HelpMessageOpt("-whitelistrelay", strprintf(_("Accept relayed transactions received from whitelisted peers even when not relaying transactions (default: %d)"), DEFAULT_WHITELISTRELAY));
    strUsage += HelpMessageOpt("-whitelistforcerelay", strprintf(_("Force relay of transactions from whitelisted peers even if they violate local relay policy (default: %d)"), DEFAULT_WHITELISTFORCERELAY));

    strUsage += HelpMessageGroup(_("Block creation options:"));
    strUsage += HelpMessageOpt("-blockmaxweight=<n>", strprintf(_("Set maximum BIP141 block weight (default: %d)"), DEFAULT_BLOCK_MAX_WEIGHT));
    strUsage += HelpMessageOpt("-blockmaxsize=<n>", strprintf(_("Set maximum block size in bytes (default: %d)"), DEFAULT_BLOCK_MAX_SIZE));
    strUsage += HelpMessageOpt("-blockmintxfee=<amt>", strprintf(_("Set lowest fee rate (in %s/kB) for transactions to be included in block creation. (default: %s)"), CURRENCY_UNIT, FormatMoney(DEFAULT_BLOCK_MIN_TX_FEE)));
    if (showDebug)
        strUsage += HelpMessageOpt("-blockversion=<n>", "Override block version to test forking scenarios");

    strUsage += HelpMessageGroup(_("RPC server options:"));
    strUsage += HelpMessageOpt("-server", _("Accept command line and JSON-RPC commands"));
    strUsage += HelpMessageOpt("-rest", strprintf(_("Accept public REST requests (default: %u)"), DEFAULT_REST_ENABLE));
    strUsage += HelpMessageOpt("-rpcbind=<addr>[:port]", _("Bind to given address to listen for JSON-RPC connections. This option is ignored unless -rpcallowip is also passed. Port is optional and overrides -rpcport. Use [host]:port notation for IPv6. This option can be specified multiple times (default: 127.0.0.1 and ::1 i.e., localhost, or if -rpcallowip has been specified, 0.0.0.0 and :: i.e., all addresses)"));
    strUsage += HelpMessageOpt("-rpccookiefile=<loc>", _("Location of the auth cookie (default: data dir)"));
    strUsage += HelpMessageOpt("-rpcuser=<user>", _("Username for JSON-RPC connections"));
    strUsage += HelpMessageOpt("-rpcpassword=<pw>", _("Password for JSON-RPC connections"));
    strUsage += HelpMessageOpt("-rpcauth=<userpw>", _("Username and hashed password for JSON-RPC connections. The field <userpw> comes in the format: <USERNAME>:<SALT>$<HASH>. A canonical python script is included in share/rpcuser. The client then connects normally using the rpcuser=<USERNAME>/rpcpassword=<PASSWORD> pair of arguments. This option can be specified multiple times"));
    strUsage += HelpMessageOpt("-rpcport=<port>", strprintf(_("Listen for JSON-RPC connections on <port> (default: %u or testnet: %u)"), defaultBaseParams->RPCPort(), testnetBaseParams->RPCPort()));
    strUsage += HelpMessageOpt("-rpcallowip=<ip>", _("Allow JSON-RPC connections from specified source. Valid for <ip> are a single IP (e.g. 1.2.3.4), a network/netmask (e.g. 1.2.3.4/255.255.255.0) or a network/CIDR (e.g. 1.2.3.4/24). This option can be specified multiple times"));
    strUsage += HelpMessageOpt("-rpcserialversion", strprintf(_("Sets the serialization of raw transaction or block hex returned in non-verbose mode, non-segwit(0) or segwit(1) (default: %d)"), DEFAULT_RPC_SERIALIZE_VERSION));
    strUsage += HelpMessageOpt("-rpcthreads=<n>", strprintf(_("Set the number of threads to service RPC calls (default: %d)"), DEFAULT_HTTP_THREADS));
    if (showDebug) {
        strUsage += HelpMessageOpt("-rpcworkqueue=<n>", strprintf("Set the depth of the work queue to service RPC calls (default: %d)", DEFAULT_HTTP_WORKQUEUE));
        strUsage += HelpMessageOpt("-rpcservertimeout=<n>", strprintf("Timeout during HTTP requests (default: %d)", DEFAULT_HTTP_SERVER_TIMEOUT));
    }

    return strUsage;
}

std::string LicenseInfo()
{
    const std::string URL_SOURCE_CODE = "<https://github.com/bitcoin/bitcoin>";
    const std::string URL_WEBSITE = "<https://bitcoincore.org>";

    return CopyrightHolders(strprintf(_("Copyright (C) %i-%i"), 2009, COPYRIGHT_YEAR) + " ") + "\n" +
           "\n" +
           strprintf(_("Please contribute if you find %s useful. "
                       "Visit %s for further information about the software."),
               PACKAGE_NAME, URL_WEBSITE) +
           "\n" +
           strprintf(_("The source code is available from %s."),
               URL_SOURCE_CODE) +
           "\n" +
           "\n" +
           _("This is experimental software.") + "\n" +
           strprintf(_("Distributed under the MIT software license, see the accompanying file %s or %s"), "COPYING", "<https://opensource.org/licenses/MIT>") + "\n" +
           "\n" +
           strprintf(_("This product includes software developed by the OpenSSL Project for use in the OpenSSL Toolkit %s and cryptographic software written by Eric Young and UPnP software written by Thomas Bernard."), "<https://www.openssl.org>") +
           "\n";
}

static void BlockNotifyCallback(bool initialSync, const CBlockIndex *pBlockIndex)
{
    if (initialSync || !pBlockIndex)
        return;

    std::string strCmd = gArgs.GetArg("-blocknotify", "");

    boost::replace_all(strCmd, "%s", pBlockIndex->GetBlockHash().GetHex());
    boost::thread t(runCommand, strCmd); // thread runs free
}

static bool fHaveGenesis = false;
static boost::mutex cs_GenesisWait;
static CConditionVariable condvar_GenesisWait;

static void BlockNotifyGenesisWait(bool, const CBlockIndex *pBlockIndex)
{
    if (pBlockIndex != nullptr) {
        {
            boost::unique_lock<boost::mutex> lock_GenesisWait(cs_GenesisWait);
            fHaveGenesis = true;
        }
        condvar_GenesisWait.notify_all();
    }
}

struct CImportingNow
{
    CImportingNow() {
        assert(fImporting == false);
        fImporting = true;
    }

    ~CImportingNow() {
        assert(fImporting == true);
        fImporting = false;
    }
};


// If we're using -prune with -reindex, then delete block files that will be ignored by the
// reindex.  Since reindexing works by starting at block file 0 and looping until a blockfile
// is missing, do the same here to delete any later block files after a gap.  Also delete all
// rev files since they'll be rewritten by the reindex anyway.  This ensures that vinfoBlockFile
// is in sync with what's actually on disk by the time we start downloading, so that pruning
// works correctly.
void CleanupBlockRevFiles()
{
    std::map<std::string, fs::path> mapBlockFiles;

    // Glob all blk?????.dat and rev?????.dat files from the blocks directory.
    // Remove the rev files immediately and insert the blk file paths into an
    // ordered map keyed by block file index.
    LogPrintf("Removing unusable blk?????.dat and rev?????.dat files for -reindex with -prune\n");
    fs::path blocksdir = GetDataDir() / "blocks";
    for (fs::directory_iterator it(blocksdir); it != fs::directory_iterator(); it++) {
        if (is_regular_file(*it) &&
            it->path().filename().string().length() == 12 &&
            it->path().filename().string().substr(8,4) == ".dat")
        {
            if (it->path().filename().string().substr(0,3) == "blk")
                mapBlockFiles[it->path().filename().string().substr(3,5)] = it->path();
            else if (it->path().filename().string().substr(0,3) == "rev")
                remove(it->path());
        }
    }

    // Remove all block files that aren't part of a contiguous set starting at
    // zero by walking the ordered map (keys are block file indices) by
    // keeping a separate counter.  Once we hit a gap (or if 0 doesn't exist)
    // start removing block files.
    int nContigCounter = 0;
    for (const std::pair<std::string, fs::path>& item : mapBlockFiles) {
        if (atoi(item.first) == nContigCounter) {
            nContigCounter++;
            continue;
        }
        remove(item.second);
    }
}

void ThreadImport(std::vector<fs::path> vImportFiles)
{
    const CChainParams& chainparams = Params();
    RenameThread("bitcoin-loadblk");

    {
    CImportingNow imp;

    // -reindex
    if (fReindex) {
        int nFile = 0;
        while (true) {
            CDiskBlockPos pos(nFile, 0);
            if (!fs::exists(GetBlockPosFilename(pos, "blk")))
                break; // No block files left to reindex
            FILE *file = OpenBlockFile(pos, true);
            if (!file)
                break; // This error is logged in OpenBlockFile
            LogPrintf("Reindexing block file blk%05u.dat...\n", (unsigned int)nFile);
            LoadExternalBlockFile(chainparams, file, &pos);
            nFile++;
        }
        pblocktree->WriteReindexing(false);
        fReindex = false;
        LogPrintf("Reindexing finished\n");
        // To avoid ending up in a situation without genesis block, re-try initializing (no-op if reindexing worked):
        LoadGenesisBlock(chainparams);
    }

    // hardcoded $DATADIR/bootstrap.dat
    fs::path pathBootstrap = GetDataDir() / "bootstrap.dat";
    if (fs::exists(pathBootstrap)) {
        FILE *file = fsbridge::fopen(pathBootstrap, "rb");
        if (file) {
            fs::path pathBootstrapOld = GetDataDir() / "bootstrap.dat.old";
            LogPrintf("Importing bootstrap.dat...\n");
            LoadExternalBlockFile(chainparams, file);
            RenameOver(pathBootstrap, pathBootstrapOld);
        } else {
            LogPrintf("Warning: Could not open bootstrap file %s\n", pathBootstrap.string());
        }
    }

    // -loadblock=
    for (const fs::path& path : vImportFiles) {
        FILE *file = fsbridge::fopen(path, "rb");
        if (file) {
            LogPrintf("Importing blocks file %s...\n", path.string());
            LoadExternalBlockFile(chainparams, file);
        } else {
            LogPrintf("Warning: Could not open blocks file %s\n", path.string());
        }
    }

    // scan for better chains in the block chain database, that are not yet connected in the active best chain
    CValidationState state;
    if (!ActivateBestChain(state, chainparams)) {
        LogPrintf("Failed to connect best block");
        StartShutdown();
    }

    if (gArgs.GetBoolArg("-stopafterblockimport", DEFAULT_STOPAFTERBLOCKIMPORT)) {
        LogPrintf("Stopping after block import\n");
        StartShutdown();
    }
    } // End scope of CImportingNow
    if (gArgs.GetArg("-persistmempool", DEFAULT_PERSIST_MEMPOOL)) {
        LoadMempool();
        LoadReferralMempool();
        fDumpMempoolLater = !fRequestShutdown;
    }
}

/** Sanity checks
 *  Ensure that Bitcoin is running in a usable environment with all
 *  necessary library support.
 */
bool InitSanityCheck(void)
{
    if(!ECC_InitSanityCheck()) {
        InitError("Elliptic curve cryptography sanity check failure. Aborting.");
        return false;
    }

    if (!glibc_sanity_test() || !glibcxx_sanity_test())
        return false;

    if (!Random_SanityCheck()) {
        InitError("OS cryptographic RNG sanity check failure. Aborting.");
        return false;
    }

    return true;
}

bool AppInitServers(boost::thread_group& threadGroup)
{
    RPCServer::OnStarted(&OnRPCStarted);
    RPCServer::OnStopped(&OnRPCStopped);
    if (!InitHTTPServer())
        return false;
    if (!StartRPC())
        return false;
    if (!StartHTTPRPC())
        return false;
    if (gArgs.GetBoolArg("-rest", DEFAULT_REST_ENABLE) && !StartREST())
        return false;
    if (!StartHTTPServer())
        return false;
    return true;
}

// Parameter interaction based on rules
void InitParameterInteraction()
{
    // when specifying an explicit binding address, you want to listen on it
    // even when -connect or -proxy is specified
    if (gArgs.IsArgSet("-bind")) {
        if (gArgs.SoftSetBoolArg("-listen", true))
            LogPrintf("%s: parameter interaction: -bind set -> setting -listen=1\n", __func__);
    }
    if (gArgs.IsArgSet("-whitebind")) {
        if (gArgs.SoftSetBoolArg("-listen", true))
            LogPrintf("%s: parameter interaction: -whitebind set -> setting -listen=1\n", __func__);
    }

    if (gArgs.IsArgSet("-connect")) {
        // when only connecting to trusted nodes, do not seed via DNS, or listen by default
        if (gArgs.SoftSetBoolArg("-dnsseed", false))
            LogPrintf("%s: parameter interaction: -connect set -> setting -dnsseed=0\n", __func__);
        if (gArgs.SoftSetBoolArg("-listen", false))
            LogPrintf("%s: parameter interaction: -connect set -> setting -listen=0\n", __func__);
    }

    if (gArgs.IsArgSet("-proxy")) {
        // to protect privacy, do not listen by default if a default proxy server is specified
        if (gArgs.SoftSetBoolArg("-listen", false))
            LogPrintf("%s: parameter interaction: -proxy set -> setting -listen=0\n", __func__);
        // to protect privacy, do not use UPNP when a proxy is set. The user may still specify -listen=1
        // to listen locally, so don't rely on this happening through -listen below.
        if (gArgs.SoftSetBoolArg("-upnp", false))
            LogPrintf("%s: parameter interaction: -proxy set -> setting -upnp=0\n", __func__);
        // to protect privacy, do not discover addresses by default
        if (gArgs.SoftSetBoolArg("-discover", false))
            LogPrintf("%s: parameter interaction: -proxy set -> setting -discover=0\n", __func__);
    }

    if (!gArgs.GetBoolArg("-listen", DEFAULT_LISTEN)) {
        // do not map ports or try to retrieve public IP when not listening (pointless)
        if (gArgs.SoftSetBoolArg("-upnp", false))
            LogPrintf("%s: parameter interaction: -listen=0 -> setting -upnp=0\n", __func__);
        if (gArgs.SoftSetBoolArg("-discover", false))
            LogPrintf("%s: parameter interaction: -listen=0 -> setting -discover=0\n", __func__);
        if (gArgs.SoftSetBoolArg("-listenonion", false))
            LogPrintf("%s: parameter interaction: -listen=0 -> setting -listenonion=0\n", __func__);
    }

    if (gArgs.IsArgSet("-externalip")) {
        // if an explicit public IP is specified, do not try to find others
        if (gArgs.SoftSetBoolArg("-discover", false))
            LogPrintf("%s: parameter interaction: -externalip set -> setting -discover=0\n", __func__);
    }

    // disable whitelistrelay in blocksonly mode
    if (gArgs.GetBoolArg("-blocksonly", DEFAULT_BLOCKSONLY)) {
        if (gArgs.SoftSetBoolArg("-whitelistrelay", false))
            LogPrintf("%s: parameter interaction: -blocksonly=1 -> setting -whitelistrelay=0\n", __func__);
    }

    // Forcing relay from whitelisted hosts implies we will accept relays from them in the first place.
    if (gArgs.GetBoolArg("-whitelistforcerelay", DEFAULT_WHITELISTFORCERELAY)) {
        if (gArgs.SoftSetBoolArg("-whitelistrelay", true))
            LogPrintf("%s: parameter interaction: -whitelistforcerelay=1 -> setting -whitelistrelay=1\n", __func__);
    }
}

static std::string ResolveErrMsg(const char * const optname, const std::string& strBind)
{
    return strprintf(_("Cannot resolve -%s address: '%s'"), optname, strBind);
}

void InitLogging()
{
    fPrintToConsole = gArgs.GetBoolArg("-printtoconsole", false);
    fLogTimestamps = gArgs.GetBoolArg("-logtimestamps", DEFAULT_LOGTIMESTAMPS);
    fLogTimeMicros = gArgs.GetBoolArg("-logtimemicros", DEFAULT_LOGTIMEMICROS);
    fLogIPs = gArgs.GetBoolArg("-logips", DEFAULT_LOGIPS);

    LogPrintf("\n\n\n\n\n\n\n\n\n\n\n\n\n\n\n\n\n\n\n\n");
    LogPrintf("Bitcoin version %s\n", FormatFullVersion());
}

namespace { // Variables internal to initialization process only

ServiceFlags nRelevantServices = NODE_NETWORK;
int nMaxConnections;
int nUserMaxConnections;
int nFD;
ServiceFlags nLocalServices = NODE_NETWORK;

} // namespace

[[noreturn]] static void new_handler_terminate()
{
    // Rather than throwing std::bad-alloc if allocation fails, terminate
    // immediately to (try to) avoid chain corruption.
    // Since LogPrintf may itself allocate memory, set the handler directly
    // to terminate first.
    std::set_new_handler(std::terminate);
    LogPrintf("Error: Out of memory. Terminating.\n");

    // The log was successful, terminate now.
    std::terminate();
};

bool AppInitBasicSetup()
{
    // ********************************************************* Step 1: setup
#ifdef _MSC_VER
    // Turn off Microsoft heap dump noise
    _CrtSetReportMode(_CRT_WARN, _CRTDBG_MODE_FILE);
    _CrtSetReportFile(_CRT_WARN, CreateFileA("NUL", GENERIC_WRITE, 0, nullptr, OPEN_EXISTING, 0, 0));
    // Disable confusing "helpful" text message on abort, Ctrl-C
    _set_abort_behavior(0, _WRITE_ABORT_MSG | _CALL_REPORTFAULT);
#endif
#ifdef WIN32
    // Enable Data Execution Prevention (DEP)
    // Minimum supported OS versions: WinXP SP3, WinVista >= SP1, Win Server 2008
    // A failure is non-critical and needs no further attention!
#ifndef PROCESS_DEP_ENABLE
    // We define this here, because GCCs winbase.h limits this to _WIN32_WINNT >= 0x0601 (Windows 7),
    // which is not correct. Can be removed, when GCCs winbase.h is fixed!
#define PROCESS_DEP_ENABLE 0x00000001
#endif
    typedef BOOL (WINAPI *PSETPROCDEPPOL)(DWORD);
    PSETPROCDEPPOL setProcDEPPol = (PSETPROCDEPPOL)GetProcAddress(GetModuleHandleA("Kernel32.dll"), "SetProcessDEPPolicy");
    if (setProcDEPPol != nullptr) setProcDEPPol(PROCESS_DEP_ENABLE);
#endif

    if (!SetupNetworking())
        return InitError("Initializing networking failed");

#ifndef WIN32
    if (!gArgs.GetBoolArg("-sysperms", false)) {
        umask(077);
    }

    // Clean shutdown on SIGTERM
    registerSignalHandler(SIGTERM, HandleSIGTERM);
    registerSignalHandler(SIGINT, HandleSIGTERM);

    // Reopen debug.log on SIGHUP
    registerSignalHandler(SIGHUP, HandleSIGHUP);

    // Ignore SIGPIPE, otherwise it will bring the daemon down if the client closes unexpectedly
    signal(SIGPIPE, SIG_IGN);
#endif

    std::set_new_handler(new_handler_terminate);

    return true;
}

bool AppInitParameterInteraction()
{
    const CChainParams& chainparams = Params();
    // ********************************************************* Step 2: parameter interactions

    // also see: InitParameterInteraction()

    // if using block pruning, then disallow txindex
    if (gArgs.GetArg("-prune", 0)) {
        if (gArgs.GetBoolArg(flags::ConvertToCliFlag(flags::txindex), DEFAULT_TXINDEX))
            return InitError(_("Prune mode is incompatible with -txindex."));
    }

    // -bind and -whitebind can't be set when not listening
    size_t nUserBind = gArgs.GetArgs("-bind").size() + gArgs.GetArgs("-whitebind").size();
    if (nUserBind != 0 && !gArgs.GetBoolArg("-listen", DEFAULT_LISTEN)) {
        return InitError("Cannot set -bind or -whitebind together with -listen=0");
    }

    // Make sure enough file descriptors are available
    int nBind = std::max(nUserBind, size_t(1));
    nUserMaxConnections = gArgs.GetArg("-maxconnections", DEFAULT_MAX_PEER_CONNECTIONS);
    nMaxConnections = std::max(nUserMaxConnections, 0);

    // Trim requested connection counts, to fit into system limitations
    nMaxConnections = std::max(std::min(nMaxConnections, (int)(FD_SETSIZE - nBind - MIN_CORE_FILEDESCRIPTORS - MAX_ADDNODE_CONNECTIONS)), 0);
    nFD = RaiseFileDescriptorLimit(nMaxConnections + MIN_CORE_FILEDESCRIPTORS + MAX_ADDNODE_CONNECTIONS);
    if (nFD < MIN_CORE_FILEDESCRIPTORS)
        return InitError(_("Not enough file descriptors available."));
    nMaxConnections = std::min(nFD - MIN_CORE_FILEDESCRIPTORS - MAX_ADDNODE_CONNECTIONS, nMaxConnections);

    if (nMaxConnections < nUserMaxConnections)
        InitWarning(strprintf(_("Reducing -maxconnections from %d to %d, because of system limitations."), nUserMaxConnections, nMaxConnections));

    // ********************************************************* Step 3: parameter-to-internal-flags
    if (gArgs.IsArgSet("-debug")) {
        // Special-case: if -debug=0/-nodebug is set, turn off debugging messages
        const std::vector<std::string> categories = gArgs.GetArgs("-debug");

        if (find(categories.begin(), categories.end(), std::string("0")) == categories.end()) {
            for (const auto& cat : categories) {
                uint32_t flag = 0;
                if (!GetLogCategory(&flag, &cat)) {
                    InitWarning(strprintf(_("Unsupported logging category %s=%s."), "-debug", cat));
                    continue;
                }
                logCategories |= flag;
            }
        }
    }

    // Now remove the logging categories which were explicitly excluded
    for (const std::string& cat : gArgs.GetArgs("-debugexclude")) {
        uint32_t flag = 0;
        if (!GetLogCategory(&flag, &cat)) {
            InitWarning(strprintf(_("Unsupported logging category %s=%s."), "-debugexclude", cat));
            continue;
        }
        logCategories &= ~flag;
    }

    // Check for -debugnet
    if (gArgs.GetBoolArg("-debugnet", false))
        InitWarning(_("Unsupported argument -debugnet ignored, use -debug=net."));
    // Check for -socks - as this is a privacy risk to continue, exit here
    if (gArgs.IsArgSet("-socks"))
        return InitError(_("Unsupported argument -socks found. Setting SOCKS version isn't possible anymore, only SOCKS5 proxies are supported."));
    // Check for -tor - as this is a privacy risk to continue, exit here
    if (gArgs.GetBoolArg("-tor", false))
        return InitError(_("Unsupported argument -tor found, use -onion."));

    if (gArgs.GetBoolArg("-benchmark", false))
        InitWarning(_("Unsupported argument -benchmark ignored, use -debug=bench."));

    if (gArgs.GetBoolArg("-whitelistalwaysrelay", false))
        InitWarning(_("Unsupported argument -whitelistalwaysrelay ignored, use -whitelistrelay and/or -whitelistforcerelay."));

    if (gArgs.IsArgSet("-blockminsize"))
        InitWarning("Unsupported argument -blockminsize ignored.");

    // Checkmempool and checkblockindex default to true in regtest mode
    int ratio = std::min<int>(std::max<int>(gArgs.GetArg("-checkmempool", chainparams.DefaultConsistencyChecks() ? 1 : 0), 0), 1000000);
    if (ratio != 0) {
        mempool.setSanityCheck(1.0 / ratio);
    }
    fCheckBlockIndex = gArgs.GetBoolArg("-checkblockindex", chainparams.DefaultConsistencyChecks());
    fCheckpointsEnabled = gArgs.GetBoolArg("-checkpoints", DEFAULT_CHECKPOINTS_ENABLED);

    hashAssumeValid = uint256S(gArgs.GetArg("-assumevalid", chainparams.GetConsensus().defaultAssumeValid.GetHex()));
    if (!hashAssumeValid.IsNull())
        LogPrintf("Assuming ancestors of block %s have valid signatures.\n", hashAssumeValid.GetHex());
    else
        LogPrintf("Validating signatures for all blocks.\n");

    if (gArgs.IsArgSet("-minimumchainwork")) {
        const std::string minChainWorkStr = gArgs.GetArg("-minimumchainwork", "");
        if (!IsHexNumber(minChainWorkStr)) {
            return InitError(strprintf("Invalid non-hex (%s) minimum chain work value specified", minChainWorkStr));
        }
        nMinimumChainWork = UintToArith256(uint256S(minChainWorkStr));
    } else {
        nMinimumChainWork = UintToArith256(chainparams.GetConsensus().nMinimumChainWork);
    }
    LogPrintf("Setting nMinimumChainWork=%s\n", nMinimumChainWork.GetHex());
    if (nMinimumChainWork < UintToArith256(chainparams.GetConsensus().nMinimumChainWork)) {
        LogPrintf("Warning: nMinimumChainWork set below default value of %s\n", chainparams.GetConsensus().nMinimumChainWork.GetHex());
    }

    // mempool limits
    int64_t nMempoolSizeMax = gArgs.GetArg("-maxmempool", DEFAULT_MAX_MEMPOOL_SIZE) * 1000000;
    int64_t nMempoolSizeMin = gArgs.GetArg("-limitdescendantsize", DEFAULT_DESCENDANT_SIZE_LIMIT) * 1000 * 40;
    if (nMempoolSizeMax < 0 || nMempoolSizeMax < nMempoolSizeMin)
        return InitError(strprintf(_("-maxmempool must be at least %d MB"), std::ceil(nMempoolSizeMin / 1000000.0)));
    // incremental relay fee sets the minimum feerate increase necessary for BIP 125 replacement in the mempool
    // and the amount the mempool min fee increases above the feerate of txs evicted due to mempool limiting.
    if (gArgs.IsArgSet("-incrementalrelayfee"))
    {
        CAmount n = 0;
        if (!ParseMoney(gArgs.GetArg("-incrementalrelayfee", ""), n))
            return InitError(AmountErrMsg("incrementalrelayfee", gArgs.GetArg("-incrementalrelayfee", "")));
        incrementalRelayFee = CFeeRate(n);
    }

    // -par=0 means autodetect, but nScriptCheckThreads==0 means no concurrency
    nScriptCheckThreads = gArgs.GetArg("-par", DEFAULT_SCRIPTCHECK_THREADS);
    if (nScriptCheckThreads <= 0)
        nScriptCheckThreads += GetNumCores();
    if (nScriptCheckThreads <= 1)
        nScriptCheckThreads = 0;
    else if (nScriptCheckThreads > MAX_SCRIPTCHECK_THREADS)
        nScriptCheckThreads = MAX_SCRIPTCHECK_THREADS;

    // block pruning; get the amount of disk space (in MiB) to allot for block & undo files
    int64_t nPruneArg = gArgs.GetArg("-prune", 0);
    if (nPruneArg < 0) {
        return InitError(_("Prune cannot be configured with a negative value."));
    }
    nPruneTarget = (uint64_t) nPruneArg * 1024 * 1024;
    if (nPruneArg == 1) {  // manual pruning: -prune=1
        LogPrintf("Block pruning enabled.  Use RPC call pruneblockchain(height) to manually prune block and undo files.\n");
        nPruneTarget = std::numeric_limits<uint64_t>::max();
        fPruneMode = true;
    } else if (nPruneTarget) {
        if (nPruneTarget < MIN_DISK_SPACE_FOR_BLOCK_FILES) {
            return InitError(strprintf(_("Prune configured below the minimum of %d MiB.  Please use a higher number."), MIN_DISK_SPACE_FOR_BLOCK_FILES / 1024 / 1024));
        }
        LogPrintf("Prune configured to target %uMiB on disk for block and undo files.\n", nPruneTarget / 1024 / 1024);
        fPruneMode = true;
    }

    RegisterAllCoreRPCCommands(tableRPC);
#ifdef ENABLE_WALLET
    RegisterWalletRPCCommands(tableRPC);
#endif

    nConnectTimeout = gArgs.GetArg("-timeout", DEFAULT_CONNECT_TIMEOUT);
    if (nConnectTimeout <= 0)
        nConnectTimeout = DEFAULT_CONNECT_TIMEOUT;

    if (gArgs.IsArgSet("-minrelaytxfee")) {
        CAmount n = 0;
        if (!ParseMoney(gArgs.GetArg("-minrelaytxfee", ""), n)) {
            return InitError(AmountErrMsg("minrelaytxfee", gArgs.GetArg("-minrelaytxfee", "")));
        }
        // High fee check is done afterward in WalletParameterInteraction()
        ::minRelayTxFee = CFeeRate(n);
    } else if (incrementalRelayFee > ::minRelayTxFee) {
        // Allow only setting incrementalRelayFee to control both
        ::minRelayTxFee = incrementalRelayFee;
        LogPrintf("Increasing minrelaytxfee to %s to match incrementalrelayfee\n",::minRelayTxFee.ToString());
    }

    // Sanity check argument for min fee for including tx in block
    // TODO: Harmonize which arguments need sanity checking and where that happens
    if (gArgs.IsArgSet("-blockmintxfee"))
    {
        CAmount n = 0;
        if (!ParseMoney(gArgs.GetArg("-blockmintxfee", ""), n))
            return InitError(AmountErrMsg("blockmintxfee", gArgs.GetArg("-blockmintxfee", "")));
    }

    // Feerate used to define dust.  Shouldn't be changed lightly as old
    // implementations may inadvertently create non-standard transactions
    if (gArgs.IsArgSet("-dustrelayfee"))
    {
        CAmount n = 0;
        if (!ParseMoney(gArgs.GetArg("-dustrelayfee", ""), n) || 0 == n)
            return InitError(AmountErrMsg("dustrelayfee", gArgs.GetArg("-dustrelayfee", "")));
        dustRelayFee = CFeeRate(n);
    }

    fRequireStandard = !gArgs.GetBoolArg("-acceptnonstdtxn", !chainparams.RequireStandard());
    if (chainparams.RequireStandard() && !fRequireStandard)
        return InitError(strprintf("acceptnonstdtxn is not currently supported for %s chain", chainparams.NetworkIDString()));
    nBytesPerSigOp = gArgs.GetArg("-bytespersigop", nBytesPerSigOp);

#ifdef ENABLE_WALLET
    if (!WalletParameterInteraction())
        return false;
#endif

    fIsBareMultisigStd = gArgs.GetBoolArg("-permitbaremultisig", DEFAULT_PERMIT_BAREMULTISIG);
    fAcceptDatacarrier = gArgs.GetBoolArg("-datacarrier", DEFAULT_ACCEPT_DATACARRIER);
    nMaxDatacarrierBytes = gArgs.GetArg("-datacarriersize", nMaxDatacarrierBytes);

    // Option to startup with mocktime set (used for regression testing):
    SetMockTime(gArgs.GetArg("-mocktime", 0)); // SetMockTime(0) is a no-op

    if (gArgs.GetBoolArg("-peerbloomfilters", DEFAULT_PEERBLOOMFILTERS))
        nLocalServices = ServiceFlags(nLocalServices | NODE_BLOOM);

    if (gArgs.GetArg("-rpcserialversion", DEFAULT_RPC_SERIALIZE_VERSION) < 0)
        return InitError("rpcserialversion must be non-negative.");

    if (gArgs.GetArg("-rpcserialversion", DEFAULT_RPC_SERIALIZE_VERSION) > 1)
        return InitError("unknown rpcserialversion requested.");

    nMaxTipAge = gArgs.GetArg("-maxtipage", DEFAULT_MAX_TIP_AGE);

    fEnableReplacement = gArgs.GetBoolArg("-mempoolreplacement", DEFAULT_ENABLE_REPLACEMENT);
    if ((!fEnableReplacement) && gArgs.IsArgSet("-mempoolreplacement")) {
        // Minimal effort at forwards compatibility
        std::string strReplacementModeList = gArgs.GetArg("-mempoolreplacement", "");  // default is impossible
        std::vector<std::string> vstrReplacementModes;
        boost::split(vstrReplacementModes, strReplacementModeList, boost::is_any_of(","));
        fEnableReplacement = (std::find(vstrReplacementModes.begin(), vstrReplacementModes.end(), "fee") != vstrReplacementModes.end());
    }

    if (gArgs.IsArgSet("-vbparams")) {
        // Allow overriding version bits parameters for testing
        if (!chainparams.MineBlocksOnDemand()) {
            return InitError("Version bits parameters may only be overridden on regtest.");
        }
        for (const std::string& strDeployment : gArgs.GetArgs("-vbparams")) {
            std::vector<std::string> vDeploymentParams;
            boost::split(vDeploymentParams, strDeployment, boost::is_any_of(":"));
            if (vDeploymentParams.size() != 3) {
                return InitError("Version bits parameters malformed, expecting deployment:start:end");
            }
            int64_t nStartTime, nTimeout;
            if (!ParseInt64(vDeploymentParams[1], &nStartTime)) {
                return InitError(strprintf("Invalid nStartTime (%s)", vDeploymentParams[1]));
            }
            if (!ParseInt64(vDeploymentParams[2], &nTimeout)) {
                return InitError(strprintf("Invalid nTimeout (%s)", vDeploymentParams[2]));
            }
            bool found = false;
            for (int j=0; j<(int)Consensus::MAX_VERSION_BITS_DEPLOYMENTS; ++j)
            {
                if (vDeploymentParams[0].compare(VersionBitsDeploymentInfo[j].name) == 0) {
                    UpdateVersionBitsParameters(Consensus::DeploymentPos(j), nStartTime, nTimeout);
                    found = true;
                    LogPrintf("Setting version bits activation parameters for %s to start=%ld, timeout=%ld\n", vDeploymentParams[0], nStartTime, nTimeout);
                    break;
                }
            }
            if (!found) {
                return InitError(strprintf("Invalid deployment (%s)", vDeploymentParams[0]));
            }
        }
    }
    return true;
}

static bool LockDataDirectory(bool probeOnly)
{
    std::string strDataDir = GetDataDir().string();

    // Make sure only a single Bitcoin process is using the data directory.
    fs::path pathLockFile = GetDataDir() / ".lock";
    FILE* file = fsbridge::fopen(pathLockFile, "a"); // empty lock file; created if it doesn't exist.
    if (file) fclose(file);

    try {
        static boost::interprocess::file_lock lock(pathLockFile.string().c_str());
        if (!lock.try_lock()) {
            return InitError(strprintf(_("Cannot obtain a lock on data directory %s. %s is probably already running."), strDataDir, _(PACKAGE_NAME)));
        }
        if (probeOnly) {
            lock.unlock();
        }
    } catch(const boost::interprocess::interprocess_exception& e) {
        return InitError(strprintf(_("Cannot obtain a lock on data directory %s. %s is probably already running.") + " %s.", strDataDir, _(PACKAGE_NAME), e.what()));
    }
    return true;
}

bool AppInitSanityChecks()
{
    // ********************************************************* Step 4: sanity checks

    // Initialize elliptic curve code
    std::string sha256_algo = SHA256AutoDetect();
    LogPrintf("Using the '%s' SHA256 implementation\n", sha256_algo);
    RandomInit();
    ECC_Start();
    globalVerifyHandle.reset(new ECCVerifyHandle());

    // Sanity check
    if (!InitSanityCheck())
        return InitError(strprintf(_("Initialization sanity check failed. %s is shutting down."), _(PACKAGE_NAME)));

    // Probe the data directory lock to give an early error message, if possible
    // We cannot hold the data directory lock here, as the forking for daemon() hasn't yet happened,
    // and a fork will cause weird behavior to it.
    return LockDataDirectory(true);
}

bool AppInitLockDataDirectory()
{
    // After daemonization get the data directory lock again and hold on to it until exit
    // This creates a slight window for a race condition to happen, however this condition is harmless: it
    // will at most make us exit without printing a message to console.
    if (!LockDataDirectory(false)) {
        // Detailed error printed inside LockDataDirectory
        return false;
    }
    return true;
}

bool AppInitMain(boost::thread_group& threadGroup, CScheduler& scheduler)
{
    const CChainParams& chainparams = Params();
    // ********************************************************* Step 4a: application initialization
#ifndef WIN32
    CreatePidFile(GetPidFile(), getpid());
#endif
    if (gArgs.GetBoolArg("-shrinkdebugfile", logCategories == BCLog::NONE)) {
        // Do this first since it both loads a bunch of debug.log into memory,
        // and because this needs to happen before any other debug.log printing
        ShrinkDebugFile();
    }

    if (fPrintToDebugLog)
        OpenDebugLog();

    if (!fLogTimestamps)
        LogPrintf("Startup time: %s\n", DateTimeStrFormat("%Y-%m-%d %H:%M:%S", GetTime()));
    LogPrintf("Default data directory %s\n", GetDefaultDataDir().string());
    LogPrintf("Using data directory %s\n", GetDataDir().string());
    LogPrintf("Using config file %s\n", GetConfigFile(gArgs.GetArg("-conf", BITCOIN_CONF_FILENAME)).string());
    LogPrintf("Using at most %i automatic connections (%i file descriptors available)\n", nMaxConnections, nFD);

    InitSignatureCache();
    InitScriptExecutionCache();

    LogPrintf("Using %u threads for script verification\n", nScriptCheckThreads);
    if (nScriptCheckThreads) {
        for (int i=0; i<nScriptCheckThreads-1; i++)
            threadGroup.create_thread(&ThreadScriptCheck);
    }

    // Start the lightweight task scheduler thread
    CScheduler::Function serviceLoop = boost::bind(&CScheduler::serviceQueue, &scheduler);
    threadGroup.create_thread(boost::bind(&TraceThread<CScheduler::Function>, "scheduler", serviceLoop));

    GetMainSignals().RegisterBackgroundSignalScheduler(scheduler);

    /* Start the RPC server already.  It will be started in "warmup" mode
     * and not really process calls already (but it will signify connections
     * that the server is there and will be ready later).  Warmup mode will
     * be disabled when initialisation is finished.
     */
    if (gArgs.GetBoolArg("-server", false))
    {
        uiInterface.InitMessage.connect(SetRPCWarmupStatus);
        if (!AppInitServers(threadGroup))
            return InitError(_("Unable to start HTTP server. See debug log for details."));
    }

    int64_t nStart;

    // ********************************************************* Step 5: verify wallet database integrity
#ifdef ENABLE_WALLET
    if (!WalletVerify())
        return false;
#endif
    // ********************************************************* Step 6: network initialization
    // Note that we absolutely cannot open any actual connections
    // until the very end ("start node") as the UTXO/block state
    // is not yet setup and may end up being set up twice if we
    // need to reindex later.

    assert(!g_connman);
    g_connman = std::unique_ptr<CConnman>(new CConnman(GetRand(std::numeric_limits<uint64_t>::max()), GetRand(std::numeric_limits<uint64_t>::max())));
    CConnman& connman = *g_connman;

    peerLogic.reset(new PeerLogicValidation(&connman));
    RegisterValidationInterface(peerLogic.get());
    RegisterNodeSignals(GetNodeSignals());

    // sanitize comments per BIP-0014, format user agent and check total size
    std::vector<std::string> uacomments;
    for (const std::string& cmt : gArgs.GetArgs("-uacomment")) {
        if (cmt != SanitizeString(cmt, SAFE_CHARS_UA_COMMENT))
            return InitError(strprintf(_("User Agent comment (%s) contains unsafe characters."), cmt));
        uacomments.push_back(cmt);
    }
    strSubVersion = FormatSubVersion(CLIENT_NAME, CLIENT_VERSION, uacomments);
    if (strSubVersion.size() > MAX_SUBVERSION_LENGTH) {
        return InitError(strprintf(_("Total length of network version string (%i) exceeds maximum length (%i). Reduce the number or size of uacomments."),
            strSubVersion.size(), MAX_SUBVERSION_LENGTH));
    }

    if (gArgs.IsArgSet("-onlynet")) {
        std::set<enum Network> nets;
        for (const std::string& snet : gArgs.GetArgs("-onlynet")) {
            enum Network net = ParseNetwork(snet);
            if (net == NET_UNROUTABLE)
                return InitError(strprintf(_("Unknown network specified in -onlynet: '%s'"), snet));
            nets.insert(net);
        }
        for (int n = 0; n < NET_MAX; n++) {
            enum Network net = (enum Network)n;
            if (!nets.count(net))
                SetLimited(net);
        }
    }

    // Check for host lookup allowed before parsing any network related parameters
    fNameLookup = gArgs.GetBoolArg("-dns", DEFAULT_NAME_LOOKUP);

    bool proxyRandomize = gArgs.GetBoolArg("-proxyrandomize", DEFAULT_PROXYRANDOMIZE);
    // -proxy sets a proxy for all outgoing network traffic
    // -noproxy (or -proxy=0) as well as the empty string can be used to not set a proxy, this is the default
    std::string proxyArg = gArgs.GetArg("-proxy", "");
    SetLimited(NET_TOR);
    if (proxyArg != "" && proxyArg != "0") {
        CService proxyAddr;
        if (!Lookup(proxyArg.c_str(), proxyAddr, 9050, fNameLookup)) {
            return InitError(strprintf(_("Invalid -proxy address or hostname: '%s'"), proxyArg));
        }

        proxyType addrProxy = proxyType(proxyAddr, proxyRandomize);
        if (!addrProxy.IsValid())
            return InitError(strprintf(_("Invalid -proxy address or hostname: '%s'"), proxyArg));

        SetProxy(NET_IPV4, addrProxy);
        SetProxy(NET_IPV6, addrProxy);
        SetProxy(NET_TOR, addrProxy);
        SetNameProxy(addrProxy);
        SetLimited(NET_TOR, false); // by default, -proxy sets onion as reachable, unless -noonion later
    }

    // -onion can be used to set only a proxy for .onion, or override normal proxy for .onion addresses
    // -noonion (or -onion=0) disables connecting to .onion entirely
    // An empty string is used to not override the onion proxy (in which case it defaults to -proxy set above, or none)
    std::string onionArg = gArgs.GetArg("-onion", "");
    if (onionArg != "") {
        if (onionArg == "0") { // Handle -noonion/-onion=0
            SetLimited(NET_TOR); // set onions as unreachable
        } else {
            CService onionProxy;
            if (!Lookup(onionArg.c_str(), onionProxy, 9050, fNameLookup)) {
                return InitError(strprintf(_("Invalid -onion address or hostname: '%s'"), onionArg));
            }
            proxyType addrOnion = proxyType(onionProxy, proxyRandomize);
            if (!addrOnion.IsValid())
                return InitError(strprintf(_("Invalid -onion address or hostname: '%s'"), onionArg));
            SetProxy(NET_TOR, addrOnion);
            SetLimited(NET_TOR, false);
        }
    }

    // see Step 2: parameter interactions for more information about these
    fListen = gArgs.GetBoolArg("-listen", DEFAULT_LISTEN);
    fDiscover = gArgs.GetBoolArg("-discover", true);
    fRelayTxes = !gArgs.GetBoolArg("-blocksonly", DEFAULT_BLOCKSONLY);

    for (const std::string& strAddr : gArgs.GetArgs("-externalip")) {
        CService addrLocal;
        if (Lookup(strAddr.c_str(), addrLocal, GetListenPort(), fNameLookup) && addrLocal.IsValid())
            AddLocal(addrLocal, LOCAL_MANUAL);
        else
            return InitError(ResolveErrMsg("externalip", strAddr));
    }

#if ENABLE_ZMQ
    pzmqNotificationInterface = CZMQNotificationInterface::Create();

    if (pzmqNotificationInterface) {
        RegisterValidationInterface(pzmqNotificationInterface);
    }
#endif
    uint64_t nMaxOutboundLimit = 0; //unlimited unless -maxuploadtarget is set
    uint64_t nMaxOutboundTimeframe = MAX_UPLOAD_TIMEFRAME;

    if (gArgs.IsArgSet("-maxuploadtarget")) {
        nMaxOutboundLimit = gArgs.GetArg("-maxuploadtarget", DEFAULT_MAX_UPLOAD_TARGET)*1024*1024;
    }

    // ********************************************************* Step 7: load block chain

    fReindex = gArgs.GetBoolArg("-reindex", false);
    bool fReindexChainState = gArgs.GetBoolArg("-reindex-chainstate", false);

    // block tree db settings
    int dbMaxOpenFiles = gArgs.GetArg("-dbmaxopenfiles", DEFAULT_DB_MAX_OPEN_FILES);
    bool dbCompression = gArgs.GetBoolArg("-dbcompression", DEFAULT_DB_COMPRESSION);

    LogPrintf("Block index database configuration:\n");
    LogPrintf("* Using %d max open files\n", dbMaxOpenFiles);
    LogPrintf("* Compression is %s\n", dbCompression ? "enabled" : "disabled");

    // cache size calculations
    int64_t nTotalCache = (gArgs.GetArg("-dbcache", nDefaultDbCache) << 20);
    nTotalCache = std::max(nTotalCache, nMinDbCache << 20); // total cache cannot be less than nMinDbCache
    nTotalCache = std::min(nTotalCache, nMaxDbCache << 20); // total cache cannot be greater than nMaxDbcache
    int64_t nBlockTreeDBCache = nTotalCache / 8;

    if (gArgs.GetBoolArg(flags::ConvertToCliFlag(flags::addressindex), DEFAULT_ADDRESSINDEX) ||
        gArgs.GetBoolArg(flags::ConvertToCliFlag(flags::spentindex), DEFAULT_SPENTINDEX) ||
        gArgs.GetBoolArg(flags::ConvertToCliFlag(flags::referralindex), DEFAULT_REFERRALINDEX))
    {
        // enable 3/4 of the cache if addressindex, referralindex and/or spentindex is enabled
        nBlockTreeDBCache = nTotalCache * 3 / 4;
    }
    else
    {
        nBlockTreeDBCache = std::min(nBlockTreeDBCache,
            (gArgs.GetBoolArg(flags::ConvertToCliFlag(flags::txindex), DEFAULT_TXINDEX) ? nMaxBlockDBAndTxIndexCache : nMaxBlockDBCache) << 20);
    }

    size_t nReferralDBCache = 0; // todo: figure out how much to cache

    nTotalCache -= nBlockTreeDBCache;
    int64_t nCoinDBCache = std::min(nTotalCache / 2, (nTotalCache / 4) + (1 << 23)); // use 25%-50% of the remainder for disk cache
    nCoinDBCache = std::min(nCoinDBCache, nMaxCoinsDBCache << 20); // cap total coins db cache
    nTotalCache -= nCoinDBCache;
    nCoinCacheUsage = nTotalCache; // the rest goes to in-memory cache
    int64_t nMempoolSizeMax = gArgs.GetArg("-maxmempool", DEFAULT_MAX_MEMPOOL_SIZE) * 1000000;
    LogPrintf("Cache configuration:\n");
    LogPrintf("* Max cache setting possible %.1fMiB\n", nMaxDbCache);
    LogPrintf("* Using %.1fMiB for block index database\n", nBlockTreeDBCache * (1.0 / 1024 / 1024));
    LogPrintf("* Using %.1fMiB for chain state database\n", nCoinDBCache * (1.0 / 1024 / 1024));
    LogPrintf("* Using %.1fMiB for in-memory UTXO set (plus up to %.1fMiB of unused mempool space)\n", nCoinCacheUsage * (1.0 / 1024 / 1024), nMempoolSizeMax * (1.0 / 1024 / 1024));

    bool fLoaded = false;
    while (!fLoaded && !fRequestShutdown) {
        bool fReset = fReindex;
        std::string strLoadError;

        uiInterface.InitMessage(_("Loading block index..."));

        nStart = GetTimeMillis();
        do {
            try {
                UnloadBlockIndex();
                delete pcoinsTip;
                delete pcoinsdbview;
                delete pcoinscatcher;
                delete pblocktree;
                delete prefviewdb;
                delete prefviewcache;

                pblocktree = new CBlockTreeDB(nBlockTreeDBCache, false, fReset);

                // TODO: Re-evaluate this placement of the RefDB and Cache.  There may be a more efficient place.
                prefviewdb = new ReferralsViewDB{nReferralDBCache, false, fReset || fReindexChainState};
                prefviewcache = new ReferralsViewCache{prefviewdb};

                if (fReset) {
                    pblocktree->WriteReindexing(true);
                    //If we're reindexing in prune mode, wipe away unusable block files and all undo data files
                    if (fPruneMode)
                        CleanupBlockRevFiles();
                }

                if (fRequestShutdown) break;

                // LoadBlockIndex will load fTxIndex from the db, or set it if
                // we're reindexing. It will also load fHavePruned if we've
                // ever removed a block file from disk.
                // Note that it also sets fReindex based on the disk flag!
                // From here on out fReindex and fReset mean something different!
                if (!LoadBlockIndex(chainparams)) {
                    strLoadError = _("Error loading block database");
                    break;
                }

                // If the loaded chain has a wrong genesis, bail out immediately
                // (we're likely using a testnet datadir, or the other way around).
                if (!mapBlockIndex.empty() && mapBlockIndex.count(chainparams.GetConsensus().hashGenesisBlock) == 0)
                    return InitError(_("Incorrect or no genesis block found. Wrong datadir for network?"));

                // Check for changed -txindex state
<<<<<<< HEAD
                if (fTxIndex != gArgs.GetBoolArg(flags::ConvertToCliFlag(flags::txindex), DEFAULT_TXINDEX)) {
                    strLoadError = _("You need to rebuild the database using -reindex-chainstate to change -txindex");
=======
                if (fTxIndex != gArgs.GetBoolArg("-txindex", DEFAULT_TXINDEX)) {
                    strLoadError = _("You need to rebuild the database using -reindex to change -txindex");
>>>>>>> 470fa8b8
                    break;
                }

                // Check for changed -prune state.  What we are concerned about is a user who has pruned blocks
                // in the past, but is now trying to run unpruned.
                if (fHavePruned && !fPruneMode) {
                    strLoadError = _("You need to rebuild the database using -reindex to go back to unpruned mode.  This will redownload the entire blockchain");
                    break;
                }

                // At this point blocktree args are consistent with what's on disk.
                // If we're not mid-reindex (based on disk + args), add a genesis block on disk
                // (otherwise we use the one already on disk).
                // This is called again in ThreadImport after the reindex completes.
                if (!fReindex && !LoadGenesisBlock(chainparams)) {
                    strLoadError = _("Error initializing block database");
                    break;
                }

                // At this point we're either in reindex or we've loaded a useful
                // block tree into mapBlockIndex!

                pcoinsdbview = new CCoinsViewDB(nCoinDBCache, false, fReset || fReindexChainState);
                pcoinscatcher = new CCoinsViewErrorCatcher(pcoinsdbview);

                // If necessary, upgrade from older database format.
                // This is a no-op if we cleared the coinsviewdb with -reindex or -reindex-chainstate
                if (!pcoinsdbview->Upgrade()) {
                    strLoadError = _("Error upgrading chainstate database");
                    break;
                }

                // ReplayBlocks is a no-op if we cleared the coinsviewdb with -reindex or -reindex-chainstate
                if (!ReplayBlocks(chainparams, pcoinsdbview)) {
                    strLoadError = _("Unable to replay blocks. You will need to rebuild the database using -reindex-chainstate.");
                    break;
                }

                // The on-disk coinsdb is now in a good state, create the cache
                pcoinsTip = new CCoinsViewCache(pcoinscatcher);

                bool is_coinsview_empty = fReset || fReindexChainState || pcoinsTip->GetBestBlock().IsNull();
                if (!is_coinsview_empty) {
                    // LoadChainTip sets chainActive based on pcoinsTip's best block
                    if (!LoadChainTip(chainparams)) {
                        strLoadError = _("Error initializing block database");
                        break;
                    }
                    assert(chainActive.Tip() != nullptr);
                }

                if (!fReset) {
                    // Note that RewindBlockIndex MUST run even if we're about to -reindex-chainstate.
                    // It both disconnects blocks based on chainActive, and drops block data in
                    // mapBlockIndex based on lack of available witness data.
                    uiInterface.InitMessage(_("Rewinding blocks..."));
                    if (!RewindBlockIndex(chainparams)) {
                        strLoadError = _("Unable to rewind the database to a pre-fork state. You will need to redownload the blockchain");
                        break;
                    }
                }

                if (!is_coinsview_empty) {
                    uiInterface.InitMessage(_("Verifying blocks..."));
                    if (fHavePruned && gArgs.GetArg("-checkblocks", DEFAULT_CHECKBLOCKS) > MIN_BLOCKS_TO_KEEP) {
                        LogPrintf("Prune: pruned datadir may not have more than %d blocks; only checking available blocks",
                            MIN_BLOCKS_TO_KEEP);
                    }

                    {
                        LOCK(cs_main);
                        CBlockIndex* tip = chainActive.Tip();
                        RPCNotifyBlockChange(true, tip);
                        if (tip && tip->nTime > GetAdjustedTime() + 2 * 60 * 60) {
                            strLoadError = _("The block database contains a block which appears to be from the future. "
                                    "This may be due to your computer's date and time being set incorrectly. "
                                    "Only rebuild the block database if you are sure that your computer's date and time are correct");
                            break;
                        }
                    }

                    if (!CVerifyDB().VerifyDB(chainparams, pcoinsdbview, gArgs.GetArg("-checklevel", DEFAULT_CHECKLEVEL),
                                  gArgs.GetArg("-checkblocks", DEFAULT_CHECKBLOCKS))) {
                        strLoadError = _("Corrupted block database detected");
                        break;
                    }
                }


            } catch (const std::exception& e) {
                LogPrintf("%s\n", e.what());
                strLoadError = _("Error opening block database");
                break;
            }

            fLoaded = true;
        } while(false);

        if (!fLoaded && !fRequestShutdown) {
            // first suggest a reindex
            if (!fReset) {
                bool fRet = uiInterface.ThreadSafeQuestion(
                    strLoadError + ".\n\n" + _("Do you want to rebuild the block database now?"),
                    strLoadError + ".\nPlease restart with -reindex or -reindex-chainstate to recover.",
                    "", CClientUIInterface::MSG_ERROR | CClientUIInterface::BTN_ABORT);
                if (fRet) {
                    fReindex = true;
                    fRequestShutdown = false;
                } else {
                    LogPrintf("Aborted block database rebuild. Exiting.\n");
                    return false;
                }
            } else {
                return InitError(strLoadError);
            }
        }
    }

    // As LoadBlockIndex can take several minutes, it's possible the user
    // requested to kill the GUI during the last operation. If so, exit.
    // As the program has not fully started yet, Shutdown() is possibly overkill.
    if (fRequestShutdown)
    {
        LogPrintf("Shutdown requested. Exiting.\n");
        return false;
    }
    if (fLoaded) {
        LogPrintf(" block index %15dms\n", GetTimeMillis() - nStart);
    }

    fs::path est_path = GetDataDir() / FEE_ESTIMATES_FILENAME;
    CAutoFile est_filein(fsbridge::fopen(est_path, "rb"), SER_DISK, CLIENT_VERSION);
    // Allowed to fail as this file IS missing on first startup.
    if (!est_filein.IsNull())
        ::feeEstimator.Read(est_filein);
    fFeeEstimatesInitialized = true;

    // ********************************************************* Step 8: load wallet
#ifdef ENABLE_WALLET
    if (!InitLoadWallet())
        return false;
#else
    LogPrintf("No wallet support compiled in!\n");
#endif

    // ********************************************************* Step 9: data directory maintenance

    // if pruning, unset the service bit and perform the initial blockstore prune
    // after any wallet rescanning has taken place.
    if (fPruneMode) {
        LogPrintf("Unsetting NODE_NETWORK on prune mode\n");
        nLocalServices = ServiceFlags(nLocalServices & ~NODE_NETWORK);
        if (!fReindex) {
            uiInterface.InitMessage(_("Pruning blockstore..."));
            PruneAndFlush();
        }
    }

    if (chainparams.GetConsensus().vDeployments[Consensus::DEPLOYMENT_SEGWIT].nTimeout != 0) {
        // Only advertise witness capabilities if they have a reasonable start time.
        // This allows us to have the code merged without a defined softfork, by setting its
        // end time to 0.
        // Note that setting NODE_WITNESS is never required: the only downside from not
        // doing so is that after activation, no upgraded nodes will fetch from you.
        nLocalServices = ServiceFlags(nLocalServices | NODE_WITNESS);
        // Only care about others providing witness capabilities if there is a softfork
        // defined.
        nRelevantServices = ServiceFlags(nRelevantServices | NODE_WITNESS);
    }

    // ********************************************************* Step 10: import blocks

    if (!CheckDiskSpace())
        return false;

    // Either install a handler to notify us when genesis activates, or set fHaveGenesis directly.
    // No locking, as this happens before any background thread is started.
    if (chainActive.Tip() == nullptr) {
        uiInterface.NotifyBlockTip.connect(BlockNotifyGenesisWait);
    } else {
        fHaveGenesis = true;
    }

    if (gArgs.IsArgSet("-blocknotify"))
        uiInterface.NotifyBlockTip.connect(BlockNotifyCallback);

    std::vector<fs::path> vImportFiles;
    for (const std::string& strFile : gArgs.GetArgs("-loadblock")) {
        vImportFiles.push_back(strFile);
    }

    threadGroup.create_thread(boost::bind(&ThreadImport, vImportFiles));

    // Wait for genesis block to be processed
    {
        boost::unique_lock<boost::mutex> lock(cs_GenesisWait);
        while (!fHaveGenesis) {
            condvar_GenesisWait.wait(lock);
        }
        uiInterface.NotifyBlockTip.disconnect(BlockNotifyGenesisWait);
    }

    // ********************************************************* Step 11: start node

    //// debug print
    LogPrintf("mapBlockIndex.size() = %u\n",   mapBlockIndex.size());
    LogPrintf("nBestHeight = %d\n",                   chainActive.Height());
    if (gArgs.GetBoolArg("-listenonion", DEFAULT_LISTEN_ONION))
        StartTorControl(threadGroup, scheduler);

    Discover(threadGroup);

    // Map ports with UPnP
    MapPort(gArgs.GetBoolArg("-upnp", DEFAULT_UPNP));

    CConnman::Options connOptions;
    connOptions.nLocalServices = nLocalServices;
    connOptions.nRelevantServices = nRelevantServices;
    connOptions.nMaxConnections = nMaxConnections;
    connOptions.nMaxOutbound = std::min(MAX_OUTBOUND_CONNECTIONS, connOptions.nMaxConnections);
    connOptions.nMaxAddnode = MAX_ADDNODE_CONNECTIONS;
    connOptions.nMaxFeeler = 1;
    connOptions.nBestHeight = chainActive.Height();
    connOptions.uiInterface = &uiInterface;
    connOptions.nSendBufferMaxSize = 1000*gArgs.GetArg("-maxsendbuffer", DEFAULT_MAXSENDBUFFER);
    connOptions.nReceiveFloodSize = 1000*gArgs.GetArg("-maxreceivebuffer", DEFAULT_MAXRECEIVEBUFFER);

    connOptions.nMaxOutboundTimeframe = nMaxOutboundTimeframe;
    connOptions.nMaxOutboundLimit = nMaxOutboundLimit;

    for (const std::string& strBind : gArgs.GetArgs("-bind")) {
        CService addrBind;
        if (!Lookup(strBind.c_str(), addrBind, GetListenPort(), false)) {
            return InitError(ResolveErrMsg("bind", strBind));
        }
        connOptions.vBinds.push_back(addrBind);
    }
    for (const std::string& strBind : gArgs.GetArgs("-whitebind")) {
        CService addrBind;
        if (!Lookup(strBind.c_str(), addrBind, 0, false)) {
            return InitError(ResolveErrMsg("whitebind", strBind));
        }
        if (addrBind.GetPort() == 0) {
            return InitError(strprintf(_("Need to specify a port with -whitebind: '%s'"), strBind));
        }
        connOptions.vWhiteBinds.push_back(addrBind);
    }

    for (const auto& net : gArgs.GetArgs("-whitelist")) {
        CSubNet subnet;
        LookupSubNet(net.c_str(), subnet);
        if (!subnet.IsValid())
            return InitError(strprintf(_("Invalid netmask specified in -whitelist: '%s'"), net));
        connOptions.vWhitelistedRange.push_back(subnet);
    }

    if (gArgs.IsArgSet("-seednode")) {
        connOptions.vSeedNodes = gArgs.GetArgs("-seednode");
    }
    // Initiate outbound connections unless connect=0
    connOptions.m_use_addrman_outgoing = !gArgs.IsArgSet("-connect");
    if (!connOptions.m_use_addrman_outgoing) {
        const auto connect = gArgs.GetArgs("-connect");
        if (connect.size() != 1 || connect[0] != "0") {
            connOptions.m_specified_outgoing = connect;
        }
    }
    if (!connman.Start(scheduler, connOptions)) {
        return false;
    }

    // ********************************************************* Step 12: finished

    SetRPCWarmupFinished();
    uiInterface.InitMessage(_("Done loading"));

#ifdef ENABLE_WALLET
    for (CWalletRef pwallet : vpwallets) {
        pwallet->postInitProcess(scheduler);
    }
#endif

    return !fRequestShutdown;
}

inline std::string flags::ConvertToCliFlag(const std::string flag)
{
    return "-" + flag;
}<|MERGE_RESOLUTION|>--- conflicted
+++ resolved
@@ -1481,13 +1481,8 @@
                     return InitError(_("Incorrect or no genesis block found. Wrong datadir for network?"));
 
                 // Check for changed -txindex state
-<<<<<<< HEAD
                 if (fTxIndex != gArgs.GetBoolArg(flags::ConvertToCliFlag(flags::txindex), DEFAULT_TXINDEX)) {
-                    strLoadError = _("You need to rebuild the database using -reindex-chainstate to change -txindex");
-=======
-                if (fTxIndex != gArgs.GetBoolArg("-txindex", DEFAULT_TXINDEX)) {
                     strLoadError = _("You need to rebuild the database using -reindex to change -txindex");
->>>>>>> 470fa8b8
                     break;
                 }
 
