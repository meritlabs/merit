// Copyright (c) 2009-2010 Satoshi Nakamoto
// Copyright (c) 2009-2016 The Bitcoin Core developers
// Distributed under the MIT software license, see the accompanying
// file COPYING or http://www.opensource.org/licenses/mit-license.php.

#if defined(HAVE_CONFIG_H)
#include "config/bitcoin-config.h"
#endif

#include "init.h"

#include "addrman.h"
#include "amount.h"
#include "chain.h"
#include "chainparams.h"
#include "checkpoints.h"
#include "compat/sanity.h"
#include "consensus/validation.h"
#include "fs.h"
#include "httpserver.h"
#include "httprpc.h"
#include "key.h"
#include "validation.h"
#include "miner.h"
#include "netbase.h"
#include "net.h"
#include "net_processing.h"
#include "policy/feerate.h"
#include "policy/fees.h"
#include "policy/policy.h"
#include "rpc/server.h"
#include "rpc/register.h"
#include "rpc/safemode.h"
#include "rpc/blockchain.h"
#include "script/standard.h"
#include "script/sigcache.h"
#include "scheduler.h"
#include "timedata.h"
#include "txdb.h"
#include "txmempool.h"
#include "torcontrol.h"
#include "ui_interface.h"
#include "util.h"
#include "utilmoneystr.h"
#include "validationinterface.h"
#ifdef ENABLE_WALLET
#include "wallet/init.h"
#include "wallet/wallet.h"
#endif
#include "warnings.h"
#include <stdint.h>
#include <stdio.h>
#include <memory>

#ifndef WIN32
#include <signal.h>
#endif

#include <boost/algorithm/string/classification.hpp>
#include <boost/algorithm/string/replace.hpp>
#include <boost/algorithm/string/split.hpp>
#include <boost/bind.hpp>
#include <boost/interprocess/sync/file_lock.hpp>
#include <boost/thread.hpp>
#include <openssl/crypto.h>

#if ENABLE_ZMQ
#include "zmq/zmqnotificationinterface.h"
#endif

bool fFeeEstimatesInitialized = false;
static const bool DEFAULT_PROXYRANDOMIZE = true;
static const bool DEFAULT_REST_ENABLE = false;
<<<<<<< HEAD
=======
static const bool DEFAULT_DISABLE_SAFEMODE = true;
>>>>>>> 4f5b964f
static const bool DEFAULT_STOPAFTERBLOCKIMPORT = false;

std::unique_ptr<CConnman> g_connman;
std::unique_ptr<PeerLogicValidation> peerLogic;

#if ENABLE_ZMQ
static CZMQNotificationInterface* pzmqNotificationInterface = nullptr;
#endif

#ifdef WIN32
// Win32 LevelDB doesn't use filedescriptors, and the ones used for
// accessing block files don't count towards the fd_set size limit
// anyway.
#define MIN_CORE_FILEDESCRIPTORS 0
#else
#define MIN_CORE_FILEDESCRIPTORS 150
#endif

static const char* FEE_ESTIMATES_FILENAME="fee_estimates.dat";

//////////////////////////////////////////////////////////////////////////////
//
// Shutdown
//

//
// Thread management and startup/shutdown:
//
// The network-processing threads are all part of a thread group
// created by AppInit() or the Qt main() function.
//
// A clean exit happens when StartShutdown() or the SIGTERM
// signal handler sets fRequestShutdown, which triggers
// the DetectShutdownThread(), which interrupts the main thread group.
// DetectShutdownThread() then exits, which causes AppInit() to
// continue (it .joins the shutdown thread).
// Shutdown() is then
// called to clean up database connections, and stop other
// threads that should only be stopped after the main network-processing
// threads have exited.
//
// Shutdown for Qt is very similar, only it uses a QTimer to detect
// fRequestShutdown getting set, and then does the normal Qt
// shutdown thing.
//

std::atomic<bool> fRequestShutdown(false);
std::atomic<bool> fDumpMempoolLater(false);

void StartShutdown()
{
    fRequestShutdown = true;
}
bool ShutdownRequested()
{
    return fRequestShutdown;
}

/**
 * This is a minimally invasive approach to shutdown on LevelDB read errors from the
 * chainstate, while keeping user interface out of the common library, which is shared
 * between bitcoind, and bitcoin-qt and non-server tools.
*/
class CCoinsViewErrorCatcher final : public CCoinsViewBacked
{
public:
    explicit CCoinsViewErrorCatcher(CCoinsView* view) : CCoinsViewBacked(view) {}
    bool GetCoin(const COutPoint &outpoint, Coin &coin) const override {
        try {
            return CCoinsViewBacked::GetCoin(outpoint, coin);
        } catch(const std::runtime_error& e) {
            uiInterface.ThreadSafeMessageBox(_("Error reading from database, shutting down."), "", CClientUIInterface::MSG_ERROR);
            LogPrintf("Error reading from database: %s\n", e.what());
            // Starting the shutdown sequence and returning false to the caller would be
            // interpreted as 'entry not found' (as opposed to unable to read data), and
            // could lead to invalid interpretation. Just exit immediately, as we can't
            // continue anyway, and all writes should be atomic.
            abort();
        }
    }
    // Writes do not need similar protection, as failure to write is handled by the caller.
};

static CCoinsViewErrorCatcher *pcoinscatcher = nullptr;
static std::unique_ptr<ECCVerifyHandle> globalVerifyHandle;

void Interrupt(boost::thread_group& threadGroup)
{
    InterruptHTTPServer();
    InterruptHTTPRPC();
    InterruptRPC();
    InterruptREST();
    InterruptTorControl();
    if (g_connman)
        g_connman->Interrupt();
    threadGroup.interrupt_all();
}

void Shutdown()
{
    LogPrintf("%s: In progress...\n", __func__);
    static CCriticalSection cs_Shutdown;
    TRY_LOCK(cs_Shutdown, lockShutdown);
    if (!lockShutdown)
        return;

    /// Note: Shutdown() must be able to handle cases in which initialization failed part of the way,
    /// for example if the data directory was found to be locked.
    /// Be sure that anything that writes files or flushes caches only does this if the respective
    /// module was initialized.
    RenameThread("bitcoin-shutoff");
    mempool.AddTransactionsUpdated(1);

    StopHTTPRPC();
    StopREST();
    StopRPC();
    StopHTTPServer();
#ifdef ENABLE_WALLET
    for (CWalletRef pwallet : vpwallets) {
        pwallet->Flush(false);
    }
#endif
    MapPort(false);
    UnregisterValidationInterface(peerLogic.get());
    peerLogic.reset();
    g_connman.reset();

    StopTorControl();
    UnregisterNodeSignals(GetNodeSignals());
    if (fDumpMempoolLater && gArgs.GetArg("-persistmempool", DEFAULT_PERSIST_MEMPOOL)) {
        DumpMempool();
        DumpReferralMempool();
    }

    if (fFeeEstimatesInitialized)
    {
        ::feeEstimator.FlushUnconfirmed(::mempool);
        fs::path est_path = GetDataDir() / FEE_ESTIMATES_FILENAME;
        CAutoFile est_fileout(fsbridge::fopen(est_path, "wb"), SER_DISK, CLIENT_VERSION);
        if (!est_fileout.IsNull())
            ::feeEstimator.Write(est_fileout);
        else
            LogPrintf("%s: Failed to write fee estimates to %s\n", __func__, est_path.string());
        fFeeEstimatesInitialized = false;
    }

    // FlushStateToDisk generates a SetBestChain callback, which we should avoid missing
    if (pcoinsTip != nullptr) {
        FlushStateToDisk();
    }

    // After there are no more peers/RPC left to give us new data which may generate
    // CValidationInterface callbacks, flush them...
    GetMainSignals().FlushBackgroundCallbacks();

    // Any future callbacks will be dropped. This should absolutely be safe - if
    // missing a callback results in an unrecoverable situation, unclean shutdown
    // would too. The only reason to do the above flushes is to let the wallet catch
    // up with our current chain to avoid any strange pruning edge cases and make
    // next startup faster by avoiding rescan.

    {
        LOCK(cs_main);
        if (pcoinsTip != nullptr) {
            FlushStateToDisk();
        }
        delete pcoinsTip;
        pcoinsTip = nullptr;
        delete pcoinscatcher;
        pcoinscatcher = nullptr;
        delete pcoinsdbview;
        pcoinsdbview = nullptr;
        delete pblocktree;
        pblocktree = nullptr;
    }
#ifdef ENABLE_WALLET
    for (CWalletRef pwallet : vpwallets) {
        pwallet->Flush(true);
    }
#endif

#if ENABLE_ZMQ
    if (pzmqNotificationInterface) {
        UnregisterValidationInterface(pzmqNotificationInterface);
        delete pzmqNotificationInterface;
        pzmqNotificationInterface = nullptr;
    }
#endif

#ifndef WIN32
    try {
        fs::remove(GetPidFile());
    } catch (const fs::filesystem_error& e) {
        LogPrintf("%s: Unable to remove pidfile: %s\n", __func__, e.what());
    }
#endif
    UnregisterAllValidationInterfaces();
    GetMainSignals().UnregisterBackgroundSignalScheduler();
#ifdef ENABLE_WALLET
    for (CWalletRef pwallet : vpwallets) {
        delete pwallet;
    }
    vpwallets.clear();
#endif
    globalVerifyHandle.reset();
    ECC_Stop();
    LogPrintf("%s: done\n", __func__);
}

/**
 * Signal handlers are very limited in what they are allowed to do.
 * The execution context the handler is invoked in is not guaranteed,
 * so we restrict handler operations to just touching variables:
 */
static void HandleSIGTERM(int)
{
    fRequestShutdown = true;
}

static void HandleSIGHUP(int)
{
    fReopenDebugLog = true;
}

#ifndef WIN32
static void registerSignalHandler(int signal, void(*handler)(int))
{
    struct sigaction sa;
    sa.sa_handler = handler;
    sigemptyset(&sa.sa_mask);
    sa.sa_flags = 0;
    sigaction(signal, &sa, nullptr);
}
#endif

void OnRPCStarted()
{
    uiInterface.NotifyBlockTip.connect(&RPCNotifyBlockChange);
}

void OnRPCStopped()
{
    uiInterface.NotifyBlockTip.disconnect(&RPCNotifyBlockChange);
    RPCNotifyBlockChange(false, nullptr);
    cvBlockChange.notify_all();
    LogPrint(BCLog::RPC, "RPC stopped.\n");
}

std::string HelpMessage(HelpMessageMode mode)
{
    const auto defaultBaseParams = CreateBaseChainParams(CBaseChainParams::MAIN);
    const auto testnetBaseParams = CreateBaseChainParams(CBaseChainParams::TESTNET);
    const auto defaultChainParams = CreateChainParams(CBaseChainParams::MAIN);
    const auto testnetChainParams = CreateChainParams(CBaseChainParams::TESTNET);
    const bool showDebug = gArgs.GetBoolArg("-help-debug", false);

    // When adding new options to the categories, please keep and ensure alphabetical ordering.
    // Do not translate _(...) -help-debug options, Many technical terms, and only a very small audience, so is unnecessary stress to translators.
    std::string strUsage = HelpMessageGroup(_("Options:"));
    strUsage += HelpMessageOpt("-?", _("Print this help message and exit"));
    strUsage += HelpMessageOpt("-version", _("Print version and exit"));
    strUsage += HelpMessageOpt("-alertnotify=<cmd>", _("Execute command when a relevant alert is received or we see a really long fork (%s in cmd is replaced by message)"));
    strUsage += HelpMessageOpt("-blocknotify=<cmd>", _("Execute command when the best block changes (%s in cmd is replaced by block hash)"));
    if (showDebug)
        strUsage += HelpMessageOpt("-blocksonly", strprintf(_("Whether to operate in a blocks only mode (default: %u)"), DEFAULT_BLOCKSONLY));
    strUsage +=HelpMessageOpt("-assumevalid=<hex>", strprintf(_("If this block is in the chain assume that it and its ancestors are valid and potentially skip their script verification (0 to verify all, default: %s, testnet: %s)"), defaultChainParams->GetConsensus().defaultAssumeValid.GetHex(), testnetChainParams->GetConsensus().defaultAssumeValid.GetHex()));
    strUsage += HelpMessageOpt("-conf=<file>", strprintf(_("Specify configuration file (default: %s)"), BITCOIN_CONF_FILENAME));
    if (mode == HMM_BITCOIND)
    {
#if HAVE_DECL_DAEMON
        strUsage += HelpMessageOpt("-daemon", _("Run in the background as a daemon and accept commands"));
#endif
    }
    strUsage += HelpMessageOpt("-datadir=<dir>", _("Specify data directory"));
    if (showDebug) {
        strUsage += HelpMessageOpt("-dbbatchsize", strprintf("Maximum database write batch size in bytes (default: %u)", nDefaultDbBatchSize));
    }
    strUsage += HelpMessageOpt("-dbcache=<n>", strprintf(_("Set database cache size in megabytes (%d to %d, default: %d)"), nMinDbCache, nMaxDbCache, nDefaultDbCache));
    if (showDebug)
        strUsage += HelpMessageOpt("-feefilter", strprintf("Tell other nodes to filter invs to us by our mempool min fee (default: %u)", DEFAULT_FEEFILTER));
    strUsage += HelpMessageOpt("-loadblock=<file>", _("Imports blocks from external blk000??.dat file on startup"));
    strUsage += HelpMessageOpt("-maxorphantx=<n>", strprintf(_("Keep at most <n> unconnectable transactions in memory (default: %u)"), DEFAULT_MAX_ORPHAN_TRANSACTIONS));
    strUsage += HelpMessageOpt("-maxmempool=<n>", strprintf(_("Keep the transaction memory pool below <n> megabytes (default: %u)"), DEFAULT_MAX_MEMPOOL_SIZE));
    strUsage += HelpMessageOpt("-mempoolexpiry=<n>", strprintf(_("Do not keep transactions in the mempool longer than <n> hours (default: %u)"), DEFAULT_MEMPOOL_EXPIRY));
    if (showDebug) {
        strUsage += HelpMessageOpt("-minimumchainwork=<hex>", strprintf("Minimum work assumed to exist on a valid chain in hex (default: %s, testnet: %s)", defaultChainParams->GetConsensus().nMinimumChainWork.GetHex(), testnetChainParams->GetConsensus().nMinimumChainWork.GetHex()));
    }
    strUsage += HelpMessageOpt("-persistmempool", strprintf(_("Whether to save the mempool on shutdown and load on restart (default: %u)"), DEFAULT_PERSIST_MEMPOOL));
    strUsage += HelpMessageOpt("-blockreconstructionextratxn=<n>", strprintf(_("Extra transactions to keep in memory for compact block reconstructions (default: %u)"), DEFAULT_BLOCK_RECONSTRUCTION_EXTRA_TXN));
    strUsage += HelpMessageOpt("-par=<n>", strprintf(_("Set the number of script verification threads (%u to %d, 0 = auto, <0 = leave that many cores free, default: %d)"),
        -GetNumCores(), MAX_SCRIPTCHECK_THREADS, DEFAULT_SCRIPTCHECK_THREADS));
#ifndef WIN32
    strUsage += HelpMessageOpt("-pid=<file>", strprintf(_("Specify pid file (default: %s)"), BITCOIN_PID_FILENAME));
#endif
    strUsage += HelpMessageOpt("-prune=<n>", strprintf(_("Reduce storage requirements by enabling pruning (deleting) of old blocks. This allows the pruneblockchain RPC to be called to delete specific blocks, and enables automatic pruning of old blocks if a target size in MiB is provided. This mode is incompatible with -txindex and -rescan. "
            "Warning: Reverting this setting requires re-downloading the entire blockchain. "
            "(default: 0 = disable pruning blocks, 1 = allow manual pruning via RPC, >%u = automatically prune block files to stay under the specified target size in MiB)"), MIN_DISK_SPACE_FOR_BLOCK_FILES / 1024 / 1024));
    strUsage += HelpMessageOpt("-reindex-chainstate", _("Rebuild chain state from the currently indexed blocks"));
    strUsage += HelpMessageOpt("-reindex", _("Rebuild chain state and block index from the blk*.dat files on disk"));
#ifndef WIN32
    strUsage += HelpMessageOpt("-sysperms", _("Create new files with system default permissions, instead of umask 077 (only effective with disabled wallet functionality)"));
#endif
    strUsage += HelpMessageOpt("-txindex", strprintf(_("Maintain a full transaction index, used by the getrawtransaction rpc call (default: %u)"), DEFAULT_TXINDEX));

    strUsage += HelpMessageGroup(_("Connection options:"));
    strUsage += HelpMessageOpt("-addnode=<ip>", _("Add a node to connect to and attempt to keep the connection open"));
    strUsage += HelpMessageOpt("-banscore=<n>", strprintf(_("Threshold for disconnecting misbehaving peers (default: %u)"), DEFAULT_BANSCORE_THRESHOLD));
    strUsage += HelpMessageOpt("-bantime=<n>", strprintf(_("Number of seconds to keep misbehaving peers from reconnecting (default: %u)"), DEFAULT_MISBEHAVING_BANTIME));
    strUsage += HelpMessageOpt("-bind=<addr>", _("Bind to given address and always listen on it. Use [host]:port notation for IPv6"));
    strUsage += HelpMessageOpt("-connect=<ip>", _("Connect only to the specified node(s); -connect=0 disables automatic connections"));
    strUsage += HelpMessageOpt("-discover", _("Discover own IP addresses (default: 1 when listening and no -externalip or -proxy)"));
    strUsage += HelpMessageOpt("-dns", _("Allow DNS lookups for -addnode, -seednode and -connect") + " " + strprintf(_("(default: %u)"), DEFAULT_NAME_LOOKUP));
    strUsage += HelpMessageOpt("-dnsseed", _("Query for peer addresses via DNS lookup, if low on addresses (default: 1 unless -connect used)"));
    strUsage += HelpMessageOpt("-externalip=<ip>", _("Specify your own public address"));
    strUsage += HelpMessageOpt("-forcednsseed", strprintf(_("Always query for peer addresses via DNS lookup (default: %u)"), DEFAULT_FORCEDNSSEED));
    strUsage += HelpMessageOpt("-listen", _("Accept connections from outside (default: 1 if no -proxy or -connect)"));
    strUsage += HelpMessageOpt("-listenonion", strprintf(_("Automatically create Tor hidden service (default: %d)"), DEFAULT_LISTEN_ONION));
    strUsage += HelpMessageOpt("-maxconnections=<n>", strprintf(_("Maintain at most <n> connections to peers (default: %u)"), DEFAULT_MAX_PEER_CONNECTIONS));
    strUsage += HelpMessageOpt("-maxreceivebuffer=<n>", strprintf(_("Maximum per-connection receive buffer, <n>*1000 bytes (default: %u)"), DEFAULT_MAXRECEIVEBUFFER));
    strUsage += HelpMessageOpt("-maxsendbuffer=<n>", strprintf(_("Maximum per-connection send buffer, <n>*1000 bytes (default: %u)"), DEFAULT_MAXSENDBUFFER));
    strUsage += HelpMessageOpt("-maxtimeadjustment", strprintf(_("Maximum allowed median peer time offset adjustment. Local perspective of time may be influenced by peers forward or backward by this amount. (default: %u seconds)"), DEFAULT_MAX_TIME_ADJUSTMENT));
    strUsage += HelpMessageOpt("-onion=<ip:port>", strprintf(_("Use separate SOCKS5 proxy to reach peers via Tor hidden services (default: %s)"), "-proxy"));
    strUsage += HelpMessageOpt("-onlynet=<net>", _("Only connect to nodes in network <net> (ipv4, ipv6 or onion)"));
    strUsage += HelpMessageOpt("-permitbaremultisig", strprintf(_("Relay non-P2SH multisig (default: %u)"), DEFAULT_PERMIT_BAREMULTISIG));
    strUsage += HelpMessageOpt("-peerbloomfilters", strprintf(_("Support filtering of blocks and transaction with bloom filters (default: %u)"), DEFAULT_PEERBLOOMFILTERS));
    strUsage += HelpMessageOpt("-port=<port>", strprintf(_("Listen for connections on <port> (default: %u or testnet: %u)"), defaultChainParams->GetDefaultPort(), testnetChainParams->GetDefaultPort()));
    strUsage += HelpMessageOpt("-proxy=<ip:port>", _("Connect through SOCKS5 proxy"));
    strUsage += HelpMessageOpt("-proxyrandomize", strprintf(_("Randomize credentials for every proxy connection. This enables Tor stream isolation (default: %u)"), DEFAULT_PROXYRANDOMIZE));
    strUsage += HelpMessageOpt("-seednode=<ip>", _("Connect to a node to retrieve peer addresses, and disconnect"));
    strUsage += HelpMessageOpt("-timeout=<n>", strprintf(_("Specify connection timeout in milliseconds (minimum: 1, default: %d)"), DEFAULT_CONNECT_TIMEOUT));
    strUsage += HelpMessageOpt("-torcontrol=<ip>:<port>", strprintf(_("Tor control port to use if onion listening enabled (default: %s)"), DEFAULT_TOR_CONTROL));
    strUsage += HelpMessageOpt("-torpassword=<pass>", _("Tor control port password (default: empty)"));
#ifdef USE_UPNP
#if USE_UPNP
    strUsage += HelpMessageOpt("-upnp", _("Use UPnP to map the listening port (default: 1 when listening and no -proxy)"));
#else
    strUsage += HelpMessageOpt("-upnp", strprintf(_("Use UPnP to map the listening port (default: %u)"), 0));
#endif
#endif
    strUsage += HelpMessageOpt("-whitebind=<addr>", _("Bind to given address and whitelist peers connecting to it. Use [host]:port notation for IPv6"));
    strUsage += HelpMessageOpt("-whitelist=<IP address or network>", _("Whitelist peers connecting from the given IP address (e.g. 1.2.3.4) or CIDR notated network (e.g. 1.2.3.0/24). Can be specified multiple times.") +
        " " + _("Whitelisted peers cannot be DoS banned and their transactions are always relayed, even if they are already in the mempool, useful e.g. for a gateway"));
    strUsage += HelpMessageOpt("-maxuploadtarget=<n>", strprintf(_("Tries to keep outbound traffic under the given target (in MiB per 24h), 0 = no limit (default: %d)"), DEFAULT_MAX_UPLOAD_TARGET));

#ifdef ENABLE_WALLET
    strUsage += GetWalletHelpString(showDebug);
#endif

#if ENABLE_ZMQ
    strUsage += HelpMessageGroup(_("ZeroMQ notification options:"));
    strUsage += HelpMessageOpt("-zmqpubhashblock=<address>", _("Enable publish hash block in <address>"));
    strUsage += HelpMessageOpt("-zmqpubhashtx=<address>", _("Enable publish hash transaction in <address>"));
    strUsage += HelpMessageOpt("-zmqpubrawblock=<address>", _("Enable publish raw block in <address>"));
    strUsage += HelpMessageOpt("-zmqpubrawtx=<address>", _("Enable publish raw transaction in <address>"));
#endif

    strUsage += HelpMessageGroup(_("Debugging/Testing options:"));
    strUsage += HelpMessageOpt("-uacomment=<cmt>", _("Append comment to the user agent string"));
    if (showDebug)
    {
        strUsage += HelpMessageOpt("-checkblocks=<n>", strprintf(_("How many blocks to check at startup (default: %u, 0 = all)"), DEFAULT_CHECKBLOCKS));
        strUsage += HelpMessageOpt("-checklevel=<n>", strprintf(_("How thorough the block verification of -checkblocks is (0-4, default: %u)"), DEFAULT_CHECKLEVEL));
        strUsage += HelpMessageOpt("-checkblockindex", strprintf("Do a full consistency check for mapBlockIndex, setBlockIndexCandidates, chainActive and mapBlocksUnlinked occasionally. Also sets -checkmempool (default: %u)", defaultChainParams->DefaultConsistencyChecks()));
        strUsage += HelpMessageOpt("-checkmempool=<n>", strprintf("Run checks every <n> transactions (default: %u)", defaultChainParams->DefaultConsistencyChecks()));
        strUsage += HelpMessageOpt("-checkpoints", strprintf("Disable expensive verification for known chain history (default: %u)", DEFAULT_CHECKPOINTS_ENABLED));
        strUsage += HelpMessageOpt("-disablesafemode", strprintf("Disable safemode, override a real safe mode event (default: %u)", DEFAULT_DISABLE_SAFEMODE));
        strUsage += HelpMessageOpt("-testsafemode", strprintf("Force safe mode (default: %u)", DEFAULT_TESTSAFEMODE));
        strUsage += HelpMessageOpt("-dropmessagestest=<n>", "Randomly drop 1 of every <n> network messages");
        strUsage += HelpMessageOpt("-fuzzmessagestest=<n>", "Randomly fuzz 1 of every <n> network messages");
        strUsage += HelpMessageOpt("-stopafterblockimport", strprintf("Stop running after importing blocks from disk (default: %u)", DEFAULT_STOPAFTERBLOCKIMPORT));
        strUsage += HelpMessageOpt("-stopatheight", strprintf("Stop running after reaching the given height in the main chain (default: %u)", DEFAULT_STOPATHEIGHT));

        strUsage += HelpMessageOpt("-limitancestorcount=<n>", strprintf("Do not accept transactions if number of in-mempool ancestors is <n> or more (default: %u)", DEFAULT_ANCESTOR_LIMIT));
        strUsage += HelpMessageOpt("-limitancestorsize=<n>", strprintf("Do not accept transactions whose size with all in-mempool ancestors exceeds <n> kilobytes (default: %u)", DEFAULT_ANCESTOR_SIZE_LIMIT));
        strUsage += HelpMessageOpt("-limitdescendantcount=<n>", strprintf("Do not accept transactions if any ancestor would have <n> or more in-mempool descendants (default: %u)", DEFAULT_DESCENDANT_LIMIT));
        strUsage += HelpMessageOpt("-limitdescendantsize=<n>", strprintf("Do not accept transactions if any ancestor would have more than <n> kilobytes of in-mempool descendants (default: %u).", DEFAULT_DESCENDANT_SIZE_LIMIT));
        strUsage += HelpMessageOpt("-vbparams=deployment:start:end", "Use given start/end times for specified version bits deployment (regtest-only)");
    }
    strUsage += HelpMessageOpt("-debug=<category>", strprintf(_("Output debugging information (default: %u, supplying <category> is optional)"), 0) + ". " +
        _("If <category> is not supplied or if <category> = 1, output all debugging information.") + " " + _("<category> can be:") + " " + ListLogCategories() + ".");
    strUsage += HelpMessageOpt("-debugexclude=<category>", strprintf(_("Exclude debugging information for a category. Can be used in conjunction with -debug=1 to output debug logs for all categories except one or more specified categories.")));
    strUsage += HelpMessageOpt("-help-debug", _("Show all debugging options (usage: --help -help-debug)"));
    strUsage += HelpMessageOpt("-logips", strprintf(_("Include IP addresses in debug output (default: %u)"), DEFAULT_LOGIPS));
    strUsage += HelpMessageOpt("-logtimestamps", strprintf(_("Prepend debug output with timestamp (default: %u)"), DEFAULT_LOGTIMESTAMPS));
    if (showDebug)
    {
        strUsage += HelpMessageOpt("-logtimemicros", strprintf("Add microsecond precision to debug timestamps (default: %u)", DEFAULT_LOGTIMEMICROS));
        strUsage += HelpMessageOpt("-mocktime=<n>", "Replace actual time with <n> seconds since epoch (default: 0)");
        strUsage += HelpMessageOpt("-maxsigcachesize=<n>", strprintf("Limit sum of signature cache and script execution cache sizes to <n> MiB (default: %u)", DEFAULT_MAX_SIG_CACHE_SIZE));
        strUsage += HelpMessageOpt("-maxtipage=<n>", strprintf("Maximum tip age in seconds to consider node in initial block download (default: %u)", DEFAULT_MAX_TIP_AGE));
    }
    strUsage += HelpMessageOpt("-maxtxfee=<amt>", strprintf(_("Maximum total fees (in %s) to use in a single wallet transaction or raw transaction; setting this too low may abort large transactions (default: %s)"),
        CURRENCY_UNIT, FormatMoney(DEFAULT_TRANSACTION_MAXFEE)));
    strUsage += HelpMessageOpt("-printtoconsole", _("Send trace/debug info to console instead of debug.log file"));
    if (showDebug)
    {
        strUsage += HelpMessageOpt("-printpriority", strprintf("Log transaction fee per kB when mining blocks (default: %u)", DEFAULT_PRINTPRIORITY));
    }
    strUsage += HelpMessageOpt("-shrinkdebugfile", _("Shrink debug.log file on client startup (default: 1 when no -debug)"));

    AppendParamsHelpMessages(strUsage, showDebug);

    strUsage += HelpMessageGroup(_("Node relay options:"));
    if (showDebug) {
        strUsage += HelpMessageOpt("-acceptnonstdtxn", strprintf("Relay and mine \"non-standard\" transactions (%sdefault: %u)", "testnet/regtest only; ", !testnetChainParams->RequireStandard()));
        strUsage += HelpMessageOpt("-incrementalrelayfee=<amt>", strprintf("Fee rate (in %s/kB) used to define cost of relay, used for mempool limiting and BIP 125 replacement. (default: %s)", CURRENCY_UNIT, FormatMoney(DEFAULT_INCREMENTAL_RELAY_FEE)));
        strUsage += HelpMessageOpt("-dustrelayfee=<amt>", strprintf("Fee rate (in %s/kB) used to defined dust, the value of an output such that it will cost more than its value in fees at this fee rate to spend it. (default: %s)", CURRENCY_UNIT, FormatMoney(DUST_RELAY_TX_FEE)));
    }
    strUsage += HelpMessageOpt("-bytespersigop", strprintf(_("Equivalent bytes per sigop in transactions for relay and mining (default: %u)"), DEFAULT_BYTES_PER_SIGOP));
    strUsage += HelpMessageOpt("-datacarrier", strprintf(_("Relay and mine data carrier transactions (default: %u)"), DEFAULT_ACCEPT_DATACARRIER));
    strUsage += HelpMessageOpt("-datacarriersize", strprintf(_("Maximum size of data in data carrier transactions we relay and mine (default: %u)"), MAX_OP_RETURN_RELAY));
    strUsage += HelpMessageOpt("-mempoolreplacement", strprintf(_("Enable transaction replacement in the memory pool (default: %u)"), DEFAULT_ENABLE_REPLACEMENT));
    strUsage += HelpMessageOpt("-minrelaytxfee=<amt>", strprintf(_("Fees (in %s/kB) smaller than this are considered zero fee for relaying, mining and transaction creation (default: %s)"),
        CURRENCY_UNIT, FormatMoney(DEFAULT_MIN_RELAY_TX_FEE)));
    strUsage += HelpMessageOpt("-whitelistrelay", strprintf(_("Accept relayed transactions received from whitelisted peers even when not relaying transactions (default: %d)"), DEFAULT_WHITELISTRELAY));
    strUsage += HelpMessageOpt("-whitelistforcerelay", strprintf(_("Force relay of transactions from whitelisted peers even if they violate local relay policy (default: %d)"), DEFAULT_WHITELISTFORCERELAY));

    strUsage += HelpMessageGroup(_("Block creation options:"));
    strUsage += HelpMessageOpt("-blockmaxweight=<n>", strprintf(_("Set maximum BIP141 block weight (default: %d)"), DEFAULT_BLOCK_MAX_WEIGHT));
    strUsage += HelpMessageOpt("-blockmaxsize=<n>", strprintf(_("Set maximum block size in bytes (default: %d)"), DEFAULT_BLOCK_MAX_SIZE));
    strUsage += HelpMessageOpt("-blockmintxfee=<amt>", strprintf(_("Set lowest fee rate (in %s/kB) for transactions to be included in block creation. (default: %s)"), CURRENCY_UNIT, FormatMoney(DEFAULT_BLOCK_MIN_TX_FEE)));
    if (showDebug)
        strUsage += HelpMessageOpt("-blockversion=<n>", "Override block version to test forking scenarios");

    strUsage += HelpMessageGroup(_("RPC server options:"));
    strUsage += HelpMessageOpt("-server", _("Accept command line and JSON-RPC commands"));
    strUsage += HelpMessageOpt("-rest", strprintf(_("Accept public REST requests (default: %u)"), DEFAULT_REST_ENABLE));
    strUsage += HelpMessageOpt("-rpcbind=<addr>[:port]", _("Bind to given address to listen for JSON-RPC connections. This option is ignored unless -rpcallowip is also passed. Port is optional and overrides -rpcport. Use [host]:port notation for IPv6. This option can be specified multiple times (default: 127.0.0.1 and ::1 i.e., localhost, or if -rpcallowip has been specified, 0.0.0.0 and :: i.e., all addresses)"));
    strUsage += HelpMessageOpt("-rpccookiefile=<loc>", _("Location of the auth cookie (default: data dir)"));
    strUsage += HelpMessageOpt("-rpcuser=<user>", _("Username for JSON-RPC connections"));
    strUsage += HelpMessageOpt("-rpcpassword=<pw>", _("Password for JSON-RPC connections"));
    strUsage += HelpMessageOpt("-rpcauth=<userpw>", _("Username and hashed password for JSON-RPC connections. The field <userpw> comes in the format: <USERNAME>:<SALT>$<HASH>. A canonical python script is included in share/rpcuser. The client then connects normally using the rpcuser=<USERNAME>/rpcpassword=<PASSWORD> pair of arguments. This option can be specified multiple times"));
    strUsage += HelpMessageOpt("-rpcport=<port>", strprintf(_("Listen for JSON-RPC connections on <port> (default: %u or testnet: %u)"), defaultBaseParams->RPCPort(), testnetBaseParams->RPCPort()));
    strUsage += HelpMessageOpt("-rpcallowip=<ip>", _("Allow JSON-RPC connections from specified source. Valid for <ip> are a single IP (e.g. 1.2.3.4), a network/netmask (e.g. 1.2.3.4/255.255.255.0) or a network/CIDR (e.g. 1.2.3.4/24). This option can be specified multiple times"));
    strUsage += HelpMessageOpt("-rpcserialversion", strprintf(_("Sets the serialization of raw transaction or block hex returned in non-verbose mode, non-segwit(0) or segwit(1) (default: %d)"), DEFAULT_RPC_SERIALIZE_VERSION));
    strUsage += HelpMessageOpt("-rpcthreads=<n>", strprintf(_("Set the number of threads to service RPC calls (default: %d)"), DEFAULT_HTTP_THREADS));
    if (showDebug) {
        strUsage += HelpMessageOpt("-rpcworkqueue=<n>", strprintf("Set the depth of the work queue to service RPC calls (default: %d)", DEFAULT_HTTP_WORKQUEUE));
        strUsage += HelpMessageOpt("-rpcservertimeout=<n>", strprintf("Timeout during HTTP requests (default: %d)", DEFAULT_HTTP_SERVER_TIMEOUT));
    }

    return strUsage;
}

std::string LicenseInfo()
{
    const std::string URL_SOURCE_CODE = "<https://github.com/bitcoin/bitcoin>";
    const std::string URL_WEBSITE = "<https://bitcoincore.org>";

    return CopyrightHolders(strprintf(_("Copyright (C) %i-%i"), 2009, COPYRIGHT_YEAR) + " ") + "\n" +
           "\n" +
           strprintf(_("Please contribute if you find %s useful. "
                       "Visit %s for further information about the software."),
               PACKAGE_NAME, URL_WEBSITE) +
           "\n" +
           strprintf(_("The source code is available from %s."),
               URL_SOURCE_CODE) +
           "\n" +
           "\n" +
           _("This is experimental software.") + "\n" +
           strprintf(_("Distributed under the MIT software license, see the accompanying file %s or %s"), "COPYING", "<https://opensource.org/licenses/MIT>") + "\n" +
           "\n" +
           strprintf(_("This product includes software developed by the OpenSSL Project for use in the OpenSSL Toolkit %s and cryptographic software written by Eric Young and UPnP software written by Thomas Bernard."), "<https://www.openssl.org>") +
           "\n";
}

static void BlockNotifyCallback(bool initialSync, const CBlockIndex *pBlockIndex)
{
    if (initialSync || !pBlockIndex)
        return;

    std::string strCmd = gArgs.GetArg("-blocknotify", "");

    boost::replace_all(strCmd, "%s", pBlockIndex->GetBlockHash().GetHex());
    boost::thread t(runCommand, strCmd); // thread runs free
}

static bool fHaveGenesis = false;
static boost::mutex cs_GenesisWait;
static CConditionVariable condvar_GenesisWait;

static void BlockNotifyGenesisWait(bool, const CBlockIndex *pBlockIndex)
{
    if (pBlockIndex != nullptr) {
        {
            boost::unique_lock<boost::mutex> lock_GenesisWait(cs_GenesisWait);
            fHaveGenesis = true;
        }
        condvar_GenesisWait.notify_all();
    }
}

struct CImportingNow
{
    CImportingNow() {
        assert(fImporting == false);
        fImporting = true;
    }

    ~CImportingNow() {
        assert(fImporting == true);
        fImporting = false;
    }
};


// If we're using -prune with -reindex, then delete block files that will be ignored by the
// reindex.  Since reindexing works by starting at block file 0 and looping until a blockfile
// is missing, do the same here to delete any later block files after a gap.  Also delete all
// rev files since they'll be rewritten by the reindex anyway.  This ensures that vinfoBlockFile
// is in sync with what's actually on disk by the time we start downloading, so that pruning
// works correctly.
void CleanupBlockRevFiles()
{
    std::map<std::string, fs::path> mapBlockFiles;

    // Glob all blk?????.dat and rev?????.dat files from the blocks directory.
    // Remove the rev files immediately and insert the blk file paths into an
    // ordered map keyed by block file index.
    LogPrintf("Removing unusable blk?????.dat and rev?????.dat files for -reindex with -prune\n");
    fs::path blocksdir = GetDataDir() / "blocks";
    for (fs::directory_iterator it(blocksdir); it != fs::directory_iterator(); it++) {
        if (is_regular_file(*it) &&
            it->path().filename().string().length() == 12 &&
            it->path().filename().string().substr(8,4) == ".dat")
        {
            if (it->path().filename().string().substr(0,3) == "blk")
                mapBlockFiles[it->path().filename().string().substr(3,5)] = it->path();
            else if (it->path().filename().string().substr(0,3) == "rev")
                remove(it->path());
        }
    }

    // Remove all block files that aren't part of a contiguous set starting at
    // zero by walking the ordered map (keys are block file indices) by
    // keeping a separate counter.  Once we hit a gap (or if 0 doesn't exist)
    // start removing block files.
    int nContigCounter = 0;
    for (const std::pair<std::string, fs::path>& item : mapBlockFiles) {
        if (atoi(item.first) == nContigCounter) {
            nContigCounter++;
            continue;
        }
        remove(item.second);
    }
}

void ThreadImport(std::vector<fs::path> vImportFiles)
{
    const CChainParams& chainparams = Params();
    RenameThread("bitcoin-loadblk");

    {
    CImportingNow imp;

    // -reindex
    if (fReindex) {
        int nFile = 0;
        while (true) {
            CDiskBlockPos pos(nFile, 0);
            if (!fs::exists(GetBlockPosFilename(pos, "blk")))
                break; // No block files left to reindex
            FILE *file = OpenBlockFile(pos, true);
            if (!file)
                break; // This error is logged in OpenBlockFile
            LogPrintf("Reindexing block file blk%05u.dat...\n", (unsigned int)nFile);
            LoadExternalBlockFile(chainparams, file, &pos);
            nFile++;
        }
        pblocktree->WriteReindexing(false);
        fReindex = false;
        LogPrintf("Reindexing finished\n");
        // To avoid ending up in a situation without genesis block, re-try initializing (no-op if reindexing worked):
        LoadGenesisBlock(chainparams);
    }

    // hardcoded $DATADIR/bootstrap.dat
    fs::path pathBootstrap = GetDataDir() / "bootstrap.dat";
    if (fs::exists(pathBootstrap)) {
        FILE *file = fsbridge::fopen(pathBootstrap, "rb");
        if (file) {
            fs::path pathBootstrapOld = GetDataDir() / "bootstrap.dat.old";
            LogPrintf("Importing bootstrap.dat...\n");
            LoadExternalBlockFile(chainparams, file);
            RenameOver(pathBootstrap, pathBootstrapOld);
        } else {
            LogPrintf("Warning: Could not open bootstrap file %s\n", pathBootstrap.string());
        }
    }

    // -loadblock=
    for (const fs::path& path : vImportFiles) {
        FILE *file = fsbridge::fopen(path, "rb");
        if (file) {
            LogPrintf("Importing blocks file %s...\n", path.string());
            LoadExternalBlockFile(chainparams, file);
        } else {
            LogPrintf("Warning: Could not open blocks file %s\n", path.string());
        }
    }

    // scan for better chains in the block chain database, that are not yet connected in the active best chain
    CValidationState state;
    if (!ActivateBestChain(state, chainparams)) {
        LogPrintf("Failed to connect best block");
        StartShutdown();
    }

    if (gArgs.GetBoolArg("-stopafterblockimport", DEFAULT_STOPAFTERBLOCKIMPORT)) {
        LogPrintf("Stopping after block import\n");
        StartShutdown();
    }
    } // End scope of CImportingNow
    if (gArgs.GetArg("-persistmempool", DEFAULT_PERSIST_MEMPOOL)) {
        LoadMempool();
        LoadReferralMempool();
        fDumpMempoolLater = !fRequestShutdown;
    }
}

/** Sanity checks
 *  Ensure that Bitcoin is running in a usable environment with all
 *  necessary library support.
 */
bool InitSanityCheck(void)
{
    if(!ECC_InitSanityCheck()) {
        InitError("Elliptic curve cryptography sanity check failure. Aborting.");
        return false;
    }

    if (!glibc_sanity_test() || !glibcxx_sanity_test())
        return false;

    if (!Random_SanityCheck()) {
        InitError("OS cryptographic RNG sanity check failure. Aborting.");
        return false;
    }

    return true;
}

bool AppInitServers(boost::thread_group& threadGroup)
{
    RPCServer::OnStarted(&OnRPCStarted);
    RPCServer::OnStopped(&OnRPCStopped);
    if (!InitHTTPServer())
        return false;
    if (!StartRPC())
        return false;
    if (!StartHTTPRPC())
        return false;
    if (gArgs.GetBoolArg("-rest", DEFAULT_REST_ENABLE) && !StartREST())
        return false;
    if (!StartHTTPServer())
        return false;
    return true;
}

// Parameter interaction based on rules
void InitParameterInteraction()
{
    // when specifying an explicit binding address, you want to listen on it
    // even when -connect or -proxy is specified
    if (gArgs.IsArgSet("-bind")) {
        if (gArgs.SoftSetBoolArg("-listen", true))
            LogPrintf("%s: parameter interaction: -bind set -> setting -listen=1\n", __func__);
    }
    if (gArgs.IsArgSet("-whitebind")) {
        if (gArgs.SoftSetBoolArg("-listen", true))
            LogPrintf("%s: parameter interaction: -whitebind set -> setting -listen=1\n", __func__);
    }

    if (gArgs.IsArgSet("-connect")) {
        // when only connecting to trusted nodes, do not seed via DNS, or listen by default
        if (gArgs.SoftSetBoolArg("-dnsseed", false))
            LogPrintf("%s: parameter interaction: -connect set -> setting -dnsseed=0\n", __func__);
        if (gArgs.SoftSetBoolArg("-listen", false))
            LogPrintf("%s: parameter interaction: -connect set -> setting -listen=0\n", __func__);
    }

    if (gArgs.IsArgSet("-proxy")) {
        // to protect privacy, do not listen by default if a default proxy server is specified
        if (gArgs.SoftSetBoolArg("-listen", false))
            LogPrintf("%s: parameter interaction: -proxy set -> setting -listen=0\n", __func__);
        // to protect privacy, do not use UPNP when a proxy is set. The user may still specify -listen=1
        // to listen locally, so don't rely on this happening through -listen below.
        if (gArgs.SoftSetBoolArg("-upnp", false))
            LogPrintf("%s: parameter interaction: -proxy set -> setting -upnp=0\n", __func__);
        // to protect privacy, do not discover addresses by default
        if (gArgs.SoftSetBoolArg("-discover", false))
            LogPrintf("%s: parameter interaction: -proxy set -> setting -discover=0\n", __func__);
    }

    if (!gArgs.GetBoolArg("-listen", DEFAULT_LISTEN)) {
        // do not map ports or try to retrieve public IP when not listening (pointless)
        if (gArgs.SoftSetBoolArg("-upnp", false))
            LogPrintf("%s: parameter interaction: -listen=0 -> setting -upnp=0\n", __func__);
        if (gArgs.SoftSetBoolArg("-discover", false))
            LogPrintf("%s: parameter interaction: -listen=0 -> setting -discover=0\n", __func__);
        if (gArgs.SoftSetBoolArg("-listenonion", false))
            LogPrintf("%s: parameter interaction: -listen=0 -> setting -listenonion=0\n", __func__);
    }

    if (gArgs.IsArgSet("-externalip")) {
        // if an explicit public IP is specified, do not try to find others
        if (gArgs.SoftSetBoolArg("-discover", false))
            LogPrintf("%s: parameter interaction: -externalip set -> setting -discover=0\n", __func__);
    }

    // disable whitelistrelay in blocksonly mode
    if (gArgs.GetBoolArg("-blocksonly", DEFAULT_BLOCKSONLY)) {
        if (gArgs.SoftSetBoolArg("-whitelistrelay", false))
            LogPrintf("%s: parameter interaction: -blocksonly=1 -> setting -whitelistrelay=0\n", __func__);
    }

    // Forcing relay from whitelisted hosts implies we will accept relays from them in the first place.
    if (gArgs.GetBoolArg("-whitelistforcerelay", DEFAULT_WHITELISTFORCERELAY)) {
        if (gArgs.SoftSetBoolArg("-whitelistrelay", true))
            LogPrintf("%s: parameter interaction: -whitelistforcerelay=1 -> setting -whitelistrelay=1\n", __func__);
    }
}

static std::string ResolveErrMsg(const char * const optname, const std::string& strBind)
{
    return strprintf(_("Cannot resolve -%s address: '%s'"), optname, strBind);
}

void InitLogging()
{
    fPrintToConsole = gArgs.GetBoolArg("-printtoconsole", false);
    fLogTimestamps = gArgs.GetBoolArg("-logtimestamps", DEFAULT_LOGTIMESTAMPS);
    fLogTimeMicros = gArgs.GetBoolArg("-logtimemicros", DEFAULT_LOGTIMEMICROS);
    fLogIPs = gArgs.GetBoolArg("-logips", DEFAULT_LOGIPS);

    LogPrintf("\n\n\n\n\n\n\n\n\n\n\n\n\n\n\n\n\n\n\n\n");
    LogPrintf("Bitcoin version %s\n", FormatFullVersion());
}

namespace { // Variables internal to initialization process only

ServiceFlags nRelevantServices = NODE_NETWORK;
int nMaxConnections;
int nUserMaxConnections;
int nFD;
ServiceFlags nLocalServices = NODE_NETWORK;

} // namespace

[[noreturn]] static void new_handler_terminate()
{
    // Rather than throwing std::bad-alloc if allocation fails, terminate
    // immediately to (try to) avoid chain corruption.
    // Since LogPrintf may itself allocate memory, set the handler directly
    // to terminate first.
    std::set_new_handler(std::terminate);
    LogPrintf("Error: Out of memory. Terminating.\n");

    // The log was successful, terminate now.
    std::terminate();
};

bool AppInitBasicSetup()
{
    // ********************************************************* Step 1: setup
#ifdef _MSC_VER
    // Turn off Microsoft heap dump noise
    _CrtSetReportMode(_CRT_WARN, _CRTDBG_MODE_FILE);
    _CrtSetReportFile(_CRT_WARN, CreateFileA("NUL", GENERIC_WRITE, 0, nullptr, OPEN_EXISTING, 0, 0));
    // Disable confusing "helpful" text message on abort, Ctrl-C
    _set_abort_behavior(0, _WRITE_ABORT_MSG | _CALL_REPORTFAULT);
#endif
#ifdef WIN32
    // Enable Data Execution Prevention (DEP)
    // Minimum supported OS versions: WinXP SP3, WinVista >= SP1, Win Server 2008
    // A failure is non-critical and needs no further attention!
#ifndef PROCESS_DEP_ENABLE
    // We define this here, because GCCs winbase.h limits this to _WIN32_WINNT >= 0x0601 (Windows 7),
    // which is not correct. Can be removed, when GCCs winbase.h is fixed!
#define PROCESS_DEP_ENABLE 0x00000001
#endif
    typedef BOOL (WINAPI *PSETPROCDEPPOL)(DWORD);
    PSETPROCDEPPOL setProcDEPPol = (PSETPROCDEPPOL)GetProcAddress(GetModuleHandleA("Kernel32.dll"), "SetProcessDEPPolicy");
    if (setProcDEPPol != nullptr) setProcDEPPol(PROCESS_DEP_ENABLE);
#endif

    if (!SetupNetworking())
        return InitError("Initializing networking failed");

#ifndef WIN32
    if (!gArgs.GetBoolArg("-sysperms", false)) {
        umask(077);
    }

    // Clean shutdown on SIGTERM
    registerSignalHandler(SIGTERM, HandleSIGTERM);
    registerSignalHandler(SIGINT, HandleSIGTERM);

    // Reopen debug.log on SIGHUP
    registerSignalHandler(SIGHUP, HandleSIGHUP);

    // Ignore SIGPIPE, otherwise it will bring the daemon down if the client closes unexpectedly
    signal(SIGPIPE, SIG_IGN);
#endif

    std::set_new_handler(new_handler_terminate);

    return true;
}

bool AppInitParameterInteraction()
{
    const CChainParams& chainparams = Params();
    // ********************************************************* Step 2: parameter interactions

    // also see: InitParameterInteraction()

    // if using block pruning, then disallow txindex
    if (gArgs.GetArg("-prune", 0)) {
        if (gArgs.GetBoolArg("-txindex", DEFAULT_TXINDEX))
            return InitError(_("Prune mode is incompatible with -txindex."));
    }

    // -bind and -whitebind can't be set when not listening
    size_t nUserBind = gArgs.GetArgs("-bind").size() + gArgs.GetArgs("-whitebind").size();
    if (nUserBind != 0 && !gArgs.GetBoolArg("-listen", DEFAULT_LISTEN)) {
        return InitError("Cannot set -bind or -whitebind together with -listen=0");
    }

    // Make sure enough file descriptors are available
    int nBind = std::max(nUserBind, size_t(1));
    nUserMaxConnections = gArgs.GetArg("-maxconnections", DEFAULT_MAX_PEER_CONNECTIONS);
    nMaxConnections = std::max(nUserMaxConnections, 0);

    // Trim requested connection counts, to fit into system limitations
    nMaxConnections = std::max(std::min(nMaxConnections, (int)(FD_SETSIZE - nBind - MIN_CORE_FILEDESCRIPTORS - MAX_ADDNODE_CONNECTIONS)), 0);
    nFD = RaiseFileDescriptorLimit(nMaxConnections + MIN_CORE_FILEDESCRIPTORS + MAX_ADDNODE_CONNECTIONS);
    if (nFD < MIN_CORE_FILEDESCRIPTORS)
        return InitError(_("Not enough file descriptors available."));
    nMaxConnections = std::min(nFD - MIN_CORE_FILEDESCRIPTORS - MAX_ADDNODE_CONNECTIONS, nMaxConnections);

    if (nMaxConnections < nUserMaxConnections)
        InitWarning(strprintf(_("Reducing -maxconnections from %d to %d, because of system limitations."), nUserMaxConnections, nMaxConnections));

    // ********************************************************* Step 3: parameter-to-internal-flags
    if (gArgs.IsArgSet("-debug")) {
        // Special-case: if -debug=0/-nodebug is set, turn off debugging messages
        const std::vector<std::string> categories = gArgs.GetArgs("-debug");

        if (find(categories.begin(), categories.end(), std::string("0")) == categories.end()) {
            for (const auto& cat : categories) {
                uint32_t flag = 0;
                if (!GetLogCategory(&flag, &cat)) {
                    InitWarning(strprintf(_("Unsupported logging category %s=%s."), "-debug", cat));
                    continue;
                }
                logCategories |= flag;
            }
        }
    }

    // Now remove the logging categories which were explicitly excluded
    for (const std::string& cat : gArgs.GetArgs("-debugexclude")) {
        uint32_t flag = 0;
        if (!GetLogCategory(&flag, &cat)) {
            InitWarning(strprintf(_("Unsupported logging category %s=%s."), "-debugexclude", cat));
            continue;
        }
        logCategories &= ~flag;
    }

    // Check for -debugnet
    if (gArgs.GetBoolArg("-debugnet", false))
        InitWarning(_("Unsupported argument -debugnet ignored, use -debug=net."));
    // Check for -socks - as this is a privacy risk to continue, exit here
    if (gArgs.IsArgSet("-socks"))
        return InitError(_("Unsupported argument -socks found. Setting SOCKS version isn't possible anymore, only SOCKS5 proxies are supported."));
    // Check for -tor - as this is a privacy risk to continue, exit here
    if (gArgs.GetBoolArg("-tor", false))
        return InitError(_("Unsupported argument -tor found, use -onion."));

    if (gArgs.GetBoolArg("-benchmark", false))
        InitWarning(_("Unsupported argument -benchmark ignored, use -debug=bench."));

    if (gArgs.GetBoolArg("-whitelistalwaysrelay", false))
        InitWarning(_("Unsupported argument -whitelistalwaysrelay ignored, use -whitelistrelay and/or -whitelistforcerelay."));

    if (gArgs.IsArgSet("-blockminsize"))
        InitWarning("Unsupported argument -blockminsize ignored.");

    // Checkmempool and checkblockindex default to true in regtest mode
    int ratio = std::min<int>(std::max<int>(gArgs.GetArg("-checkmempool", chainparams.DefaultConsistencyChecks() ? 1 : 0), 0), 1000000);
    if (ratio != 0) {
        mempool.setSanityCheck(1.0 / ratio);
    }
    fCheckBlockIndex = gArgs.GetBoolArg("-checkblockindex", chainparams.DefaultConsistencyChecks());
    fCheckpointsEnabled = gArgs.GetBoolArg("-checkpoints", DEFAULT_CHECKPOINTS_ENABLED);

    hashAssumeValid = uint256S(gArgs.GetArg("-assumevalid", chainparams.GetConsensus().defaultAssumeValid.GetHex()));
    if (!hashAssumeValid.IsNull())
        LogPrintf("Assuming ancestors of block %s have valid signatures.\n", hashAssumeValid.GetHex());
    else
        LogPrintf("Validating signatures for all blocks.\n");

    if (gArgs.IsArgSet("-minimumchainwork")) {
        const std::string minChainWorkStr = gArgs.GetArg("-minimumchainwork", "");
        if (!IsHexNumber(minChainWorkStr)) {
            return InitError(strprintf("Invalid non-hex (%s) minimum chain work value specified", minChainWorkStr));
        }
        nMinimumChainWork = UintToArith256(uint256S(minChainWorkStr));
    } else {
        nMinimumChainWork = UintToArith256(chainparams.GetConsensus().nMinimumChainWork);
    }
    LogPrintf("Setting nMinimumChainWork=%s\n", nMinimumChainWork.GetHex());
    if (nMinimumChainWork < UintToArith256(chainparams.GetConsensus().nMinimumChainWork)) {
        LogPrintf("Warning: nMinimumChainWork set below default value of %s\n", chainparams.GetConsensus().nMinimumChainWork.GetHex());
    }

    // mempool limits
    int64_t nMempoolSizeMax = gArgs.GetArg("-maxmempool", DEFAULT_MAX_MEMPOOL_SIZE) * 1000000;
    int64_t nMempoolSizeMin = gArgs.GetArg("-limitdescendantsize", DEFAULT_DESCENDANT_SIZE_LIMIT) * 1000 * 40;
    if (nMempoolSizeMax < 0 || nMempoolSizeMax < nMempoolSizeMin)
        return InitError(strprintf(_("-maxmempool must be at least %d MB"), std::ceil(nMempoolSizeMin / 1000000.0)));
    // incremental relay fee sets the minimum feerate increase necessary for BIP 125 replacement in the mempool
    // and the amount the mempool min fee increases above the feerate of txs evicted due to mempool limiting.
    if (gArgs.IsArgSet("-incrementalrelayfee"))
    {
        CAmount n = 0;
        if (!ParseMoney(gArgs.GetArg("-incrementalrelayfee", ""), n))
            return InitError(AmountErrMsg("incrementalrelayfee", gArgs.GetArg("-incrementalrelayfee", "")));
        incrementalRelayFee = CFeeRate(n);
    }

    // -par=0 means autodetect, but nScriptCheckThreads==0 means no concurrency
    nScriptCheckThreads = gArgs.GetArg("-par", DEFAULT_SCRIPTCHECK_THREADS);
    if (nScriptCheckThreads <= 0)
        nScriptCheckThreads += GetNumCores();
    if (nScriptCheckThreads <= 1)
        nScriptCheckThreads = 0;
    else if (nScriptCheckThreads > MAX_SCRIPTCHECK_THREADS)
        nScriptCheckThreads = MAX_SCRIPTCHECK_THREADS;

    // block pruning; get the amount of disk space (in MiB) to allot for block & undo files
    int64_t nPruneArg = gArgs.GetArg("-prune", 0);
    if (nPruneArg < 0) {
        return InitError(_("Prune cannot be configured with a negative value."));
    }
    nPruneTarget = (uint64_t) nPruneArg * 1024 * 1024;
    if (nPruneArg == 1) {  // manual pruning: -prune=1
        LogPrintf("Block pruning enabled.  Use RPC call pruneblockchain(height) to manually prune block and undo files.\n");
        nPruneTarget = std::numeric_limits<uint64_t>::max();
        fPruneMode = true;
    } else if (nPruneTarget) {
        if (nPruneTarget < MIN_DISK_SPACE_FOR_BLOCK_FILES) {
            return InitError(strprintf(_("Prune configured below the minimum of %d MiB.  Please use a higher number."), MIN_DISK_SPACE_FOR_BLOCK_FILES / 1024 / 1024));
        }
        LogPrintf("Prune configured to target %uMiB on disk for block and undo files.\n", nPruneTarget / 1024 / 1024);
        fPruneMode = true;
    }

    RegisterAllCoreRPCCommands(tableRPC);
#ifdef ENABLE_WALLET
    RegisterWalletRPCCommands(tableRPC);
#endif

    nConnectTimeout = gArgs.GetArg("-timeout", DEFAULT_CONNECT_TIMEOUT);
    if (nConnectTimeout <= 0)
        nConnectTimeout = DEFAULT_CONNECT_TIMEOUT;

    if (gArgs.IsArgSet("-minrelaytxfee")) {
        CAmount n = 0;
        if (!ParseMoney(gArgs.GetArg("-minrelaytxfee", ""), n)) {
            return InitError(AmountErrMsg("minrelaytxfee", gArgs.GetArg("-minrelaytxfee", "")));
        }
        // High fee check is done afterward in WalletParameterInteraction()
        ::minRelayTxFee = CFeeRate(n);
    } else if (incrementalRelayFee > ::minRelayTxFee) {
        // Allow only setting incrementalRelayFee to control both
        ::minRelayTxFee = incrementalRelayFee;
        LogPrintf("Increasing minrelaytxfee to %s to match incrementalrelayfee\n",::minRelayTxFee.ToString());
    }

    // Sanity check argument for min fee for including tx in block
    // TODO: Harmonize which arguments need sanity checking and where that happens
    if (gArgs.IsArgSet("-blockmintxfee"))
    {
        CAmount n = 0;
        if (!ParseMoney(gArgs.GetArg("-blockmintxfee", ""), n))
            return InitError(AmountErrMsg("blockmintxfee", gArgs.GetArg("-blockmintxfee", "")));
    }

    // Feerate used to define dust.  Shouldn't be changed lightly as old
    // implementations may inadvertently create non-standard transactions
    if (gArgs.IsArgSet("-dustrelayfee"))
    {
        CAmount n = 0;
        if (!ParseMoney(gArgs.GetArg("-dustrelayfee", ""), n) || 0 == n)
            return InitError(AmountErrMsg("dustrelayfee", gArgs.GetArg("-dustrelayfee", "")));
        dustRelayFee = CFeeRate(n);
    }

    fRequireStandard = !gArgs.GetBoolArg("-acceptnonstdtxn", !chainparams.RequireStandard());
    if (chainparams.RequireStandard() && !fRequireStandard)
        return InitError(strprintf("acceptnonstdtxn is not currently supported for %s chain", chainparams.NetworkIDString()));
    nBytesPerSigOp = gArgs.GetArg("-bytespersigop", nBytesPerSigOp);

#ifdef ENABLE_WALLET
    if (!WalletParameterInteraction())
        return false;
#endif

    fIsBareMultisigStd = gArgs.GetBoolArg("-permitbaremultisig", DEFAULT_PERMIT_BAREMULTISIG);
    fAcceptDatacarrier = gArgs.GetBoolArg("-datacarrier", DEFAULT_ACCEPT_DATACARRIER);
    nMaxDatacarrierBytes = gArgs.GetArg("-datacarriersize", nMaxDatacarrierBytes);

    // Option to startup with mocktime set (used for regression testing):
    SetMockTime(gArgs.GetArg("-mocktime", 0)); // SetMockTime(0) is a no-op

    if (gArgs.GetBoolArg("-peerbloomfilters", DEFAULT_PEERBLOOMFILTERS))
        nLocalServices = ServiceFlags(nLocalServices | NODE_BLOOM);

    if (gArgs.GetArg("-rpcserialversion", DEFAULT_RPC_SERIALIZE_VERSION) < 0)
        return InitError("rpcserialversion must be non-negative.");

    if (gArgs.GetArg("-rpcserialversion", DEFAULT_RPC_SERIALIZE_VERSION) > 1)
        return InitError("unknown rpcserialversion requested.");

    nMaxTipAge = gArgs.GetArg("-maxtipage", DEFAULT_MAX_TIP_AGE);

    fEnableReplacement = gArgs.GetBoolArg("-mempoolreplacement", DEFAULT_ENABLE_REPLACEMENT);
    if ((!fEnableReplacement) && gArgs.IsArgSet("-mempoolreplacement")) {
        // Minimal effort at forwards compatibility
        std::string strReplacementModeList = gArgs.GetArg("-mempoolreplacement", "");  // default is impossible
        std::vector<std::string> vstrReplacementModes;
        boost::split(vstrReplacementModes, strReplacementModeList, boost::is_any_of(","));
        fEnableReplacement = (std::find(vstrReplacementModes.begin(), vstrReplacementModes.end(), "fee") != vstrReplacementModes.end());
    }

    if (gArgs.IsArgSet("-vbparams")) {
        // Allow overriding version bits parameters for testing
        if (!chainparams.MineBlocksOnDemand()) {
            return InitError("Version bits parameters may only be overridden on regtest.");
        }
        for (const std::string& strDeployment : gArgs.GetArgs("-vbparams")) {
            std::vector<std::string> vDeploymentParams;
            boost::split(vDeploymentParams, strDeployment, boost::is_any_of(":"));
            if (vDeploymentParams.size() != 3) {
                return InitError("Version bits parameters malformed, expecting deployment:start:end");
            }
            int64_t nStartTime, nTimeout;
            if (!ParseInt64(vDeploymentParams[1], &nStartTime)) {
                return InitError(strprintf("Invalid nStartTime (%s)", vDeploymentParams[1]));
            }
            if (!ParseInt64(vDeploymentParams[2], &nTimeout)) {
                return InitError(strprintf("Invalid nTimeout (%s)", vDeploymentParams[2]));
            }
            bool found = false;
            for (int j=0; j<(int)Consensus::MAX_VERSION_BITS_DEPLOYMENTS; ++j)
            {
                if (vDeploymentParams[0].compare(VersionBitsDeploymentInfo[j].name) == 0) {
                    UpdateVersionBitsParameters(Consensus::DeploymentPos(j), nStartTime, nTimeout);
                    found = true;
                    LogPrintf("Setting version bits activation parameters for %s to start=%ld, timeout=%ld\n", vDeploymentParams[0], nStartTime, nTimeout);
                    break;
                }
            }
            if (!found) {
                return InitError(strprintf("Invalid deployment (%s)", vDeploymentParams[0]));
            }
        }
    }
    return true;
}

static bool LockDataDirectory(bool probeOnly)
{
    std::string strDataDir = GetDataDir().string();

    // Make sure only a single Bitcoin process is using the data directory.
    fs::path pathLockFile = GetDataDir() / ".lock";
    FILE* file = fsbridge::fopen(pathLockFile, "a"); // empty lock file; created if it doesn't exist.
    if (file) fclose(file);

    try {
        static boost::interprocess::file_lock lock(pathLockFile.string().c_str());
        if (!lock.try_lock()) {
            return InitError(strprintf(_("Cannot obtain a lock on data directory %s. %s is probably already running."), strDataDir, _(PACKAGE_NAME)));
        }
        if (probeOnly) {
            lock.unlock();
        }
    } catch(const boost::interprocess::interprocess_exception& e) {
        return InitError(strprintf(_("Cannot obtain a lock on data directory %s. %s is probably already running.") + " %s.", strDataDir, _(PACKAGE_NAME), e.what()));
    }
    return true;
}

bool AppInitSanityChecks()
{
    // ********************************************************* Step 4: sanity checks

    // Initialize elliptic curve code
    std::string sha256_algo = SHA256AutoDetect();
    LogPrintf("Using the '%s' SHA256 implementation\n", sha256_algo);
    RandomInit();
    ECC_Start();
    globalVerifyHandle.reset(new ECCVerifyHandle());

    // Sanity check
    if (!InitSanityCheck())
        return InitError(strprintf(_("Initialization sanity check failed. %s is shutting down."), _(PACKAGE_NAME)));

    // Probe the data directory lock to give an early error message, if possible
    // We cannot hold the data directory lock here, as the forking for daemon() hasn't yet happened,
    // and a fork will cause weird behavior to it.
    return LockDataDirectory(true);
}

bool AppInitLockDataDirectory()
{
    // After daemonization get the data directory lock again and hold on to it until exit
    // This creates a slight window for a race condition to happen, however this condition is harmless: it
    // will at most make us exit without printing a message to console.
    if (!LockDataDirectory(false)) {
        // Detailed error printed inside LockDataDirectory
        return false;
    }
    return true;
}

bool AppInitMain(boost::thread_group& threadGroup, CScheduler& scheduler)
{
    const CChainParams& chainparams = Params();
    // ********************************************************* Step 4a: application initialization
#ifndef WIN32
    CreatePidFile(GetPidFile(), getpid());
#endif
    if (gArgs.GetBoolArg("-shrinkdebugfile", logCategories == BCLog::NONE)) {
        // Do this first since it both loads a bunch of debug.log into memory,
        // and because this needs to happen before any other debug.log printing
        ShrinkDebugFile();
    }

    if (fPrintToDebugLog)
        OpenDebugLog();

    if (!fLogTimestamps)
        LogPrintf("Startup time: %s\n", DateTimeStrFormat("%Y-%m-%d %H:%M:%S", GetTime()));
    LogPrintf("Default data directory %s\n", GetDefaultDataDir().string());
    LogPrintf("Using data directory %s\n", GetDataDir().string());
    LogPrintf("Using config file %s\n", GetConfigFile(gArgs.GetArg("-conf", BITCOIN_CONF_FILENAME)).string());
    LogPrintf("Using at most %i automatic connections (%i file descriptors available)\n", nMaxConnections, nFD);

    InitSignatureCache();
    InitScriptExecutionCache();

    LogPrintf("Using %u threads for script verification\n", nScriptCheckThreads);
    if (nScriptCheckThreads) {
        for (int i=0; i<nScriptCheckThreads-1; i++)
            threadGroup.create_thread(&ThreadScriptCheck);
    }

    // Start the lightweight task scheduler thread
    CScheduler::Function serviceLoop = boost::bind(&CScheduler::serviceQueue, &scheduler);
    threadGroup.create_thread(boost::bind(&TraceThread<CScheduler::Function>, "scheduler", serviceLoop));

    GetMainSignals().RegisterBackgroundSignalScheduler(scheduler);

    /* Start the RPC server already.  It will be started in "warmup" mode
     * and not really process calls already (but it will signify connections
     * that the server is there and will be ready later).  Warmup mode will
     * be disabled when initialisation is finished.
     */
    if (gArgs.GetBoolArg("-server", false))
    {
        uiInterface.InitMessage.connect(SetRPCWarmupStatus);
        if (!AppInitServers(threadGroup))
            return InitError(_("Unable to start HTTP server. See debug log for details."));
    }

    int64_t nStart;

    // ********************************************************* Step 5: verify wallet database integrity
#ifdef ENABLE_WALLET
    if (!WalletVerify())
        return false;
#endif
    // ********************************************************* Step 6: network initialization
    // Note that we absolutely cannot open any actual connections
    // until the very end ("start node") as the UTXO/block state
    // is not yet setup and may end up being set up twice if we
    // need to reindex later.

    assert(!g_connman);
    g_connman = std::unique_ptr<CConnman>(new CConnman(GetRand(std::numeric_limits<uint64_t>::max()), GetRand(std::numeric_limits<uint64_t>::max())));
    CConnman& connman = *g_connman;

    peerLogic.reset(new PeerLogicValidation(&connman));
    RegisterValidationInterface(peerLogic.get());
    RegisterNodeSignals(GetNodeSignals());

    // sanitize comments per BIP-0014, format user agent and check total size
    std::vector<std::string> uacomments;
    for (const std::string& cmt : gArgs.GetArgs("-uacomment")) {
        if (cmt != SanitizeString(cmt, SAFE_CHARS_UA_COMMENT))
            return InitError(strprintf(_("User Agent comment (%s) contains unsafe characters."), cmt));
        uacomments.push_back(cmt);
    }
    strSubVersion = FormatSubVersion(CLIENT_NAME, CLIENT_VERSION, uacomments);
    if (strSubVersion.size() > MAX_SUBVERSION_LENGTH) {
        return InitError(strprintf(_("Total length of network version string (%i) exceeds maximum length (%i). Reduce the number or size of uacomments."),
            strSubVersion.size(), MAX_SUBVERSION_LENGTH));
    }

    if (gArgs.IsArgSet("-onlynet")) {
        std::set<enum Network> nets;
        for (const std::string& snet : gArgs.GetArgs("-onlynet")) {
            enum Network net = ParseNetwork(snet);
            if (net == NET_UNROUTABLE)
                return InitError(strprintf(_("Unknown network specified in -onlynet: '%s'"), snet));
            nets.insert(net);
        }
        for (int n = 0; n < NET_MAX; n++) {
            enum Network net = (enum Network)n;
            if (!nets.count(net))
                SetLimited(net);
        }
    }

    // Check for host lookup allowed before parsing any network related parameters
    fNameLookup = gArgs.GetBoolArg("-dns", DEFAULT_NAME_LOOKUP);

    bool proxyRandomize = gArgs.GetBoolArg("-proxyrandomize", DEFAULT_PROXYRANDOMIZE);
    // -proxy sets a proxy for all outgoing network traffic
    // -noproxy (or -proxy=0) as well as the empty string can be used to not set a proxy, this is the default
    std::string proxyArg = gArgs.GetArg("-proxy", "");
    SetLimited(NET_TOR);
    if (proxyArg != "" && proxyArg != "0") {
        CService proxyAddr;
        if (!Lookup(proxyArg.c_str(), proxyAddr, 9050, fNameLookup)) {
            return InitError(strprintf(_("Invalid -proxy address or hostname: '%s'"), proxyArg));
        }

        proxyType addrProxy = proxyType(proxyAddr, proxyRandomize);
        if (!addrProxy.IsValid())
            return InitError(strprintf(_("Invalid -proxy address or hostname: '%s'"), proxyArg));

        SetProxy(NET_IPV4, addrProxy);
        SetProxy(NET_IPV6, addrProxy);
        SetProxy(NET_TOR, addrProxy);
        SetNameProxy(addrProxy);
        SetLimited(NET_TOR, false); // by default, -proxy sets onion as reachable, unless -noonion later
    }

    // -onion can be used to set only a proxy for .onion, or override normal proxy for .onion addresses
    // -noonion (or -onion=0) disables connecting to .onion entirely
    // An empty string is used to not override the onion proxy (in which case it defaults to -proxy set above, or none)
    std::string onionArg = gArgs.GetArg("-onion", "");
    if (onionArg != "") {
        if (onionArg == "0") { // Handle -noonion/-onion=0
            SetLimited(NET_TOR); // set onions as unreachable
        } else {
            CService onionProxy;
            if (!Lookup(onionArg.c_str(), onionProxy, 9050, fNameLookup)) {
                return InitError(strprintf(_("Invalid -onion address or hostname: '%s'"), onionArg));
            }
            proxyType addrOnion = proxyType(onionProxy, proxyRandomize);
            if (!addrOnion.IsValid())
                return InitError(strprintf(_("Invalid -onion address or hostname: '%s'"), onionArg));
            SetProxy(NET_TOR, addrOnion);
            SetLimited(NET_TOR, false);
        }
    }

    // see Step 2: parameter interactions for more information about these
    fListen = gArgs.GetBoolArg("-listen", DEFAULT_LISTEN);
    fDiscover = gArgs.GetBoolArg("-discover", true);
    fRelayTxes = !gArgs.GetBoolArg("-blocksonly", DEFAULT_BLOCKSONLY);

    for (const std::string& strAddr : gArgs.GetArgs("-externalip")) {
        CService addrLocal;
        if (Lookup(strAddr.c_str(), addrLocal, GetListenPort(), fNameLookup) && addrLocal.IsValid())
            AddLocal(addrLocal, LOCAL_MANUAL);
        else
            return InitError(ResolveErrMsg("externalip", strAddr));
    }

#if ENABLE_ZMQ
    pzmqNotificationInterface = CZMQNotificationInterface::Create();

    if (pzmqNotificationInterface) {
        RegisterValidationInterface(pzmqNotificationInterface);
    }
#endif
    uint64_t nMaxOutboundLimit = 0; //unlimited unless -maxuploadtarget is set
    uint64_t nMaxOutboundTimeframe = MAX_UPLOAD_TIMEFRAME;

    if (gArgs.IsArgSet("-maxuploadtarget")) {
        nMaxOutboundLimit = gArgs.GetArg("-maxuploadtarget", DEFAULT_MAX_UPLOAD_TARGET)*1024*1024;
    }

    // ********************************************************* Step 7: load block chain

    fReindex = gArgs.GetBoolArg("-reindex", false);
    bool fReindexChainState = gArgs.GetBoolArg("-reindex-chainstate", false);

    // cache size calculations
    int64_t nTotalCache = (gArgs.GetArg("-dbcache", nDefaultDbCache) << 20);
    nTotalCache = std::max(nTotalCache, nMinDbCache << 20); // total cache cannot be less than nMinDbCache
    nTotalCache = std::min(nTotalCache, nMaxDbCache << 20); // total cache cannot be greater than nMaxDbcache
    int64_t nBlockTreeDBCache = nTotalCache / 8;
    nBlockTreeDBCache = std::min(nBlockTreeDBCache, (gArgs.GetBoolArg("-txindex", DEFAULT_TXINDEX) ? nMaxBlockDBAndTxIndexCache : nMaxBlockDBCache) << 20);
    nTotalCache -= nBlockTreeDBCache;
    int64_t nCoinDBCache = std::min(nTotalCache / 2, (nTotalCache / 4) + (1 << 23)); // use 25%-50% of the remainder for disk cache
    nCoinDBCache = std::min(nCoinDBCache, nMaxCoinsDBCache << 20); // cap total coins db cache
    nTotalCache -= nCoinDBCache;
    nCoinCacheUsage = nTotalCache; // the rest goes to in-memory cache
    int64_t nMempoolSizeMax = gArgs.GetArg("-maxmempool", DEFAULT_MAX_MEMPOOL_SIZE) * 1000000;
    LogPrintf("Cache configuration:\n");
    LogPrintf("* Using %.1fMiB for block index database\n", nBlockTreeDBCache * (1.0 / 1024 / 1024));
    LogPrintf("* Using %.1fMiB for chain state database\n", nCoinDBCache * (1.0 / 1024 / 1024));
    LogPrintf("* Using %.1fMiB for in-memory UTXO set (plus up to %.1fMiB of unused mempool space)\n", nCoinCacheUsage * (1.0 / 1024 / 1024), nMempoolSizeMax * (1.0 / 1024 / 1024));

    bool fLoaded = false;
    while (!fLoaded && !fRequestShutdown) {
        bool fReset = fReindex;
        std::string strLoadError;

        uiInterface.InitMessage(_("Loading block index..."));

        nStart = GetTimeMillis();
        do {
            try {
                UnloadBlockIndex();
                delete pcoinsTip;
                delete pcoinsdbview;
                delete pcoinscatcher;
                delete pblocktree;

                pblocktree = new CBlockTreeDB(nBlockTreeDBCache, false, fReset);

                if (fReset) {
                    pblocktree->WriteReindexing(true);
                    //If we're reindexing in prune mode, wipe away unusable block files and all undo data files
                    if (fPruneMode)
                        CleanupBlockRevFiles();
                }

                if (fRequestShutdown) break;

                // LoadBlockIndex will load fTxIndex from the db, or set it if
                // we're reindexing. It will also load fHavePruned if we've
                // ever removed a block file from disk.
                // Note that it also sets fReindex based on the disk flag!
                // From here on out fReindex and fReset mean something different!
                if (!LoadBlockIndex(chainparams)) {
                    strLoadError = _("Error loading block database");
                    break;
                }

                // If the loaded chain has a wrong genesis, bail out immediately
                // (we're likely using a testnet datadir, or the other way around).
                if (!mapBlockIndex.empty() && mapBlockIndex.count(chainparams.GetConsensus().hashGenesisBlock) == 0)
                    return InitError(_("Incorrect or no genesis block found. Wrong datadir for network?"));

                // Check for changed -txindex state
                if (fTxIndex != gArgs.GetBoolArg("-txindex", DEFAULT_TXINDEX)) {
                    strLoadError = _("You need to rebuild the database using -reindex to change -txindex");
                    break;
                }

                // Check for changed -prune state.  What we are concerned about is a user who has pruned blocks
                // in the past, but is now trying to run unpruned.
                if (fHavePruned && !fPruneMode) {
                    strLoadError = _("You need to rebuild the database using -reindex to go back to unpruned mode.  This will redownload the entire blockchain");
                    break;
                }

                // At this point blocktree args are consistent with what's on disk.
                // If we're not mid-reindex (based on disk + args), add a genesis block on disk
                // (otherwise we use the one already on disk).
                // This is called again in ThreadImport after the reindex completes.
                if (!fReindex && !LoadGenesisBlock(chainparams)) {
                    strLoadError = _("Error initializing block database");
                    break;
                }

                // At this point we're either in reindex or we've loaded a useful
                // block tree into mapBlockIndex!

                pcoinsdbview = new CCoinsViewDB(nCoinDBCache, false, fReset || fReindexChainState);
                pcoinscatcher = new CCoinsViewErrorCatcher(pcoinsdbview);

                // If necessary, upgrade from older database format.
                // This is a no-op if we cleared the coinsviewdb with -reindex or -reindex-chainstate
                if (!pcoinsdbview->Upgrade()) {
                    strLoadError = _("Error upgrading chainstate database");
                    break;
                }

                // ReplayBlocks is a no-op if we cleared the coinsviewdb with -reindex or -reindex-chainstate
                if (!ReplayBlocks(chainparams, pcoinsdbview)) {
                    strLoadError = _("Unable to replay blocks. You will need to rebuild the database using -reindex-chainstate.");
                    break;
                }

                // The on-disk coinsdb is now in a good state, create the cache
                pcoinsTip = new CCoinsViewCache(pcoinscatcher);

                bool is_coinsview_empty = fReset || fReindexChainState || pcoinsTip->GetBestBlock().IsNull();
                if (!is_coinsview_empty) {
                    // LoadChainTip sets chainActive based on pcoinsTip's best block
                    if (!LoadChainTip(chainparams)) {
                        strLoadError = _("Error initializing block database");
                        break;
                    }
                    assert(chainActive.Tip() != nullptr);
                }

                if (!fReset) {
                    // Note that RewindBlockIndex MUST run even if we're about to -reindex-chainstate.
                    // It both disconnects blocks based on chainActive, and drops block data in
                    // mapBlockIndex based on lack of available witness data.
                    uiInterface.InitMessage(_("Rewinding blocks..."));
                    if (!RewindBlockIndex(chainparams)) {
                        strLoadError = _("Unable to rewind the database to a pre-fork state. You will need to redownload the blockchain");
                        break;
                    }
                }

                if (!is_coinsview_empty) {
                    uiInterface.InitMessage(_("Verifying blocks..."));
                    if (fHavePruned && gArgs.GetArg("-checkblocks", DEFAULT_CHECKBLOCKS) > MIN_BLOCKS_TO_KEEP) {
                        LogPrintf("Prune: pruned datadir may not have more than %d blocks; only checking available blocks",
                            MIN_BLOCKS_TO_KEEP);
                    }

                    {
                        LOCK(cs_main);
                        CBlockIndex* tip = chainActive.Tip();
                        RPCNotifyBlockChange(true, tip);
                        if (tip && tip->nTime > GetAdjustedTime() + 2 * 60 * 60) {
                            strLoadError = _("The block database contains a block which appears to be from the future. "
                                    "This may be due to your computer's date and time being set incorrectly. "
                                    "Only rebuild the block database if you are sure that your computer's date and time are correct");
                            break;
                        }
                    }

                    if (!CVerifyDB().VerifyDB(chainparams, pcoinsdbview, gArgs.GetArg("-checklevel", DEFAULT_CHECKLEVEL),
                                  gArgs.GetArg("-checkblocks", DEFAULT_CHECKBLOCKS))) {
                        strLoadError = _("Corrupted block database detected");
                        break;
                    }
                }
            } catch (const std::exception& e) {
                LogPrintf("%s\n", e.what());
                strLoadError = _("Error opening block database");
                break;
            }

            fLoaded = true;
        } while(false);

        if (!fLoaded && !fRequestShutdown) {
            // first suggest a reindex
            if (!fReset) {
                bool fRet = uiInterface.ThreadSafeQuestion(
                    strLoadError + ".\n\n" + _("Do you want to rebuild the block database now?"),
                    strLoadError + ".\nPlease restart with -reindex or -reindex-chainstate to recover.",
                    "", CClientUIInterface::MSG_ERROR | CClientUIInterface::BTN_ABORT);
                if (fRet) {
                    fReindex = true;
                    fRequestShutdown = false;
                } else {
                    LogPrintf("Aborted block database rebuild. Exiting.\n");
                    return false;
                }
            } else {
                return InitError(strLoadError);
            }
        }
    }

    // As LoadBlockIndex can take several minutes, it's possible the user
    // requested to kill the GUI during the last operation. If so, exit.
    // As the program has not fully started yet, Shutdown() is possibly overkill.
    if (fRequestShutdown)
    {
        LogPrintf("Shutdown requested. Exiting.\n");
        return false;
    }
    if (fLoaded) {
        LogPrintf(" block index %15dms\n", GetTimeMillis() - nStart);
    }

    fs::path est_path = GetDataDir() / FEE_ESTIMATES_FILENAME;
    CAutoFile est_filein(fsbridge::fopen(est_path, "rb"), SER_DISK, CLIENT_VERSION);
    // Allowed to fail as this file IS missing on first startup.
    if (!est_filein.IsNull())
        ::feeEstimator.Read(est_filein);
    fFeeEstimatesInitialized = true;

    // ********************************************************* Step 8: load wallet
#ifdef ENABLE_WALLET
    if (!InitLoadWallet())
        return false;
#else
    LogPrintf("No wallet support compiled in!\n");
#endif

    // ********************************************************* Step 9: data directory maintenance

    // if pruning, unset the service bit and perform the initial blockstore prune
    // after any wallet rescanning has taken place.
    if (fPruneMode) {
        LogPrintf("Unsetting NODE_NETWORK on prune mode\n");
        nLocalServices = ServiceFlags(nLocalServices & ~NODE_NETWORK);
        if (!fReindex) {
            uiInterface.InitMessage(_("Pruning blockstore..."));
            PruneAndFlush();
        }
    }

    if (chainparams.GetConsensus().vDeployments[Consensus::DEPLOYMENT_SEGWIT].nTimeout != 0) {
        // Only advertise witness capabilities if they have a reasonable start time.
        // This allows us to have the code merged without a defined softfork, by setting its
        // end time to 0.
        // Note that setting NODE_WITNESS is never required: the only downside from not
        // doing so is that after activation, no upgraded nodes will fetch from you.
        nLocalServices = ServiceFlags(nLocalServices | NODE_WITNESS);
        // Only care about others providing witness capabilities if there is a softfork
        // defined.
        nRelevantServices = ServiceFlags(nRelevantServices | NODE_WITNESS);
    }

    // ********************************************************* Step 10: import blocks

    if (!CheckDiskSpace())
        return false;

    // Either install a handler to notify us when genesis activates, or set fHaveGenesis directly.
    // No locking, as this happens before any background thread is started.
    if (chainActive.Tip() == nullptr) {
        uiInterface.NotifyBlockTip.connect(BlockNotifyGenesisWait);
    } else {
        fHaveGenesis = true;
    }

    if (gArgs.IsArgSet("-blocknotify"))
        uiInterface.NotifyBlockTip.connect(BlockNotifyCallback);

    std::vector<fs::path> vImportFiles;
    for (const std::string& strFile : gArgs.GetArgs("-loadblock")) {
        vImportFiles.push_back(strFile);
    }

    threadGroup.create_thread(boost::bind(&ThreadImport, vImportFiles));

    // Wait for genesis block to be processed
    {
        boost::unique_lock<boost::mutex> lock(cs_GenesisWait);
        while (!fHaveGenesis) {
            condvar_GenesisWait.wait(lock);
        }
        uiInterface.NotifyBlockTip.disconnect(BlockNotifyGenesisWait);
    }

    // ********************************************************* Step 11: start node

    //// debug print
    LogPrintf("mapBlockIndex.size() = %u\n",   mapBlockIndex.size());
    LogPrintf("nBestHeight = %d\n",                   chainActive.Height());
    if (gArgs.GetBoolArg("-listenonion", DEFAULT_LISTEN_ONION))
        StartTorControl(threadGroup, scheduler);

    Discover(threadGroup);

    // Map ports with UPnP
    MapPort(gArgs.GetBoolArg("-upnp", DEFAULT_UPNP));

    CConnman::Options connOptions;
    connOptions.nLocalServices = nLocalServices;
    connOptions.nRelevantServices = nRelevantServices;
    connOptions.nMaxConnections = nMaxConnections;
    connOptions.nMaxOutbound = std::min(MAX_OUTBOUND_CONNECTIONS, connOptions.nMaxConnections);
    connOptions.nMaxAddnode = MAX_ADDNODE_CONNECTIONS;
    connOptions.nMaxFeeler = 1;
    connOptions.nBestHeight = chainActive.Height();
    connOptions.uiInterface = &uiInterface;
    connOptions.nSendBufferMaxSize = 1000*gArgs.GetArg("-maxsendbuffer", DEFAULT_MAXSENDBUFFER);
    connOptions.nReceiveFloodSize = 1000*gArgs.GetArg("-maxreceivebuffer", DEFAULT_MAXRECEIVEBUFFER);

    connOptions.nMaxOutboundTimeframe = nMaxOutboundTimeframe;
    connOptions.nMaxOutboundLimit = nMaxOutboundLimit;

    for (const std::string& strBind : gArgs.GetArgs("-bind")) {
        CService addrBind;
        if (!Lookup(strBind.c_str(), addrBind, GetListenPort(), false)) {
            return InitError(ResolveErrMsg("bind", strBind));
        }
        connOptions.vBinds.push_back(addrBind);
    }
    for (const std::string& strBind : gArgs.GetArgs("-whitebind")) {
        CService addrBind;
        if (!Lookup(strBind.c_str(), addrBind, 0, false)) {
            return InitError(ResolveErrMsg("whitebind", strBind));
        }
        if (addrBind.GetPort() == 0) {
            return InitError(strprintf(_("Need to specify a port with -whitebind: '%s'"), strBind));
        }
        connOptions.vWhiteBinds.push_back(addrBind);
    }

    for (const auto& net : gArgs.GetArgs("-whitelist")) {
        CSubNet subnet;
        LookupSubNet(net.c_str(), subnet);
        if (!subnet.IsValid())
            return InitError(strprintf(_("Invalid netmask specified in -whitelist: '%s'"), net));
        connOptions.vWhitelistedRange.push_back(subnet);
    }

    if (gArgs.IsArgSet("-seednode")) {
        connOptions.vSeedNodes = gArgs.GetArgs("-seednode");
    }
    // Initiate outbound connections unless connect=0
    connOptions.m_use_addrman_outgoing = !gArgs.IsArgSet("-connect");
    if (!connOptions.m_use_addrman_outgoing) {
        const auto connect = gArgs.GetArgs("-connect");
        if (connect.size() != 1 || connect[0] != "0") {
            connOptions.m_specified_outgoing = connect;
        }
    }
    if (!connman.Start(scheduler, connOptions)) {
        return false;
    }

    // ********************************************************* Step 12: finished

    SetRPCWarmupFinished();
    uiInterface.InitMessage(_("Done loading"));

#ifdef ENABLE_WALLET
    for (CWalletRef pwallet : vpwallets) {
        pwallet->postInitProcess(scheduler);
    }
#endif

    return !fRequestShutdown;
}<|MERGE_RESOLUTION|>--- conflicted
+++ resolved
@@ -71,10 +71,6 @@
 bool fFeeEstimatesInitialized = false;
 static const bool DEFAULT_PROXYRANDOMIZE = true;
 static const bool DEFAULT_REST_ENABLE = false;
-<<<<<<< HEAD
-=======
-static const bool DEFAULT_DISABLE_SAFEMODE = true;
->>>>>>> 4f5b964f
 static const bool DEFAULT_STOPAFTERBLOCKIMPORT = false;
 
 std::unique_ptr<CConnman> g_connman;
