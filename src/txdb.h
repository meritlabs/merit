// Copyright (c) 2009-2010 Satoshi Nakamoto
// Copyright (c) 2009-2016 The Bitcoin Core developers
// Distributed under the MIT software license, see the accompanying
// file COPYING or http://www.opensource.org/licenses/mit-license.php.

#ifndef BITCOIN_TXDB_H
#define BITCOIN_TXDB_H

#include "coins.h"
#include "dbwrapper.h"
#include "chain.h"
#include "addressindex.h"
#include "spentindex.h"
#include "timestampindex.h"

#include <map>
#include <string>
#include <utility>
#include <vector>

class CBlockIndex;
class CCoinsViewDBCursor;
class uint256;

<<<<<<< HEAD
//! Compensate for extra memory peak (x1.5-x1.9) at flush time.
static constexpr int DB_PEAK_USAGE_FACTOR = 2;
//! No need to periodic flush if at least this much space still available.
static constexpr int MAX_BLOCK_COINSDB_USAGE = 200 * DB_PEAK_USAGE_FACTOR;
//! Always periodic flush if less than this much space still available.
static constexpr int MIN_BLOCK_COINSDB_USAGE = 50 * DB_PEAK_USAGE_FACTOR;
//! -dbcache default (MiB)
static const int64_t nDefaultDbCache = 450;
=======
//! No need to periodic flush if at least this much space still available.
static constexpr int MAX_BLOCK_COINSDB_USAGE = 10;
//! -dbcache default (MiB)
static const int64_t nDefaultDbCache = 450;
//! -dbbatchsize default (bytes)
static const int64_t nDefaultDbBatchSize = 16 << 20;
>>>>>>> 0847c882
//! max. -dbcache (MiB)
static const int64_t nMaxDbCache = sizeof(void*) > 4 ? 16384 : 1024;
//! min. -dbcache (MiB)
static const int64_t nMinDbCache = 4;
//! Max memory allocated to block tree DB specific cache, if no -txindex (MiB)
static const int64_t nMaxBlockDBCache = 2;
//! Max memory allocated to block tree DB specific cache, if -txindex (MiB)
// Unlike for the UTXO database, for the txindex scenario the leveldb cache make
// a meaningful difference: https://github.com/bitcoin/bitcoin/pull/8273#issuecomment-229601991
static const int64_t nMaxBlockDBAndTxIndexCache = 1024;
//! Max memory allocated to coin DB specific cache (MiB)
static const int64_t nMaxCoinsDBCache = 8;

struct CDiskTxPos : public CDiskBlockPos
{
    unsigned int nTxOffset; // after header

    ADD_SERIALIZE_METHODS;

    template <typename Stream, typename Operation>
    inline void SerializationOp(Stream& s, Operation ser_action) {
        READWRITE(*(CDiskBlockPos*)this);
        READWRITE(VARINT(nTxOffset));
    }

    CDiskTxPos(const CDiskBlockPos &blockIn, unsigned int nTxOffsetIn) : CDiskBlockPos(blockIn.nFile, blockIn.nPos), nTxOffset(nTxOffsetIn) {
    }

    CDiskTxPos() {
        SetNull();
    }

    void SetNull() {
        CDiskBlockPos::SetNull();
        nTxOffset = 0;
    }
};

/** CCoinsView backed by the coin database (chainstate/) */
class CCoinsViewDB final : public CCoinsView
{
protected:
    CDBWrapper db;
public:
    explicit CCoinsViewDB(size_t nCacheSize, bool fMemory = false, bool fWipe = false);

    bool GetCoin(const COutPoint &outpoint, Coin &coin) const override;
    bool HaveCoin(const COutPoint &outpoint) const override;
    uint256 GetBestBlock() const override;
    std::vector<uint256> GetHeadBlocks() const override;
    bool BatchWrite(CCoinsMap &mapCoins, const uint256 &hashBlock) override;
    CCoinsViewCursor *Cursor() const override;

    //! Attempt to update from an older database format. Returns whether an error occurred.
    bool Upgrade();
    size_t EstimateSize() const override;
};

/** Specialization of CCoinsViewCursor to iterate over a CCoinsViewDB */
class CCoinsViewDBCursor: public CCoinsViewCursor
{
public:
    ~CCoinsViewDBCursor() {}

    bool GetKey(COutPoint &key) const override;
    bool GetValue(Coin &coin) const override;
    unsigned int GetValueSize() const override;

    bool Valid() const override;
    void Next() override;

private:
    CCoinsViewDBCursor(CDBIterator* pcursorIn, const uint256 &hashBlockIn):
        CCoinsViewCursor(hashBlockIn), pcursor(pcursorIn) {}
    std::unique_ptr<CDBIterator> pcursor;
    std::pair<char, COutPoint> keyTmp;

    friend class CCoinsViewDB;
};

/** Access to the block database (blocks/index/) */
class CBlockTreeDB : public CDBWrapper
{
public:
<<<<<<< HEAD
    CBlockTreeDB(size_t nCacheSize, bool fMemory = false, bool fWipe = false, bool compression = true, int maxOpenFiles = 1000);
=======
    explicit CBlockTreeDB(size_t nCacheSize, bool fMemory = false, bool fWipe = false);
>>>>>>> 0847c882
private:
    CBlockTreeDB(const CBlockTreeDB&);
    void operator=(const CBlockTreeDB&);
public:
    bool WriteBatchSync(const std::vector<std::pair<int, const CBlockFileInfo*> >& fileInfo, int nLastFile, const std::vector<const CBlockIndex*>& blockinfo);
    bool ReadBlockFileInfo(int nFile, CBlockFileInfo &fileinfo);
    bool ReadLastBlockFile(int &nFile);
    bool WriteReindexing(bool fReindex);
    bool ReadReindexing(bool &fReindex);
    bool ReadTxIndex(const uint256 &txid, CDiskTxPos &pos);
    bool WriteTxIndex(const std::vector<std::pair<uint256, CDiskTxPos> > &list);
    bool ReadSpentIndex(CSpentIndexKey &key, CSpentIndexValue &value);
    bool UpdateSpentIndex(const std::vector<std::pair<CSpentIndexKey, CSpentIndexValue> >&vect);
    bool UpdateAddressUnspentIndex(const std::vector<std::pair<CAddressUnspentKey, CAddressUnspentValue > >&vect);
    bool ReadAddressUnspentIndex(uint160 addressHash, int type,
                                 std::vector<std::pair<CAddressUnspentKey, CAddressUnspentValue> > &vect);
    bool WriteAddressIndex(const std::vector<std::pair<CAddressIndexKey, CAmount> > &vect);
    bool EraseAddressIndex(const std::vector<std::pair<CAddressIndexKey, CAmount> > &vect);
    bool ReadAddressIndex(uint160 addressHash, int type,
                          std::vector<std::pair<CAddressIndexKey, CAmount> > &addressIndex,
                          int start = 0, int end = 0);
    bool WriteTimestampIndex(const CTimestampIndexKey &timestampIndex);
    bool ReadTimestampIndex(const unsigned int &high, const unsigned int &low, const bool fActiveOnly, std::vector<std::pair<uint256, unsigned int> > &vect);
    bool WriteTimestampBlockIndex(const CTimestampBlockIndexKey &blockhashIndex, const CTimestampBlockIndexValue &logicalts);
    bool ReadTimestampBlockIndex(const uint256 &hash, unsigned int &logicalTS);
    bool WriteFlag(const std::string &name, bool fValue);
    bool ReadFlag(const std::string &name, bool &fValue);
    bool LoadBlockIndexGuts(const Consensus::Params& consensusParams, std::function<CBlockIndex*(const uint256&)> insertBlockIndex);
};

#endif // BITCOIN_TXDB_H<|MERGE_RESOLUTION|>--- conflicted
+++ resolved
@@ -22,7 +22,6 @@
 class CCoinsViewDBCursor;
 class uint256;
 
-<<<<<<< HEAD
 //! Compensate for extra memory peak (x1.5-x1.9) at flush time.
 static constexpr int DB_PEAK_USAGE_FACTOR = 2;
 //! No need to periodic flush if at least this much space still available.
@@ -31,14 +30,12 @@
 static constexpr int MIN_BLOCK_COINSDB_USAGE = 50 * DB_PEAK_USAGE_FACTOR;
 //! -dbcache default (MiB)
 static const int64_t nDefaultDbCache = 450;
-=======
 //! No need to periodic flush if at least this much space still available.
 static constexpr int MAX_BLOCK_COINSDB_USAGE = 10;
 //! -dbcache default (MiB)
 static const int64_t nDefaultDbCache = 450;
 //! -dbbatchsize default (bytes)
 static const int64_t nDefaultDbBatchSize = 16 << 20;
->>>>>>> 0847c882
 //! max. -dbcache (MiB)
 static const int64_t nMaxDbCache = sizeof(void*) > 4 ? 16384 : 1024;
 //! min. -dbcache (MiB)
@@ -123,11 +120,7 @@
 class CBlockTreeDB : public CDBWrapper
 {
 public:
-<<<<<<< HEAD
-    CBlockTreeDB(size_t nCacheSize, bool fMemory = false, bool fWipe = false, bool compression = true, int maxOpenFiles = 1000);
-=======
     explicit CBlockTreeDB(size_t nCacheSize, bool fMemory = false, bool fWipe = false);
->>>>>>> 0847c882
 private:
     CBlockTreeDB(const CBlockTreeDB&);
     void operator=(const CBlockTreeDB&);
