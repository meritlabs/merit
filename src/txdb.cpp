--- conflicted
+++ resolved
@@ -10,13 +10,10 @@
 #include "random.h"
 #include "pow.h"
 #include "uint256.h"
-<<<<<<< HEAD
 #include "validation.h"
-=======
 #include "util.h"
 #include "ui_interface.h"
 #include "init.h"
->>>>>>> e773ccb6
 
 #include <stdint.h>
 
