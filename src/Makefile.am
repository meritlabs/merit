--- conflicted
+++ resolved
@@ -115,11 +115,8 @@
   cuckoo/cuckoo.h \
   cuckoo/osx_barrier.h \
   cuckoo/miner.h \
-<<<<<<< HEAD
   cuckoo/mean_cuckoo.h \
-=======
   mempool.h \
->>>>>>> 85a48073
   net.h \
   net_processing.h \
   netaddress.h \
